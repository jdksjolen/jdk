--- conflicted
+++ resolved
@@ -1347,13 +1347,8 @@
         return; // Compare must be in same blk as if
       }
     } else if (iff->is_CMove()) { // Trying to split-up a CMOVE
-<<<<<<< HEAD
-      // Can't split CMove with different control edge.
-      if (iff->in(0) != nullptr && iff->in(0) != n_ctrl ) {
-=======
       // Can't split CMove with different control.
       if (get_ctrl(iff) != n_ctrl) {
->>>>>>> 34a92466
         return;
       }
       if (get_ctrl(iff->in(2)) == n_ctrl ||
