/*
 * Copyright (c) 1997, 2023, Oracle and/or its affiliates. All rights reserved.
 * DO NOT ALTER OR REMOVE COPYRIGHT NOTICES OR THIS FILE HEADER.
 *
 * This code is free software; you can redistribute it and/or modify it
 * under the terms of the GNU General Public License version 2 only, as
 * published by the Free Software Foundation.
 *
 * This code is distributed in the hope that it will be useful, but WITHOUT
 * ANY WARRANTY; without even the implied warranty of MERCHANTABILITY or
 * FITNESS FOR A PARTICULAR PURPOSE.  See the GNU General Public License
 * version 2 for more details (a copy is included in the LICENSE file that
 * accompanied this code).
 *
 * You should have received a copy of the GNU General Public License version
 * 2 along with this work; if not, write to the Free Software Foundation,
 * Inc., 51 Franklin St, Fifth Floor, Boston, MA 02110-1301 USA.
 *
 * Please contact Oracle, 500 Oracle Parkway, Redwood Shores, CA 94065 USA
 * or visit www.oracle.com if you need additional information or have any
 * questions.
 *
 */

#include "precompiled.hpp"
#include "gc/shared/barrierSet.hpp"
#include "gc/shared/c2/barrierSetC2.hpp"
#include "memory/allocation.inline.hpp"
#include "memory/resourceArea.hpp"
#include "oops/compressedOops.hpp"
#include "opto/ad.hpp"
#include "opto/addnode.hpp"
#include "opto/callnode.hpp"
#include "opto/idealGraphPrinter.hpp"
#include "opto/matcher.hpp"
#include "opto/memnode.hpp"
#include "opto/movenode.hpp"
#include "opto/opcodes.hpp"
#include "opto/regmask.hpp"
#include "opto/rootnode.hpp"
#include "opto/runtime.hpp"
#include "opto/type.hpp"
#include "opto/vectornode.hpp"
#include "runtime/os.inline.hpp"
#include "runtime/sharedRuntime.hpp"
#include "utilities/align.hpp"

OptoReg::Name OptoReg::c_frame_pointer;

const RegMask *Matcher::idealreg2regmask[_last_machine_leaf];
RegMask Matcher::mreg2regmask[_last_Mach_Reg];
RegMask Matcher::caller_save_regmask;
RegMask Matcher::caller_save_regmask_exclude_soe;
RegMask Matcher::mh_caller_save_regmask;
RegMask Matcher::mh_caller_save_regmask_exclude_soe;
RegMask Matcher::STACK_ONLY_mask;
RegMask Matcher::c_frame_ptr_mask;
const uint Matcher::_begin_rematerialize = _BEGIN_REMATERIALIZE;
const uint Matcher::_end_rematerialize   = _END_REMATERIALIZE;

//---------------------------Matcher-------------------------------------------
Matcher::Matcher()
: PhaseTransform( Phase::Ins_Select ),
<<<<<<< HEAD
  _states_arena(Chunk::medium_size, &CompilerThread::current()->_matcher_memory, mtCompiler),
=======
  _states_arena(Chunk::medium_size, mtCompiler),
  _new_nodes(C->comp_arena()),
>>>>>>> c9d15f7d
  _visited(&_states_arena),
  _shared(&_states_arena),
  _dontcare(&_states_arena),
  _reduceOp(reduceOp), _leftOp(leftOp), _rightOp(rightOp),
  _swallowed(swallowed),
  _begin_inst_chain_rule(_BEGIN_INST_CHAIN_RULE),
  _end_inst_chain_rule(_END_INST_CHAIN_RULE),
  _must_clone(must_clone),
  _shared_nodes(C->comp_arena()),
#ifndef PRODUCT
  _old2new_map(C->comp_arena()),
  _new2old_map(C->comp_arena()),
  _reused(C->comp_arena()),
#endif // !PRODUCT
  _allocation_started(false),
  _ruleName(ruleName),
  _register_save_policy(register_save_policy),
  _c_reg_save_policy(c_reg_save_policy),
  _register_save_type(register_save_type) {
  C->set_matcher(this);

  idealreg2spillmask  [Op_RegI] = nullptr;
  idealreg2spillmask  [Op_RegN] = nullptr;
  idealreg2spillmask  [Op_RegL] = nullptr;
  idealreg2spillmask  [Op_RegF] = nullptr;
  idealreg2spillmask  [Op_RegD] = nullptr;
  idealreg2spillmask  [Op_RegP] = nullptr;
  idealreg2spillmask  [Op_VecA] = nullptr;
  idealreg2spillmask  [Op_VecS] = nullptr;
  idealreg2spillmask  [Op_VecD] = nullptr;
  idealreg2spillmask  [Op_VecX] = nullptr;
  idealreg2spillmask  [Op_VecY] = nullptr;
  idealreg2spillmask  [Op_VecZ] = nullptr;
  idealreg2spillmask  [Op_RegFlags] = nullptr;
  idealreg2spillmask  [Op_RegVectMask] = nullptr;

  idealreg2debugmask  [Op_RegI] = nullptr;
  idealreg2debugmask  [Op_RegN] = nullptr;
  idealreg2debugmask  [Op_RegL] = nullptr;
  idealreg2debugmask  [Op_RegF] = nullptr;
  idealreg2debugmask  [Op_RegD] = nullptr;
  idealreg2debugmask  [Op_RegP] = nullptr;
  idealreg2debugmask  [Op_VecA] = nullptr;
  idealreg2debugmask  [Op_VecS] = nullptr;
  idealreg2debugmask  [Op_VecD] = nullptr;
  idealreg2debugmask  [Op_VecX] = nullptr;
  idealreg2debugmask  [Op_VecY] = nullptr;
  idealreg2debugmask  [Op_VecZ] = nullptr;
  idealreg2debugmask  [Op_RegFlags] = nullptr;
  idealreg2debugmask  [Op_RegVectMask] = nullptr;

  idealreg2mhdebugmask[Op_RegI] = nullptr;
  idealreg2mhdebugmask[Op_RegN] = nullptr;
  idealreg2mhdebugmask[Op_RegL] = nullptr;
  idealreg2mhdebugmask[Op_RegF] = nullptr;
  idealreg2mhdebugmask[Op_RegD] = nullptr;
  idealreg2mhdebugmask[Op_RegP] = nullptr;
  idealreg2mhdebugmask[Op_VecA] = nullptr;
  idealreg2mhdebugmask[Op_VecS] = nullptr;
  idealreg2mhdebugmask[Op_VecD] = nullptr;
  idealreg2mhdebugmask[Op_VecX] = nullptr;
  idealreg2mhdebugmask[Op_VecY] = nullptr;
  idealreg2mhdebugmask[Op_VecZ] = nullptr;
  idealreg2mhdebugmask[Op_RegFlags] = nullptr;
  idealreg2mhdebugmask[Op_RegVectMask] = nullptr;

  debug_only(_mem_node = nullptr;)   // Ideal memory node consumed by mach node
}

//------------------------------warp_incoming_stk_arg------------------------
// This warps a VMReg into an OptoReg::Name
OptoReg::Name Matcher::warp_incoming_stk_arg( VMReg reg ) {
  OptoReg::Name warped;
  if( reg->is_stack() ) {  // Stack slot argument?
    warped = OptoReg::add(_old_SP, reg->reg2stack() );
    warped = OptoReg::add(warped, C->out_preserve_stack_slots());
    if( warped >= _in_arg_limit )
      _in_arg_limit = OptoReg::add(warped, 1); // Bump max stack slot seen
    if (!RegMask::can_represent_arg(warped)) {
      // the compiler cannot represent this method's calling sequence
      // Bailout. We do not have space to represent all arguments.
      C->record_method_not_compilable("unsupported incoming calling sequence");
      return OptoReg::Bad;
    }
    return warped;
  }
  return OptoReg::as_OptoReg(reg);
}

//---------------------------compute_old_SP------------------------------------
OptoReg::Name Compile::compute_old_SP() {
  int fixed    = fixed_slots();
  int preserve = in_preserve_stack_slots();
  return OptoReg::stack2reg(align_up(fixed + preserve, (int)Matcher::stack_alignment_in_slots()));
}



#ifdef ASSERT
void Matcher::verify_new_nodes_only(Node* xroot) {
  // Make sure that the new graph only references new nodes
  ResourceMark rm;
  Unique_Node_List worklist;
  VectorSet visited;
  worklist.push(xroot);
  while (worklist.size() > 0) {
    Node* n = worklist.pop();
    visited.set(n->_idx);
    assert(C->node_arena()->contains(n), "dead node");
    for (uint j = 0; j < n->req(); j++) {
      Node* in = n->in(j);
      if (in != nullptr) {
        assert(C->node_arena()->contains(in), "dead node");
        if (!visited.test(in->_idx)) {
          worklist.push(in);
        }
      }
    }
  }
}
#endif


//---------------------------match---------------------------------------------
void Matcher::match( ) {
  if( MaxLabelRootDepth < 100 ) { // Too small?
    assert(false, "invalid MaxLabelRootDepth, increase it to 100 minimum");
    MaxLabelRootDepth = 100;
  }
  // One-time initialization of some register masks.
  init_spill_mask( C->root()->in(1) );
  _return_addr_mask = return_addr();
#ifdef _LP64
  // Pointers take 2 slots in 64-bit land
  _return_addr_mask.Insert(OptoReg::add(return_addr(),1));
#endif

  // Map a Java-signature return type into return register-value
  // machine registers for 0, 1 and 2 returned values.
  const TypeTuple *range = C->tf()->range();
  if( range->cnt() > TypeFunc::Parms ) { // If not a void function
    // Get ideal-register return type
    uint ireg = range->field_at(TypeFunc::Parms)->ideal_reg();
    // Get machine return register
    uint sop = C->start()->Opcode();
    OptoRegPair regs = return_value(ireg);

    // And mask for same
    _return_value_mask = RegMask(regs.first());
    if( OptoReg::is_valid(regs.second()) )
      _return_value_mask.Insert(regs.second());
  }

  // ---------------
  // Frame Layout

  // Need the method signature to determine the incoming argument types,
  // because the types determine which registers the incoming arguments are
  // in, and this affects the matched code.
  const TypeTuple *domain = C->tf()->domain();
  uint             argcnt = domain->cnt() - TypeFunc::Parms;
  BasicType *sig_bt        = NEW_RESOURCE_ARRAY( BasicType, argcnt );
  VMRegPair *vm_parm_regs  = NEW_RESOURCE_ARRAY( VMRegPair, argcnt );
  _parm_regs               = NEW_RESOURCE_ARRAY( OptoRegPair, argcnt );
  _calling_convention_mask = NEW_RESOURCE_ARRAY( RegMask, argcnt );
  uint i;
  for( i = 0; i<argcnt; i++ ) {
    sig_bt[i] = domain->field_at(i+TypeFunc::Parms)->basic_type();
  }

  // Pass array of ideal registers and length to USER code (from the AD file)
  // that will convert this to an array of register numbers.
  const StartNode *start = C->start();
  start->calling_convention( sig_bt, vm_parm_regs, argcnt );
#ifdef ASSERT
  // Sanity check users' calling convention.  Real handy while trying to
  // get the initial port correct.
  { for (uint i = 0; i<argcnt; i++) {
      if( !vm_parm_regs[i].first()->is_valid() && !vm_parm_regs[i].second()->is_valid() ) {
        assert(domain->field_at(i+TypeFunc::Parms)==Type::HALF, "only allowed on halve" );
        _parm_regs[i].set_bad();
        continue;
      }
      VMReg parm_reg = vm_parm_regs[i].first();
      assert(parm_reg->is_valid(), "invalid arg?");
      if (parm_reg->is_reg()) {
        OptoReg::Name opto_parm_reg = OptoReg::as_OptoReg(parm_reg);
        assert(can_be_java_arg(opto_parm_reg) ||
               C->stub_function() == CAST_FROM_FN_PTR(address, OptoRuntime::rethrow_C) ||
               opto_parm_reg == inline_cache_reg(),
               "parameters in register must be preserved by runtime stubs");
      }
      for (uint j = 0; j < i; j++) {
        assert(parm_reg != vm_parm_regs[j].first(),
               "calling conv. must produce distinct regs");
      }
    }
  }
#endif

  // Do some initial frame layout.

  // Compute the old incoming SP (may be called FP) as
  //   OptoReg::stack0() + locks + in_preserve_stack_slots + pad2.
  _old_SP = C->compute_old_SP();
  assert( is_even(_old_SP), "must be even" );

  // Compute highest incoming stack argument as
  //   _old_SP + out_preserve_stack_slots + incoming argument size.
  _in_arg_limit = OptoReg::add(_old_SP, C->out_preserve_stack_slots());
  assert( is_even(_in_arg_limit), "out_preserve must be even" );
  for( i = 0; i < argcnt; i++ ) {
    // Permit args to have no register
    _calling_convention_mask[i].Clear();
    if( !vm_parm_regs[i].first()->is_valid() && !vm_parm_regs[i].second()->is_valid() ) {
      _parm_regs[i].set_bad();
      continue;
    }
    // calling_convention returns stack arguments as a count of
    // slots beyond OptoReg::stack0()/VMRegImpl::stack0.  We need to convert this to
    // the allocators point of view, taking into account all the
    // preserve area, locks & pad2.

    OptoReg::Name reg1 = warp_incoming_stk_arg(vm_parm_regs[i].first());
    if( OptoReg::is_valid(reg1))
      _calling_convention_mask[i].Insert(reg1);

    OptoReg::Name reg2 = warp_incoming_stk_arg(vm_parm_regs[i].second());
    if( OptoReg::is_valid(reg2))
      _calling_convention_mask[i].Insert(reg2);

    // Saved biased stack-slot register number
    _parm_regs[i].set_pair(reg2, reg1);
  }

  // Finally, make sure the incoming arguments take up an even number of
  // words, in case the arguments or locals need to contain doubleword stack
  // slots.  The rest of the system assumes that stack slot pairs (in
  // particular, in the spill area) which look aligned will in fact be
  // aligned relative to the stack pointer in the target machine.  Double
  // stack slots will always be allocated aligned.
  _new_SP = OptoReg::Name(align_up(_in_arg_limit, (int)RegMask::SlotsPerLong));

  // Compute highest outgoing stack argument as
  //   _new_SP + out_preserve_stack_slots + max(outgoing argument size).
  _out_arg_limit = OptoReg::add(_new_SP, C->out_preserve_stack_slots());
  assert( is_even(_out_arg_limit), "out_preserve must be even" );

  if (!RegMask::can_represent_arg(OptoReg::add(_out_arg_limit,-1))) {
    // the compiler cannot represent this method's calling sequence
    // Bailout. We do not have space to represent all arguments.
    C->record_method_not_compilable("must be able to represent all call arguments in reg mask");
  }

  if (C->failing())  return;  // bailed out on incoming arg failure

  // ---------------
  // Collect roots of matcher trees.  Every node for which
  // _shared[_idx] is cleared is guaranteed to not be shared, and thus
  // can be a valid interior of some tree.
  find_shared( C->root() );
  find_shared( C->top() );

  C->print_method(PHASE_BEFORE_MATCHING, 1);

  // Create new ideal node ConP #null even if it does exist in old space
  // to avoid false sharing if the corresponding mach node is not used.
  // The corresponding mach node is only used in rare cases for derived
  // pointers.
  Node* new_ideal_null = ConNode::make(TypePtr::NULL_PTR);

  // Swap out to old-space; emptying new-space
<<<<<<< HEAD
  Arena *old = C->swap_old_and_new();
=======
  Arena* old = C->swap_old_and_new();
>>>>>>> c9d15f7d

  // Save debug and profile information for nodes in old space:
  _old_node_note_array = C->node_note_array();
  if (_old_node_note_array != nullptr) {
    C->set_node_note_array(new(C->comp_arena()) GrowableArray<Node_Notes*>
                           (C->comp_arena(), _old_node_note_array->length(),
                            0, nullptr));
  }

  // Pre-size the new_node table to avoid the need for range checks.
  grow_new_node_array(C->unique());

  // Reset node counter so MachNodes start with _idx at 0
  int live_nodes = C->live_nodes();
  C->set_unique(0);
  C->reset_dead_node_list();

  // Recursively match trees from old space into new space.
  // Correct leaves of new-space Nodes; they point to old-space.
  _visited.clear();
  Node* const n = xform(C->top(), live_nodes);
  if (C->failing()) return;
  C->set_cached_top_node(n);
  if (!C->failing()) {
    Node* xroot =        xform( C->root(), 1 );
    if (C->failing()) return;
    if (xroot == nullptr) {
      Matcher::soft_match_failure();  // recursive matching process failed
      assert(false, "instruction match failed");
      C->record_method_not_compilable("instruction match failed");
    } else {
      // During matching shared constants were attached to C->root()
      // because xroot wasn't available yet, so transfer the uses to
      // the xroot.
      for( DUIterator_Fast jmax, j = C->root()->fast_outs(jmax); j < jmax; j++ ) {
        Node* n = C->root()->fast_out(j);
        if (C->node_arena()->contains(n)) {
          assert(n->in(0) == C->root(), "should be control user");
          n->set_req(0, xroot);
          --j;
          --jmax;
        }
      }

      // Generate new mach node for ConP #null
      assert(new_ideal_null != nullptr, "sanity");
      _mach_null = match_tree(new_ideal_null);
      // Don't set control, it will confuse GCM since there are no uses.
      // The control will be set when this node is used first time
      // in find_base_for_derived().
      assert(_mach_null != nullptr, "");

      C->set_root(xroot->is_Root() ? xroot->as_Root() : nullptr);

#ifdef ASSERT
      verify_new_nodes_only(xroot);
#endif
    }
  }
  if (C->top() == nullptr || C->root() == nullptr) {
    // New graph lost. This is due to a compilation failure we encountered earlier.
    stringStream ss;
    if (C->failure_reason() != nullptr) {
      ss.print("graph lost: %s", C->failure_reason());
    } else {
      assert(C->failure_reason() != nullptr, "graph lost: reason unknown");
      ss.print("graph lost: reason unknown");
    }
    C->record_method_not_compilable(ss.as_string());
  }
  if (C->failing()) {
    // delete old;
    old->destruct_contents();
    return;
  }
  assert( C->top(), "" );
  assert( C->root(), "" );
  validate_null_checks();

  // Now smoke old-space
  NOT_DEBUG( old->destruct_contents() );

  // ------------------------
  // Set up save-on-entry registers.
  Fixup_Save_On_Entry( );

  { // Cleanup mach IR after selection phase is over.
    Compile::TracePhase tp("postselect_cleanup", &timers[_t_postselect_cleanup]);
    do_postselect_cleanup();
    if (C->failing())  return;
    assert(verify_after_postselect_cleanup(), "");
  }
}

//------------------------------Fixup_Save_On_Entry----------------------------
// The stated purpose of this routine is to take care of save-on-entry
// registers.  However, the overall goal of the Match phase is to convert into
// machine-specific instructions which have RegMasks to guide allocation.
// So what this procedure really does is put a valid RegMask on each input
// to the machine-specific variations of all Return, TailCall and Halt
// instructions.  It also adds edgs to define the save-on-entry values (and of
// course gives them a mask).

static RegMask *init_input_masks( uint size, RegMask &ret_adr, RegMask &fp ) {
  RegMask *rms = NEW_RESOURCE_ARRAY( RegMask, size );
  // Do all the pre-defined register masks
  rms[TypeFunc::Control  ] = RegMask::Empty;
  rms[TypeFunc::I_O      ] = RegMask::Empty;
  rms[TypeFunc::Memory   ] = RegMask::Empty;
  rms[TypeFunc::ReturnAdr] = ret_adr;
  rms[TypeFunc::FramePtr ] = fp;
  return rms;
}

int Matcher::scalable_predicate_reg_slots() {
  assert(Matcher::has_predicated_vectors() && Matcher::supports_scalable_vector(),
        "scalable predicate vector should be supported");
  int vector_reg_bit_size = Matcher::scalable_vector_reg_size(T_BYTE) << LogBitsPerByte;
  // We assume each predicate register is one-eighth of the size of
  // scalable vector register, one mask bit per vector byte.
  int predicate_reg_bit_size = vector_reg_bit_size >> 3;
  // Compute number of slots which is required when scalable predicate
  // register is spilled. E.g. if scalable vector register is 640 bits,
  // predicate register is 80 bits, which is 2.5 * slots.
  // We will round up the slot number to power of 2, which is required
  // by find_first_set().
  int slots = predicate_reg_bit_size & (BitsPerInt - 1)
              ? (predicate_reg_bit_size >> LogBitsPerInt) + 1
              : predicate_reg_bit_size >> LogBitsPerInt;
  return round_up_power_of_2(slots);
}

#define NOF_STACK_MASKS (3*13)

// Create the initial stack mask used by values spilling to the stack.
// Disallow any debug info in outgoing argument areas by setting the
// initial mask accordingly.
void Matcher::init_first_stack_mask() {

  // Allocate storage for spill masks as masks for the appropriate load type.
  RegMask *rms = (RegMask*)C->comp_arena()->AmallocWords(sizeof(RegMask) * NOF_STACK_MASKS);

  // Initialize empty placeholder masks into the newly allocated arena
  for (int i = 0; i < NOF_STACK_MASKS; i++) {
    new (rms + i) RegMask();
  }

  idealreg2spillmask  [Op_RegN] = &rms[0];
  idealreg2spillmask  [Op_RegI] = &rms[1];
  idealreg2spillmask  [Op_RegL] = &rms[2];
  idealreg2spillmask  [Op_RegF] = &rms[3];
  idealreg2spillmask  [Op_RegD] = &rms[4];
  idealreg2spillmask  [Op_RegP] = &rms[5];

  idealreg2debugmask  [Op_RegN] = &rms[6];
  idealreg2debugmask  [Op_RegI] = &rms[7];
  idealreg2debugmask  [Op_RegL] = &rms[8];
  idealreg2debugmask  [Op_RegF] = &rms[9];
  idealreg2debugmask  [Op_RegD] = &rms[10];
  idealreg2debugmask  [Op_RegP] = &rms[11];

  idealreg2mhdebugmask[Op_RegN] = &rms[12];
  idealreg2mhdebugmask[Op_RegI] = &rms[13];
  idealreg2mhdebugmask[Op_RegL] = &rms[14];
  idealreg2mhdebugmask[Op_RegF] = &rms[15];
  idealreg2mhdebugmask[Op_RegD] = &rms[16];
  idealreg2mhdebugmask[Op_RegP] = &rms[17];

  idealreg2spillmask  [Op_VecA] = &rms[18];
  idealreg2spillmask  [Op_VecS] = &rms[19];
  idealreg2spillmask  [Op_VecD] = &rms[20];
  idealreg2spillmask  [Op_VecX] = &rms[21];
  idealreg2spillmask  [Op_VecY] = &rms[22];
  idealreg2spillmask  [Op_VecZ] = &rms[23];

  idealreg2debugmask  [Op_VecA] = &rms[24];
  idealreg2debugmask  [Op_VecS] = &rms[25];
  idealreg2debugmask  [Op_VecD] = &rms[26];
  idealreg2debugmask  [Op_VecX] = &rms[27];
  idealreg2debugmask  [Op_VecY] = &rms[28];
  idealreg2debugmask  [Op_VecZ] = &rms[29];

  idealreg2mhdebugmask[Op_VecA] = &rms[30];
  idealreg2mhdebugmask[Op_VecS] = &rms[31];
  idealreg2mhdebugmask[Op_VecD] = &rms[32];
  idealreg2mhdebugmask[Op_VecX] = &rms[33];
  idealreg2mhdebugmask[Op_VecY] = &rms[34];
  idealreg2mhdebugmask[Op_VecZ] = &rms[35];

  idealreg2spillmask  [Op_RegVectMask] = &rms[36];
  idealreg2debugmask  [Op_RegVectMask] = &rms[37];
  idealreg2mhdebugmask[Op_RegVectMask] = &rms[38];

  OptoReg::Name i;

  // At first, start with the empty mask
  C->FIRST_STACK_mask().Clear();

  // Add in the incoming argument area
  OptoReg::Name init_in = OptoReg::add(_old_SP, C->out_preserve_stack_slots());
  for (i = init_in; i < _in_arg_limit; i = OptoReg::add(i,1)) {
    C->FIRST_STACK_mask().Insert(i);
  }
  // Add in all bits past the outgoing argument area
  guarantee(RegMask::can_represent_arg(OptoReg::add(_out_arg_limit,-1)),
            "must be able to represent all call arguments in reg mask");
  OptoReg::Name init = _out_arg_limit;
  for (i = init; RegMask::can_represent(i); i = OptoReg::add(i,1)) {
    C->FIRST_STACK_mask().Insert(i);
  }
  // Finally, set the "infinite stack" bit.
  C->FIRST_STACK_mask().set_AllStack();

  // Make spill masks.  Registers for their class, plus FIRST_STACK_mask.
  RegMask aligned_stack_mask = C->FIRST_STACK_mask();
  // Keep spill masks aligned.
  aligned_stack_mask.clear_to_pairs();
  assert(aligned_stack_mask.is_AllStack(), "should be infinite stack");
  RegMask scalable_stack_mask = aligned_stack_mask;

  *idealreg2spillmask[Op_RegP] = *idealreg2regmask[Op_RegP];
#ifdef _LP64
  *idealreg2spillmask[Op_RegN] = *idealreg2regmask[Op_RegN];
   idealreg2spillmask[Op_RegN]->OR(C->FIRST_STACK_mask());
   idealreg2spillmask[Op_RegP]->OR(aligned_stack_mask);
#else
   idealreg2spillmask[Op_RegP]->OR(C->FIRST_STACK_mask());
#endif
  *idealreg2spillmask[Op_RegI] = *idealreg2regmask[Op_RegI];
   idealreg2spillmask[Op_RegI]->OR(C->FIRST_STACK_mask());
  *idealreg2spillmask[Op_RegL] = *idealreg2regmask[Op_RegL];
   idealreg2spillmask[Op_RegL]->OR(aligned_stack_mask);
  *idealreg2spillmask[Op_RegF] = *idealreg2regmask[Op_RegF];
   idealreg2spillmask[Op_RegF]->OR(C->FIRST_STACK_mask());
  *idealreg2spillmask[Op_RegD] = *idealreg2regmask[Op_RegD];
   idealreg2spillmask[Op_RegD]->OR(aligned_stack_mask);

  if (Matcher::has_predicated_vectors()) {
    *idealreg2spillmask[Op_RegVectMask] = *idealreg2regmask[Op_RegVectMask];
     idealreg2spillmask[Op_RegVectMask]->OR(aligned_stack_mask);
  } else {
    *idealreg2spillmask[Op_RegVectMask] = RegMask::Empty;
  }

  if (Matcher::vector_size_supported(T_BYTE,4)) {
    *idealreg2spillmask[Op_VecS] = *idealreg2regmask[Op_VecS];
     idealreg2spillmask[Op_VecS]->OR(C->FIRST_STACK_mask());
  } else {
    *idealreg2spillmask[Op_VecS] = RegMask::Empty;
  }

  if (Matcher::vector_size_supported(T_FLOAT,2)) {
    // For VecD we need dual alignment and 8 bytes (2 slots) for spills.
    // RA guarantees such alignment since it is needed for Double and Long values.
    *idealreg2spillmask[Op_VecD] = *idealreg2regmask[Op_VecD];
     idealreg2spillmask[Op_VecD]->OR(aligned_stack_mask);
  } else {
    *idealreg2spillmask[Op_VecD] = RegMask::Empty;
  }

  if (Matcher::vector_size_supported(T_FLOAT,4)) {
    // For VecX we need quadro alignment and 16 bytes (4 slots) for spills.
    //
    // RA can use input arguments stack slots for spills but until RA
    // we don't know frame size and offset of input arg stack slots.
    //
    // Exclude last input arg stack slots to avoid spilling vectors there
    // otherwise vector spills could stomp over stack slots in caller frame.
    OptoReg::Name in = OptoReg::add(_in_arg_limit, -1);
    for (int k = 1; (in >= init_in) && (k < RegMask::SlotsPerVecX); k++) {
      aligned_stack_mask.Remove(in);
      in = OptoReg::add(in, -1);
    }
     aligned_stack_mask.clear_to_sets(RegMask::SlotsPerVecX);
     assert(aligned_stack_mask.is_AllStack(), "should be infinite stack");
    *idealreg2spillmask[Op_VecX] = *idealreg2regmask[Op_VecX];
     idealreg2spillmask[Op_VecX]->OR(aligned_stack_mask);
  } else {
    *idealreg2spillmask[Op_VecX] = RegMask::Empty;
  }

  if (Matcher::vector_size_supported(T_FLOAT,8)) {
    // For VecY we need octo alignment and 32 bytes (8 slots) for spills.
    OptoReg::Name in = OptoReg::add(_in_arg_limit, -1);
    for (int k = 1; (in >= init_in) && (k < RegMask::SlotsPerVecY); k++) {
      aligned_stack_mask.Remove(in);
      in = OptoReg::add(in, -1);
    }
     aligned_stack_mask.clear_to_sets(RegMask::SlotsPerVecY);
     assert(aligned_stack_mask.is_AllStack(), "should be infinite stack");
    *idealreg2spillmask[Op_VecY] = *idealreg2regmask[Op_VecY];
     idealreg2spillmask[Op_VecY]->OR(aligned_stack_mask);
  } else {
    *idealreg2spillmask[Op_VecY] = RegMask::Empty;
  }

  if (Matcher::vector_size_supported(T_FLOAT,16)) {
    // For VecZ we need enough alignment and 64 bytes (16 slots) for spills.
    OptoReg::Name in = OptoReg::add(_in_arg_limit, -1);
    for (int k = 1; (in >= init_in) && (k < RegMask::SlotsPerVecZ); k++) {
      aligned_stack_mask.Remove(in);
      in = OptoReg::add(in, -1);
    }
     aligned_stack_mask.clear_to_sets(RegMask::SlotsPerVecZ);
     assert(aligned_stack_mask.is_AllStack(), "should be infinite stack");
    *idealreg2spillmask[Op_VecZ] = *idealreg2regmask[Op_VecZ];
     idealreg2spillmask[Op_VecZ]->OR(aligned_stack_mask);
  } else {
    *idealreg2spillmask[Op_VecZ] = RegMask::Empty;
  }

  if (Matcher::supports_scalable_vector()) {
    int k = 1;
    OptoReg::Name in = OptoReg::add(_in_arg_limit, -1);
    if (Matcher::has_predicated_vectors()) {
      // Exclude last input arg stack slots to avoid spilling vector register there,
      // otherwise RegVectMask spills could stomp over stack slots in caller frame.
      for (; (in >= init_in) && (k < scalable_predicate_reg_slots()); k++) {
        scalable_stack_mask.Remove(in);
        in = OptoReg::add(in, -1);
      }

      // For RegVectMask
      scalable_stack_mask.clear_to_sets(scalable_predicate_reg_slots());
      assert(scalable_stack_mask.is_AllStack(), "should be infinite stack");
      *idealreg2spillmask[Op_RegVectMask] = *idealreg2regmask[Op_RegVectMask];
      idealreg2spillmask[Op_RegVectMask]->OR(scalable_stack_mask);
    }

    // Exclude last input arg stack slots to avoid spilling vector register there,
    // otherwise vector spills could stomp over stack slots in caller frame.
    for (; (in >= init_in) && (k < scalable_vector_reg_size(T_FLOAT)); k++) {
      scalable_stack_mask.Remove(in);
      in = OptoReg::add(in, -1);
    }

    // For VecA
     scalable_stack_mask.clear_to_sets(RegMask::SlotsPerVecA);
     assert(scalable_stack_mask.is_AllStack(), "should be infinite stack");
    *idealreg2spillmask[Op_VecA] = *idealreg2regmask[Op_VecA];
     idealreg2spillmask[Op_VecA]->OR(scalable_stack_mask);
  } else {
    *idealreg2spillmask[Op_VecA] = RegMask::Empty;
  }

  if (UseFPUForSpilling) {
    // This mask logic assumes that the spill operations are
    // symmetric and that the registers involved are the same size.
    // On sparc for instance we may have to use 64 bit moves will
    // kill 2 registers when used with F0-F31.
    idealreg2spillmask[Op_RegI]->OR(*idealreg2regmask[Op_RegF]);
    idealreg2spillmask[Op_RegF]->OR(*idealreg2regmask[Op_RegI]);
#ifdef _LP64
    idealreg2spillmask[Op_RegN]->OR(*idealreg2regmask[Op_RegF]);
    idealreg2spillmask[Op_RegL]->OR(*idealreg2regmask[Op_RegD]);
    idealreg2spillmask[Op_RegD]->OR(*idealreg2regmask[Op_RegL]);
    idealreg2spillmask[Op_RegP]->OR(*idealreg2regmask[Op_RegD]);
#else
    idealreg2spillmask[Op_RegP]->OR(*idealreg2regmask[Op_RegF]);
#ifdef ARM
    // ARM has support for moving 64bit values between a pair of
    // integer registers and a double register
    idealreg2spillmask[Op_RegL]->OR(*idealreg2regmask[Op_RegD]);
    idealreg2spillmask[Op_RegD]->OR(*idealreg2regmask[Op_RegL]);
#endif
#endif
  }

  // Make up debug masks.  Any spill slot plus callee-save (SOE) registers.
  // Caller-save (SOC, AS) registers are assumed to be trashable by the various
  // inline-cache fixup routines.
  *idealreg2debugmask  [Op_RegN] = *idealreg2spillmask[Op_RegN];
  *idealreg2debugmask  [Op_RegI] = *idealreg2spillmask[Op_RegI];
  *idealreg2debugmask  [Op_RegL] = *idealreg2spillmask[Op_RegL];
  *idealreg2debugmask  [Op_RegF] = *idealreg2spillmask[Op_RegF];
  *idealreg2debugmask  [Op_RegD] = *idealreg2spillmask[Op_RegD];
  *idealreg2debugmask  [Op_RegP] = *idealreg2spillmask[Op_RegP];
  *idealreg2debugmask  [Op_RegVectMask] = *idealreg2spillmask[Op_RegVectMask];

  *idealreg2debugmask  [Op_VecA] = *idealreg2spillmask[Op_VecA];
  *idealreg2debugmask  [Op_VecS] = *idealreg2spillmask[Op_VecS];
  *idealreg2debugmask  [Op_VecD] = *idealreg2spillmask[Op_VecD];
  *idealreg2debugmask  [Op_VecX] = *idealreg2spillmask[Op_VecX];
  *idealreg2debugmask  [Op_VecY] = *idealreg2spillmask[Op_VecY];
  *idealreg2debugmask  [Op_VecZ] = *idealreg2spillmask[Op_VecZ];

  *idealreg2mhdebugmask[Op_RegN] = *idealreg2spillmask[Op_RegN];
  *idealreg2mhdebugmask[Op_RegI] = *idealreg2spillmask[Op_RegI];
  *idealreg2mhdebugmask[Op_RegL] = *idealreg2spillmask[Op_RegL];
  *idealreg2mhdebugmask[Op_RegF] = *idealreg2spillmask[Op_RegF];
  *idealreg2mhdebugmask[Op_RegD] = *idealreg2spillmask[Op_RegD];
  *idealreg2mhdebugmask[Op_RegP] = *idealreg2spillmask[Op_RegP];
  *idealreg2mhdebugmask[Op_RegVectMask] = *idealreg2spillmask[Op_RegVectMask];

  *idealreg2mhdebugmask[Op_VecA] = *idealreg2spillmask[Op_VecA];
  *idealreg2mhdebugmask[Op_VecS] = *idealreg2spillmask[Op_VecS];
  *idealreg2mhdebugmask[Op_VecD] = *idealreg2spillmask[Op_VecD];
  *idealreg2mhdebugmask[Op_VecX] = *idealreg2spillmask[Op_VecX];
  *idealreg2mhdebugmask[Op_VecY] = *idealreg2spillmask[Op_VecY];
  *idealreg2mhdebugmask[Op_VecZ] = *idealreg2spillmask[Op_VecZ];

  // Prevent stub compilations from attempting to reference
  // callee-saved (SOE) registers from debug info
  bool exclude_soe = !Compile::current()->is_method_compilation();
  RegMask* caller_save_mask = exclude_soe ? &caller_save_regmask_exclude_soe : &caller_save_regmask;
  RegMask* mh_caller_save_mask = exclude_soe ? &mh_caller_save_regmask_exclude_soe : &mh_caller_save_regmask;

  idealreg2debugmask[Op_RegN]->SUBTRACT(*caller_save_mask);
  idealreg2debugmask[Op_RegI]->SUBTRACT(*caller_save_mask);
  idealreg2debugmask[Op_RegL]->SUBTRACT(*caller_save_mask);
  idealreg2debugmask[Op_RegF]->SUBTRACT(*caller_save_mask);
  idealreg2debugmask[Op_RegD]->SUBTRACT(*caller_save_mask);
  idealreg2debugmask[Op_RegP]->SUBTRACT(*caller_save_mask);
  idealreg2debugmask[Op_RegVectMask]->SUBTRACT(*caller_save_mask);

  idealreg2debugmask[Op_VecA]->SUBTRACT(*caller_save_mask);
  idealreg2debugmask[Op_VecS]->SUBTRACT(*caller_save_mask);
  idealreg2debugmask[Op_VecD]->SUBTRACT(*caller_save_mask);
  idealreg2debugmask[Op_VecX]->SUBTRACT(*caller_save_mask);
  idealreg2debugmask[Op_VecY]->SUBTRACT(*caller_save_mask);
  idealreg2debugmask[Op_VecZ]->SUBTRACT(*caller_save_mask);

  idealreg2mhdebugmask[Op_RegN]->SUBTRACT(*mh_caller_save_mask);
  idealreg2mhdebugmask[Op_RegI]->SUBTRACT(*mh_caller_save_mask);
  idealreg2mhdebugmask[Op_RegL]->SUBTRACT(*mh_caller_save_mask);
  idealreg2mhdebugmask[Op_RegF]->SUBTRACT(*mh_caller_save_mask);
  idealreg2mhdebugmask[Op_RegD]->SUBTRACT(*mh_caller_save_mask);
  idealreg2mhdebugmask[Op_RegP]->SUBTRACT(*mh_caller_save_mask);
  idealreg2mhdebugmask[Op_RegVectMask]->SUBTRACT(*mh_caller_save_mask);

  idealreg2mhdebugmask[Op_VecA]->SUBTRACT(*mh_caller_save_mask);
  idealreg2mhdebugmask[Op_VecS]->SUBTRACT(*mh_caller_save_mask);
  idealreg2mhdebugmask[Op_VecD]->SUBTRACT(*mh_caller_save_mask);
  idealreg2mhdebugmask[Op_VecX]->SUBTRACT(*mh_caller_save_mask);
  idealreg2mhdebugmask[Op_VecY]->SUBTRACT(*mh_caller_save_mask);
  idealreg2mhdebugmask[Op_VecZ]->SUBTRACT(*mh_caller_save_mask);
}

//---------------------------is_save_on_entry----------------------------------
bool Matcher::is_save_on_entry(int reg) {
  return
    _register_save_policy[reg] == 'E' ||
    _register_save_policy[reg] == 'A'; // Save-on-entry register?
}

//---------------------------Fixup_Save_On_Entry-------------------------------
void Matcher::Fixup_Save_On_Entry( ) {
  init_first_stack_mask();

  Node *root = C->root();       // Short name for root
  // Count number of save-on-entry registers.
  uint soe_cnt = number_of_saved_registers();
  uint i;

  // Find the procedure Start Node
  StartNode *start = C->start();
  assert( start, "Expect a start node" );

  // Input RegMask array shared by all Returns.
  // The type for doubles and longs has a count of 2, but
  // there is only 1 returned value
  uint ret_edge_cnt = TypeFunc::Parms + ((C->tf()->range()->cnt() == TypeFunc::Parms) ? 0 : 1);
  RegMask *ret_rms  = init_input_masks( ret_edge_cnt + soe_cnt, _return_addr_mask, c_frame_ptr_mask );
  // Returns have 0 or 1 returned values depending on call signature.
  // Return register is specified by return_value in the AD file.
  if (ret_edge_cnt > TypeFunc::Parms)
    ret_rms[TypeFunc::Parms+0] = _return_value_mask;

  // Input RegMask array shared by all Rethrows.
  uint reth_edge_cnt = TypeFunc::Parms+1;
  RegMask *reth_rms  = init_input_masks( reth_edge_cnt + soe_cnt, _return_addr_mask, c_frame_ptr_mask );
  // Rethrow takes exception oop only, but in the argument 0 slot.
  OptoReg::Name reg = find_receiver();
  if (reg >= 0) {
    reth_rms[TypeFunc::Parms] = mreg2regmask[reg];
#ifdef _LP64
    // Need two slots for ptrs in 64-bit land
    reth_rms[TypeFunc::Parms].Insert(OptoReg::add(OptoReg::Name(reg), 1));
#endif
  }

  // Input RegMask array shared by all TailCalls
  uint tail_call_edge_cnt = TypeFunc::Parms+2;
  RegMask *tail_call_rms = init_input_masks( tail_call_edge_cnt + soe_cnt, _return_addr_mask, c_frame_ptr_mask );

  // Input RegMask array shared by all TailJumps
  uint tail_jump_edge_cnt = TypeFunc::Parms+2;
  RegMask *tail_jump_rms = init_input_masks( tail_jump_edge_cnt + soe_cnt, _return_addr_mask, c_frame_ptr_mask );

  // TailCalls have 2 returned values (target & moop), whose masks come
  // from the usual MachNode/MachOper mechanism.  Find a sample
  // TailCall to extract these masks and put the correct masks into
  // the tail_call_rms array.
  for( i=1; i < root->req(); i++ ) {
    MachReturnNode *m = root->in(i)->as_MachReturn();
    if( m->ideal_Opcode() == Op_TailCall ) {
      tail_call_rms[TypeFunc::Parms+0] = m->MachNode::in_RegMask(TypeFunc::Parms+0);
      tail_call_rms[TypeFunc::Parms+1] = m->MachNode::in_RegMask(TypeFunc::Parms+1);
      break;
    }
  }

  // TailJumps have 2 returned values (target & ex_oop), whose masks come
  // from the usual MachNode/MachOper mechanism.  Find a sample
  // TailJump to extract these masks and put the correct masks into
  // the tail_jump_rms array.
  for( i=1; i < root->req(); i++ ) {
    MachReturnNode *m = root->in(i)->as_MachReturn();
    if( m->ideal_Opcode() == Op_TailJump ) {
      tail_jump_rms[TypeFunc::Parms+0] = m->MachNode::in_RegMask(TypeFunc::Parms+0);
      tail_jump_rms[TypeFunc::Parms+1] = m->MachNode::in_RegMask(TypeFunc::Parms+1);
      break;
    }
  }

  // Input RegMask array shared by all Halts
  uint halt_edge_cnt = TypeFunc::Parms;
  RegMask *halt_rms = init_input_masks( halt_edge_cnt + soe_cnt, _return_addr_mask, c_frame_ptr_mask );

  // Capture the return input masks into each exit flavor
  for( i=1; i < root->req(); i++ ) {
    MachReturnNode *exit = root->in(i)->as_MachReturn();
    switch( exit->ideal_Opcode() ) {
      case Op_Return   : exit->_in_rms = ret_rms;  break;
      case Op_Rethrow  : exit->_in_rms = reth_rms; break;
      case Op_TailCall : exit->_in_rms = tail_call_rms; break;
      case Op_TailJump : exit->_in_rms = tail_jump_rms; break;
      case Op_Halt     : exit->_in_rms = halt_rms; break;
      default          : ShouldNotReachHere();
    }
  }

  // Next unused projection number from Start.
  int proj_cnt = C->tf()->domain()->cnt();

  // Do all the save-on-entry registers.  Make projections from Start for
  // them, and give them a use at the exit points.  To the allocator, they
  // look like incoming register arguments.
  for( i = 0; i < _last_Mach_Reg; i++ ) {
    if( is_save_on_entry(i) ) {

      // Add the save-on-entry to the mask array
      ret_rms      [      ret_edge_cnt] = mreg2regmask[i];
      reth_rms     [     reth_edge_cnt] = mreg2regmask[i];
      tail_call_rms[tail_call_edge_cnt] = mreg2regmask[i];
      tail_jump_rms[tail_jump_edge_cnt] = mreg2regmask[i];
      // Halts need the SOE registers, but only in the stack as debug info.
      // A just-prior uncommon-trap or deoptimization will use the SOE regs.
      halt_rms     [     halt_edge_cnt] = *idealreg2spillmask[_register_save_type[i]];

      Node *mproj;

      // Is this a RegF low half of a RegD?  Double up 2 adjacent RegF's
      // into a single RegD.
      if( (i&1) == 0 &&
          _register_save_type[i  ] == Op_RegF &&
          _register_save_type[i+1] == Op_RegF &&
          is_save_on_entry(i+1) ) {
        // Add other bit for double
        ret_rms      [      ret_edge_cnt].Insert(OptoReg::Name(i+1));
        reth_rms     [     reth_edge_cnt].Insert(OptoReg::Name(i+1));
        tail_call_rms[tail_call_edge_cnt].Insert(OptoReg::Name(i+1));
        tail_jump_rms[tail_jump_edge_cnt].Insert(OptoReg::Name(i+1));
        halt_rms     [     halt_edge_cnt].Insert(OptoReg::Name(i+1));
        mproj = new MachProjNode( start, proj_cnt, ret_rms[ret_edge_cnt], Op_RegD );
        proj_cnt += 2;          // Skip 2 for doubles
      }
      else if( (i&1) == 1 &&    // Else check for high half of double
               _register_save_type[i-1] == Op_RegF &&
               _register_save_type[i  ] == Op_RegF &&
               is_save_on_entry(i-1) ) {
        ret_rms      [      ret_edge_cnt] = RegMask::Empty;
        reth_rms     [     reth_edge_cnt] = RegMask::Empty;
        tail_call_rms[tail_call_edge_cnt] = RegMask::Empty;
        tail_jump_rms[tail_jump_edge_cnt] = RegMask::Empty;
        halt_rms     [     halt_edge_cnt] = RegMask::Empty;
        mproj = C->top();
      }
      // Is this a RegI low half of a RegL?  Double up 2 adjacent RegI's
      // into a single RegL.
      else if( (i&1) == 0 &&
          _register_save_type[i  ] == Op_RegI &&
          _register_save_type[i+1] == Op_RegI &&
        is_save_on_entry(i+1) ) {
        // Add other bit for long
        ret_rms      [      ret_edge_cnt].Insert(OptoReg::Name(i+1));
        reth_rms     [     reth_edge_cnt].Insert(OptoReg::Name(i+1));
        tail_call_rms[tail_call_edge_cnt].Insert(OptoReg::Name(i+1));
        tail_jump_rms[tail_jump_edge_cnt].Insert(OptoReg::Name(i+1));
        halt_rms     [     halt_edge_cnt].Insert(OptoReg::Name(i+1));
        mproj = new MachProjNode( start, proj_cnt, ret_rms[ret_edge_cnt], Op_RegL );
        proj_cnt += 2;          // Skip 2 for longs
      }
      else if( (i&1) == 1 &&    // Else check for high half of long
               _register_save_type[i-1] == Op_RegI &&
               _register_save_type[i  ] == Op_RegI &&
               is_save_on_entry(i-1) ) {
        ret_rms      [      ret_edge_cnt] = RegMask::Empty;
        reth_rms     [     reth_edge_cnt] = RegMask::Empty;
        tail_call_rms[tail_call_edge_cnt] = RegMask::Empty;
        tail_jump_rms[tail_jump_edge_cnt] = RegMask::Empty;
        halt_rms     [     halt_edge_cnt] = RegMask::Empty;
        mproj = C->top();
      } else {
        // Make a projection for it off the Start
        mproj = new MachProjNode( start, proj_cnt++, ret_rms[ret_edge_cnt], _register_save_type[i] );
      }

      ret_edge_cnt ++;
      reth_edge_cnt ++;
      tail_call_edge_cnt ++;
      tail_jump_edge_cnt ++;
      halt_edge_cnt ++;

      // Add a use of the SOE register to all exit paths
      for( uint j=1; j < root->req(); j++ )
        root->in(j)->add_req(mproj);
    } // End of if a save-on-entry register
  } // End of for all machine registers
}

//------------------------------init_spill_mask--------------------------------
void Matcher::init_spill_mask( Node *ret ) {
  if( idealreg2regmask[Op_RegI] ) return; // One time only init

  OptoReg::c_frame_pointer = c_frame_pointer();
  c_frame_ptr_mask = c_frame_pointer();
#ifdef _LP64
  // pointers are twice as big
  c_frame_ptr_mask.Insert(OptoReg::add(c_frame_pointer(),1));
#endif

  // Start at OptoReg::stack0()
  STACK_ONLY_mask.Clear();
  OptoReg::Name init = OptoReg::stack2reg(0);
  // STACK_ONLY_mask is all stack bits
  OptoReg::Name i;
  for (i = init; RegMask::can_represent(i); i = OptoReg::add(i,1))
    STACK_ONLY_mask.Insert(i);
  // Also set the "infinite stack" bit.
  STACK_ONLY_mask.set_AllStack();

  for (i = OptoReg::Name(0); i < OptoReg::Name(_last_Mach_Reg); i = OptoReg::add(i, 1)) {
    // Copy the register names over into the shared world.
    // SharedInfo::regName[i] = regName[i];
    // Handy RegMasks per machine register
    mreg2regmask[i].Insert(i);

    // Set up regmasks used to exclude save-on-call (and always-save) registers from debug masks.
    if (_register_save_policy[i] == 'C' ||
        _register_save_policy[i] == 'A') {
      caller_save_regmask.Insert(i);
      mh_caller_save_regmask.Insert(i);
    }
    // Exclude save-on-entry registers from debug masks for stub compilations.
    if (_register_save_policy[i] == 'C' ||
        _register_save_policy[i] == 'A' ||
        _register_save_policy[i] == 'E') {
      caller_save_regmask_exclude_soe.Insert(i);
      mh_caller_save_regmask_exclude_soe.Insert(i);
    }
  }

  // Also exclude the register we use to save the SP for MethodHandle
  // invokes to from the corresponding MH debug masks
  const RegMask sp_save_mask = method_handle_invoke_SP_save_mask();
  mh_caller_save_regmask.OR(sp_save_mask);
  mh_caller_save_regmask_exclude_soe.OR(sp_save_mask);

  // Grab the Frame Pointer
  Node *fp  = ret->in(TypeFunc::FramePtr);
  // Share frame pointer while making spill ops
  set_shared(fp);

// Get the ADLC notion of the right regmask, for each basic type.
#ifdef _LP64
  idealreg2regmask[Op_RegN] = regmask_for_ideal_register(Op_RegN, ret);
#endif
  idealreg2regmask[Op_RegI] = regmask_for_ideal_register(Op_RegI, ret);
  idealreg2regmask[Op_RegP] = regmask_for_ideal_register(Op_RegP, ret);
  idealreg2regmask[Op_RegF] = regmask_for_ideal_register(Op_RegF, ret);
  idealreg2regmask[Op_RegD] = regmask_for_ideal_register(Op_RegD, ret);
  idealreg2regmask[Op_RegL] = regmask_for_ideal_register(Op_RegL, ret);
  idealreg2regmask[Op_VecA] = regmask_for_ideal_register(Op_VecA, ret);
  idealreg2regmask[Op_VecS] = regmask_for_ideal_register(Op_VecS, ret);
  idealreg2regmask[Op_VecD] = regmask_for_ideal_register(Op_VecD, ret);
  idealreg2regmask[Op_VecX] = regmask_for_ideal_register(Op_VecX, ret);
  idealreg2regmask[Op_VecY] = regmask_for_ideal_register(Op_VecY, ret);
  idealreg2regmask[Op_VecZ] = regmask_for_ideal_register(Op_VecZ, ret);
  idealreg2regmask[Op_RegVectMask] = regmask_for_ideal_register(Op_RegVectMask, ret);
}

#ifdef ASSERT
static void match_alias_type(Compile* C, Node* n, Node* m) {
  if (!VerifyAliases)  return;  // do not go looking for trouble by default
  const TypePtr* nat = n->adr_type();
  const TypePtr* mat = m->adr_type();
  int nidx = C->get_alias_index(nat);
  int midx = C->get_alias_index(mat);
  // Detune the assert for cases like (AndI 0xFF (LoadB p)).
  if (nidx == Compile::AliasIdxTop && midx >= Compile::AliasIdxRaw) {
    for (uint i = 1; i < n->req(); i++) {
      Node* n1 = n->in(i);
      const TypePtr* n1at = n1->adr_type();
      if (n1at != nullptr) {
        nat = n1at;
        nidx = C->get_alias_index(n1at);
      }
    }
  }
  // %%% Kludgery.  Instead, fix ideal adr_type methods for all these cases:
  if (nidx == Compile::AliasIdxTop && midx == Compile::AliasIdxRaw) {
    switch (n->Opcode()) {
    case Op_PrefetchAllocation:
      nidx = Compile::AliasIdxRaw;
      nat = TypeRawPtr::BOTTOM;
      break;
    }
  }
  if (nidx == Compile::AliasIdxRaw && midx == Compile::AliasIdxTop) {
    switch (n->Opcode()) {
    case Op_ClearArray:
      midx = Compile::AliasIdxRaw;
      mat = TypeRawPtr::BOTTOM;
      break;
    }
  }
  if (nidx == Compile::AliasIdxTop && midx == Compile::AliasIdxBot) {
    switch (n->Opcode()) {
    case Op_Return:
    case Op_Rethrow:
    case Op_Halt:
    case Op_TailCall:
    case Op_TailJump:
      nidx = Compile::AliasIdxBot;
      nat = TypePtr::BOTTOM;
      break;
    }
  }
  if (nidx == Compile::AliasIdxBot && midx == Compile::AliasIdxTop) {
    switch (n->Opcode()) {
    case Op_StrComp:
    case Op_StrEquals:
    case Op_StrIndexOf:
    case Op_StrIndexOfChar:
    case Op_AryEq:
    case Op_VectorizedHashCode:
    case Op_CountPositives:
    case Op_MemBarVolatile:
    case Op_MemBarCPUOrder: // %%% these ideals should have narrower adr_type?
    case Op_StrInflatedCopy:
    case Op_StrCompressedCopy:
    case Op_OnSpinWait:
    case Op_EncodeISOArray:
      nidx = Compile::AliasIdxTop;
      nat = nullptr;
      break;
    }
  }
  if (nidx != midx) {
    if (PrintOpto || (PrintMiscellaneous && (WizardMode || Verbose))) {
      tty->print_cr("==== Matcher alias shift %d => %d", nidx, midx);
      n->dump();
      m->dump();
    }
    assert(C->subsume_loads() && C->must_alias(nat, midx),
           "must not lose alias info when matching");
  }
}
#endif

//------------------------------xform------------------------------------------
// Given a Node in old-space, Match him (Label/Reduce) to produce a machine
// Node in new-space.  Given a new-space Node, recursively walk his children.
Node *Matcher::transform( Node *n ) { ShouldNotCallThis(); return n; }
Node *Matcher::xform( Node *n, int max_stack ) {
  // Use one stack to keep both: child's node/state and parent's node/index
  MStack mstack(max_stack * 2 * 2); // usually: C->live_nodes() * 2 * 2
  mstack.push(n, Visit, nullptr, -1);  // set null as parent to indicate root
  while (mstack.is_nonempty()) {
    C->check_node_count(NodeLimitFudgeFactor, "too many nodes matching instructions");
    if (C->failing()) return nullptr;
    n = mstack.node();          // Leave node on stack
    Node_State nstate = mstack.state();
    if (nstate == Visit) {
      mstack.set_state(Post_Visit);
      Node *oldn = n;
      // Old-space or new-space check
      if (!C->node_arena()->contains(n)) {
        // Old space!
        Node* m;
        if (has_new_node(n)) {  // Not yet Label/Reduced
          m = new_node(n);
        } else {
          if (!is_dontcare(n)) { // Matcher can match this guy
            // Calls match special.  They match alone with no children.
            // Their children, the incoming arguments, match normally.
            m = n->is_SafePoint() ? match_sfpt(n->as_SafePoint()):match_tree(n);
            if (C->failing())  return nullptr;
            if (m == nullptr) { Matcher::soft_match_failure(); return nullptr; }
            if (n->is_MemBar()) {
              m->as_MachMemBar()->set_adr_type(n->adr_type());
            }
          } else {                  // Nothing the matcher cares about
            if (n->is_Proj() && n->in(0) != nullptr && n->in(0)->is_Multi()) {       // Projections?
              // Convert to machine-dependent projection
              m = n->in(0)->as_Multi()->match( n->as_Proj(), this );
              NOT_PRODUCT(record_new2old(m, n);)
              if (m->in(0) != nullptr) // m might be top
                collect_null_checks(m, n);
            } else {                // Else just a regular 'ol guy
              m = n->clone();       // So just clone into new-space
              NOT_PRODUCT(record_new2old(m, n);)
              // Def-Use edges will be added incrementally as Uses
              // of this node are matched.
              assert(m->outcnt() == 0, "no Uses of this clone yet");
            }
          }

          set_new_node(n, m);       // Map old to new
          if (_old_node_note_array != nullptr) {
            Node_Notes* nn = C->locate_node_notes(_old_node_note_array,
                                                  n->_idx);
            C->set_node_notes_at(m->_idx, nn);
          }
          debug_only(match_alias_type(C, n, m));
        }
        n = m;    // n is now a new-space node
        mstack.set_node(n);
      }

      // New space!
      if (_visited.test_set(n->_idx)) continue; // while(mstack.is_nonempty())

      int i;
      // Put precedence edges on stack first (match them last).
      for (i = oldn->req(); (uint)i < oldn->len(); i++) {
        Node *m = oldn->in(i);
        if (m == nullptr) break;
        // set -1 to call add_prec() instead of set_req() during Step1
        mstack.push(m, Visit, n, -1);
      }

      // Handle precedence edges for interior nodes
      for (i = n->len()-1; (uint)i >= n->req(); i--) {
        Node *m = n->in(i);
        if (m == nullptr || C->node_arena()->contains(m)) continue;
        n->rm_prec(i);
        // set -1 to call add_prec() instead of set_req() during Step1
        mstack.push(m, Visit, n, -1);
      }

      // For constant debug info, I'd rather have unmatched constants.
      int cnt = n->req();
      JVMState* jvms = n->jvms();
      int debug_cnt = jvms ? jvms->debug_start() : cnt;

      // Now do only debug info.  Clone constants rather than matching.
      // Constants are represented directly in the debug info without
      // the need for executable machine instructions.
      // Monitor boxes are also represented directly.
      for (i = cnt - 1; i >= debug_cnt; --i) { // For all debug inputs do
        Node *m = n->in(i);          // Get input
        int op = m->Opcode();
        assert((op == Op_BoxLock) == jvms->is_monitor_use(i), "boxes only at monitor sites");
        if( op == Op_ConI || op == Op_ConP || op == Op_ConN || op == Op_ConNKlass ||
            op == Op_ConF || op == Op_ConD || op == Op_ConL
            // || op == Op_BoxLock  // %%%% enable this and remove (+++) in chaitin.cpp
            ) {
          m = m->clone();
          NOT_PRODUCT(record_new2old(m, n));
          mstack.push(m, Post_Visit, n, i); // Don't need to visit
          mstack.push(m->in(0), Visit, m, 0);
        } else {
          mstack.push(m, Visit, n, i);
        }
      }

      // And now walk his children, and convert his inputs to new-space.
      for( ; i >= 0; --i ) { // For all normal inputs do
        Node *m = n->in(i);  // Get input
        if(m != nullptr)
          mstack.push(m, Visit, n, i);
      }

    }
    else if (nstate == Post_Visit) {
      // Set xformed input
      Node *p = mstack.parent();
      if (p != nullptr) { // root doesn't have parent
        int i = (int)mstack.index();
        if (i >= 0)
          p->set_req(i, n); // required input
        else if (i == -1)
          p->add_prec(n);   // precedence input
        else
          ShouldNotReachHere();
      }
      mstack.pop(); // remove processed node from stack
    }
    else {
      ShouldNotReachHere();
    }
  } // while (mstack.is_nonempty())
  return n; // Return new-space Node
}

//------------------------------warp_outgoing_stk_arg------------------------
OptoReg::Name Matcher::warp_outgoing_stk_arg( VMReg reg, OptoReg::Name begin_out_arg_area, OptoReg::Name &out_arg_limit_per_call ) {
  // Convert outgoing argument location to a pre-biased stack offset
  if (reg->is_stack()) {
    OptoReg::Name warped = reg->reg2stack();
    // Adjust the stack slot offset to be the register number used
    // by the allocator.
    warped = OptoReg::add(begin_out_arg_area, warped);
    // Keep track of the largest numbered stack slot used for an arg.
    // Largest used slot per call-site indicates the amount of stack
    // that is killed by the call.
    if( warped >= out_arg_limit_per_call )
      out_arg_limit_per_call = OptoReg::add(warped,1);
    if (!RegMask::can_represent_arg(warped)) {
      // Bailout. For example not enough space on stack for all arguments. Happens for methods with too many arguments.
      C->record_method_not_compilable("unsupported calling sequence");
      return OptoReg::Bad;
    }
    return warped;
  }
  return OptoReg::as_OptoReg(reg);
}


//------------------------------match_sfpt-------------------------------------
// Helper function to match call instructions.  Calls match special.
// They match alone with no children.  Their children, the incoming
// arguments, match normally.
MachNode *Matcher::match_sfpt( SafePointNode *sfpt ) {
  MachSafePointNode *msfpt = nullptr;
  MachCallNode      *mcall = nullptr;
  uint               cnt;
  // Split out case for SafePoint vs Call
  CallNode *call;
  const TypeTuple *domain;
  ciMethod*        method = nullptr;
  bool             is_method_handle_invoke = false;  // for special kill effects
  if( sfpt->is_Call() ) {
    call = sfpt->as_Call();
    domain = call->tf()->domain();
    cnt = domain->cnt();

    // Match just the call, nothing else
    MachNode *m = match_tree(call);
    if (C->failing())  return nullptr;
    if( m == nullptr ) { Matcher::soft_match_failure(); return nullptr; }

    // Copy data from the Ideal SafePoint to the machine version
    mcall = m->as_MachCall();

    mcall->set_tf(                  call->tf());
    mcall->set_entry_point(         call->entry_point());
    mcall->set_cnt(                 call->cnt());
    mcall->set_guaranteed_safepoint(call->guaranteed_safepoint());

    if( mcall->is_MachCallJava() ) {
      MachCallJavaNode *mcall_java  = mcall->as_MachCallJava();
      const CallJavaNode *call_java =  call->as_CallJava();
      assert(call_java->validate_symbolic_info(), "inconsistent info");
      method = call_java->method();
      mcall_java->_method = method;
      mcall_java->_optimized_virtual = call_java->is_optimized_virtual();
      is_method_handle_invoke = call_java->is_method_handle_invoke();
      mcall_java->_method_handle_invoke = is_method_handle_invoke;
      mcall_java->_override_symbolic_info = call_java->override_symbolic_info();
      mcall_java->_arg_escape = call_java->arg_escape();
      if (is_method_handle_invoke) {
        C->set_has_method_handle_invokes(true);
      }
      if( mcall_java->is_MachCallStaticJava() )
        mcall_java->as_MachCallStaticJava()->_name =
         call_java->as_CallStaticJava()->_name;
      if( mcall_java->is_MachCallDynamicJava() )
        mcall_java->as_MachCallDynamicJava()->_vtable_index =
         call_java->as_CallDynamicJava()->_vtable_index;
    }
    else if( mcall->is_MachCallRuntime() ) {
      MachCallRuntimeNode* mach_call_rt = mcall->as_MachCallRuntime();
      mach_call_rt->_name = call->as_CallRuntime()->_name;
      mach_call_rt->_leaf_no_fp = call->is_CallLeafNoFP();
    }
    msfpt = mcall;
  }
  // This is a non-call safepoint
  else {
    call = nullptr;
    domain = nullptr;
    MachNode *mn = match_tree(sfpt);
    if (C->failing())  return nullptr;
    msfpt = mn->as_MachSafePoint();
    cnt = TypeFunc::Parms;
  }
  msfpt->_has_ea_local_in_scope = sfpt->has_ea_local_in_scope();

  // Advertise the correct memory effects (for anti-dependence computation).
  msfpt->set_adr_type(sfpt->adr_type());

  // Allocate a private array of RegMasks.  These RegMasks are not shared.
  msfpt->_in_rms = NEW_RESOURCE_ARRAY( RegMask, cnt );
  // Empty them all.
  for (uint i = 0; i < cnt; i++) ::new (&(msfpt->_in_rms[i])) RegMask();

  // Do all the pre-defined non-Empty register masks
  msfpt->_in_rms[TypeFunc::ReturnAdr] = _return_addr_mask;
  msfpt->_in_rms[TypeFunc::FramePtr ] = c_frame_ptr_mask;

  // Place first outgoing argument can possibly be put.
  OptoReg::Name begin_out_arg_area = OptoReg::add(_new_SP, C->out_preserve_stack_slots());
  assert( is_even(begin_out_arg_area), "" );
  // Compute max outgoing register number per call site.
  OptoReg::Name out_arg_limit_per_call = begin_out_arg_area;
  // Calls to C may hammer extra stack slots above and beyond any arguments.
  // These are usually backing store for register arguments for varargs.
  if( call != nullptr && call->is_CallRuntime() )
    out_arg_limit_per_call = OptoReg::add(out_arg_limit_per_call,C->varargs_C_out_slots_killed());


  // Do the normal argument list (parameters) register masks
  int argcnt = cnt - TypeFunc::Parms;
  if( argcnt > 0 ) {          // Skip it all if we have no args
    BasicType *sig_bt  = NEW_RESOURCE_ARRAY( BasicType, argcnt );
    VMRegPair *parm_regs = NEW_RESOURCE_ARRAY( VMRegPair, argcnt );
    int i;
    for( i = 0; i < argcnt; i++ ) {
      sig_bt[i] = domain->field_at(i+TypeFunc::Parms)->basic_type();
    }
    // V-call to pick proper calling convention
    call->calling_convention( sig_bt, parm_regs, argcnt );

#ifdef ASSERT
    // Sanity check users' calling convention.  Really handy during
    // the initial porting effort.  Fairly expensive otherwise.
    { for (int i = 0; i<argcnt; i++) {
      if( !parm_regs[i].first()->is_valid() &&
          !parm_regs[i].second()->is_valid() ) continue;
      VMReg reg1 = parm_regs[i].first();
      VMReg reg2 = parm_regs[i].second();
      for (int j = 0; j < i; j++) {
        if( !parm_regs[j].first()->is_valid() &&
            !parm_regs[j].second()->is_valid() ) continue;
        VMReg reg3 = parm_regs[j].first();
        VMReg reg4 = parm_regs[j].second();
        if( !reg1->is_valid() ) {
          assert( !reg2->is_valid(), "valid halvsies" );
        } else if( !reg3->is_valid() ) {
          assert( !reg4->is_valid(), "valid halvsies" );
        } else {
          assert( reg1 != reg2, "calling conv. must produce distinct regs");
          assert( reg1 != reg3, "calling conv. must produce distinct regs");
          assert( reg1 != reg4, "calling conv. must produce distinct regs");
          assert( reg2 != reg3, "calling conv. must produce distinct regs");
          assert( reg2 != reg4 || !reg2->is_valid(), "calling conv. must produce distinct regs");
          assert( reg3 != reg4, "calling conv. must produce distinct regs");
        }
      }
    }
    }
#endif

    // Visit each argument.  Compute its outgoing register mask.
    // Return results now can have 2 bits returned.
    // Compute max over all outgoing arguments both per call-site
    // and over the entire method.
    for( i = 0; i < argcnt; i++ ) {
      // Address of incoming argument mask to fill in
      RegMask *rm = &mcall->_in_rms[i+TypeFunc::Parms];
      VMReg first = parm_regs[i].first();
      VMReg second = parm_regs[i].second();
      if(!first->is_valid() &&
         !second->is_valid()) {
        continue;               // Avoid Halves
      }
      // Handle case where arguments are in vector registers.
      if(call->in(TypeFunc::Parms + i)->bottom_type()->isa_vect()) {
        OptoReg::Name reg_fst = OptoReg::as_OptoReg(first);
        OptoReg::Name reg_snd = OptoReg::as_OptoReg(second);
        assert (reg_fst <= reg_snd, "fst=%d snd=%d", reg_fst, reg_snd);
        for (OptoReg::Name r = reg_fst; r <= reg_snd; r++) {
          rm->Insert(r);
        }
      }
      // Grab first register, adjust stack slots and insert in mask.
      OptoReg::Name reg1 = warp_outgoing_stk_arg(first, begin_out_arg_area, out_arg_limit_per_call );
      if (OptoReg::is_valid(reg1))
        rm->Insert( reg1 );
      // Grab second register (if any), adjust stack slots and insert in mask.
      OptoReg::Name reg2 = warp_outgoing_stk_arg(second, begin_out_arg_area, out_arg_limit_per_call );
      if (OptoReg::is_valid(reg2))
        rm->Insert( reg2 );
    } // End of for all arguments
  }

  // Compute the max stack slot killed by any call.  These will not be
  // available for debug info, and will be used to adjust FIRST_STACK_mask
  // after all call sites have been visited.
  if( _out_arg_limit < out_arg_limit_per_call)
    _out_arg_limit = out_arg_limit_per_call;

  if (mcall) {
    // Kill the outgoing argument area, including any non-argument holes and
    // any legacy C-killed slots.  Use Fat-Projections to do the killing.
    // Since the max-per-method covers the max-per-call-site and debug info
    // is excluded on the max-per-method basis, debug info cannot land in
    // this killed area.
    uint r_cnt = mcall->tf()->range()->cnt();
    MachProjNode *proj = new MachProjNode( mcall, r_cnt+10000, RegMask::Empty, MachProjNode::fat_proj );
    if (!RegMask::can_represent_arg(OptoReg::Name(out_arg_limit_per_call-1))) {
      // Bailout. We do not have space to represent all arguments.
      C->record_method_not_compilable("unsupported outgoing calling sequence");
    } else {
      for (int i = begin_out_arg_area; i < out_arg_limit_per_call; i++)
        proj->_rout.Insert(OptoReg::Name(i));
    }
    if (proj->_rout.is_NotEmpty()) {
      push_projection(proj);
    }
  }
  // Transfer the safepoint information from the call to the mcall
  // Move the JVMState list
  msfpt->set_jvms(sfpt->jvms());
  for (JVMState* jvms = msfpt->jvms(); jvms; jvms = jvms->caller()) {
    jvms->set_map(sfpt);
  }

  // Debug inputs begin just after the last incoming parameter
  assert((mcall == nullptr) || (mcall->jvms() == nullptr) ||
         (mcall->jvms()->debug_start() + mcall->_jvmadj == mcall->tf()->domain()->cnt()), "");

  // Add additional edges.
  if (msfpt->mach_constant_base_node_input() != (uint)-1 && !msfpt->is_MachCallLeaf()) {
    // For these calls we can not add MachConstantBase in expand(), as the
    // ins are not complete then.
    msfpt->ins_req(msfpt->mach_constant_base_node_input(), C->mach_constant_base_node());
    if (msfpt->jvms() &&
        msfpt->mach_constant_base_node_input() <= msfpt->jvms()->debug_start() + msfpt->_jvmadj) {
      // We added an edge before jvms, so we must adapt the position of the ins.
      msfpt->jvms()->adapt_position(+1);
    }
  }

  // Registers killed by the call are set in the local scheduling pass
  // of Global Code Motion.
  return msfpt;
}

//---------------------------match_tree----------------------------------------
// Match a Ideal Node DAG - turn it into a tree; Label & Reduce.  Used as part
// of the whole-sale conversion from Ideal to Mach Nodes.  Also used for
// making GotoNodes while building the CFG and in init_spill_mask() to identify
// a Load's result RegMask for memoization in idealreg2regmask[]
MachNode *Matcher::match_tree( const Node *n ) {
  assert( n->Opcode() != Op_Phi, "cannot match" );
  assert( !n->is_block_start(), "cannot match" );
  // Set the mark for all locally allocated State objects.
  // When this call returns, the _states_arena arena will be reset
  // freeing all State objects.
  ResourceMark rm( &_states_arena );

  LabelRootDepth = 0;

  // StoreNodes require their Memory input to match any LoadNodes
  Node *mem = n->is_Store() ? n->in(MemNode::Memory) : (Node*)1 ;
#ifdef ASSERT
  Node* save_mem_node = _mem_node;
  _mem_node = n->is_Store() ? (Node*)n : nullptr;
#endif
  // State object for root node of match tree
  // Allocate it on _states_arena - stack allocation can cause stack overflow.
  State *s = new (&_states_arena) State;
  s->_kids[0] = nullptr;
  s->_kids[1] = nullptr;
  s->_leaf = (Node*)n;
  // Label the input tree, allocating labels from top-level arena
  Node* root_mem = mem;
  Label_Root(n, s, n->in(0), root_mem);
  if (C->failing())  return nullptr;

  // The minimum cost match for the whole tree is found at the root State
  uint mincost = max_juint;
  uint cost = max_juint;
  uint i;
  for (i = 0; i < NUM_OPERANDS; i++) {
    if (s->valid(i) &&               // valid entry and
        s->cost(i) < cost &&         // low cost and
        s->rule(i) >= NUM_OPERANDS) {// not an operand
      mincost = i;
      cost = s->cost(i);
    }
  }
  if (mincost == max_juint) {
#ifndef PRODUCT
    tty->print("No matching rule for:");
    s->dump();
#endif
    Matcher::soft_match_failure();
    return nullptr;
  }
  // Reduce input tree based upon the state labels to machine Nodes
  MachNode *m = ReduceInst(s, s->rule(mincost), mem);
  // New-to-old mapping is done in ReduceInst, to cover complex instructions.
  NOT_PRODUCT(_old2new_map.map(n->_idx, m);)

  // Add any Matcher-ignored edges
  uint cnt = n->req();
  uint start = 1;
  if( mem != (Node*)1 ) start = MemNode::Memory+1;
  if( n->is_AddP() ) {
    assert( mem == (Node*)1, "" );
    start = AddPNode::Base+1;
  }
  for( i = start; i < cnt; i++ ) {
    if( !n->match_edge(i) ) {
      if( i < m->req() )
        m->ins_req( i, n->in(i) );
      else
        m->add_req( n->in(i) );
    }
  }

  debug_only( _mem_node = save_mem_node; )
  return m;
}


//------------------------------match_into_reg---------------------------------
// Choose to either match this Node in a register or part of the current
// match tree.  Return true for requiring a register and false for matching
// as part of the current match tree.
static bool match_into_reg( const Node *n, Node *m, Node *control, int i, bool shared ) {

  const Type *t = m->bottom_type();

  if (t->singleton()) {
    // Never force constants into registers.  Allow them to match as
    // constants or registers.  Copies of the same value will share
    // the same register.  See find_shared_node.
    return false;
  } else {                      // Not a constant
    // Stop recursion if they have different Controls.
    Node* m_control = m->in(0);
    // Control of load's memory can post-dominates load's control.
    // So use it since load can't float above its memory.
    Node* mem_control = (m->is_Load()) ? m->in(MemNode::Memory)->in(0) : nullptr;
    if (control && m_control && control != m_control && control != mem_control) {

      // Actually, we can live with the most conservative control we
      // find, if it post-dominates the others.  This allows us to
      // pick up load/op/store trees where the load can float a little
      // above the store.
      Node *x = control;
      const uint max_scan = 6;  // Arbitrary scan cutoff
      uint j;
      for (j=0; j<max_scan; j++) {
        if (x->is_Region())     // Bail out at merge points
          return true;
        x = x->in(0);
        if (x == m_control)     // Does 'control' post-dominate
          break;                // m->in(0)?  If so, we can use it
        if (x == mem_control)   // Does 'control' post-dominate
          break;                // mem_control?  If so, we can use it
      }
      if (j == max_scan)        // No post-domination before scan end?
        return true;            // Then break the match tree up
    }
    if ((m->is_DecodeN() && Matcher::narrow_oop_use_complex_address()) ||
        (m->is_DecodeNKlass() && Matcher::narrow_klass_use_complex_address())) {
      // These are commonly used in address expressions and can
      // efficiently fold into them on X64 in some cases.
      return false;
    }
  }

  // Not forceable cloning.  If shared, put it into a register.
  return shared;
}


//------------------------------Instruction Selection--------------------------
// Label method walks a "tree" of nodes, using the ADLC generated DFA to match
// ideal nodes to machine instructions.  Trees are delimited by shared Nodes,
// things the Matcher does not match (e.g., Memory), and things with different
// Controls (hence forced into different blocks).  We pass in the Control
// selected for this entire State tree.

// The Matcher works on Trees, but an Intel add-to-memory requires a DAG: the
// Store and the Load must have identical Memories (as well as identical
// pointers).  Since the Matcher does not have anything for Memory (and
// does not handle DAGs), I have to match the Memory input myself.  If the
// Tree root is a Store or if there are multiple Loads in the tree, I require
// all Loads to have the identical memory.
Node* Matcher::Label_Root(const Node* n, State* svec, Node* control, Node*& mem) {
  // Since Label_Root is a recursive function, its possible that we might run
  // out of stack space.  See bugs 6272980 & 6227033 for more info.
  LabelRootDepth++;
  if (LabelRootDepth > MaxLabelRootDepth) {
    // Bailout. Can for example be hit with a deep chain of operations.
    C->record_method_not_compilable("Out of stack space, increase MaxLabelRootDepth");
    return nullptr;
  }
  uint care = 0;                // Edges matcher cares about
  uint cnt = n->req();
  uint i = 0;

  // Examine children for memory state
  // Can only subsume a child into your match-tree if that child's memory state
  // is not modified along the path to another input.
  // It is unsafe even if the other inputs are separate roots.
  Node *input_mem = nullptr;
  for( i = 1; i < cnt; i++ ) {
    if( !n->match_edge(i) ) continue;
    Node *m = n->in(i);         // Get ith input
    assert( m, "expect non-null children" );
    if( m->is_Load() ) {
      if( input_mem == nullptr ) {
        input_mem = m->in(MemNode::Memory);
        if (mem == (Node*)1) {
          // Save this memory to bail out if there's another memory access
          // to a different memory location in the same tree.
          mem = input_mem;
        }
      } else if( input_mem != m->in(MemNode::Memory) ) {
        input_mem = NodeSentinel;
      }
    }
  }

  for( i = 1; i < cnt; i++ ){// For my children
    if( !n->match_edge(i) ) continue;
    Node *m = n->in(i);         // Get ith input
    // Allocate states out of a private arena
    State *s = new (&_states_arena) State;
    svec->_kids[care++] = s;
    assert( care <= 2, "binary only for now" );

    // Recursively label the State tree.
    s->_kids[0] = nullptr;
    s->_kids[1] = nullptr;
    s->_leaf = m;

    // Check for leaves of the State Tree; things that cannot be a part of
    // the current tree.  If it finds any, that value is matched as a
    // register operand.  If not, then the normal matching is used.
    if( match_into_reg(n, m, control, i, is_shared(m)) ||
        // Stop recursion if this is a LoadNode and there is another memory access
        // to a different memory location in the same tree (for example, a StoreNode
        // at the root of this tree or another LoadNode in one of the children).
        ((mem!=(Node*)1) && m->is_Load() && m->in(MemNode::Memory) != mem) ||
        // Can NOT include the match of a subtree when its memory state
        // is used by any of the other subtrees
        (input_mem == NodeSentinel) ) {
      // Print when we exclude matching due to different memory states at input-loads
      if (PrintOpto && (Verbose && WizardMode) && (input_mem == NodeSentinel)
          && !((mem!=(Node*)1) && m->is_Load() && m->in(MemNode::Memory) != mem)) {
        tty->print_cr("invalid input_mem");
      }
      // Switch to a register-only opcode; this value must be in a register
      // and cannot be subsumed as part of a larger instruction.
      s->DFA( m->ideal_reg(), m );

    } else {
      // If match tree has no control and we do, adopt it for entire tree
      if( control == nullptr && m->in(0) != nullptr && m->req() > 1 )
        control = m->in(0);         // Pick up control
      // Else match as a normal part of the match tree.
      control = Label_Root(m, s, control, mem);
      if (C->failing()) return nullptr;
    }
  }

  // Call DFA to match this node, and return
  svec->DFA( n->Opcode(), n );

#ifdef ASSERT
  uint x;
  for( x = 0; x < _LAST_MACH_OPER; x++ )
    if( svec->valid(x) )
      break;

  if (x >= _LAST_MACH_OPER) {
    n->dump();
    svec->dump();
    assert( false, "bad AD file" );
  }
#endif
  return control;
}


// Con nodes reduced using the same rule can share their MachNode
// which reduces the number of copies of a constant in the final
// program.  The register allocator is free to split uses later to
// split live ranges.
MachNode* Matcher::find_shared_node(Node* leaf, uint rule) {
  if (!leaf->is_Con() && !leaf->is_DecodeNarrowPtr()) return nullptr;

  // See if this Con has already been reduced using this rule.
  if (_shared_nodes.max() <= leaf->_idx) return nullptr;
  MachNode* last = (MachNode*)_shared_nodes.at(leaf->_idx);
  if (last != nullptr && rule == last->rule()) {
    // Don't expect control change for DecodeN
    if (leaf->is_DecodeNarrowPtr())
      return last;
    // Get the new space root.
    Node* xroot = new_node(C->root());
    if (xroot == nullptr) {
      // This shouldn't happen give the order of matching.
      return nullptr;
    }

    // Shared constants need to have their control be root so they
    // can be scheduled properly.
    Node* control = last->in(0);
    if (control != xroot) {
      if (control == nullptr || control == C->root()) {
        last->set_req(0, xroot);
      } else {
        assert(false, "unexpected control");
        return nullptr;
      }
    }
    return last;
  }
  return nullptr;
}


//------------------------------ReduceInst-------------------------------------
// Reduce a State tree (with given Control) into a tree of MachNodes.
// This routine (and it's cohort ReduceOper) convert Ideal Nodes into
// complicated machine Nodes.  Each MachNode covers some tree of Ideal Nodes.
// Each MachNode has a number of complicated MachOper operands; each
// MachOper also covers a further tree of Ideal Nodes.

// The root of the Ideal match tree is always an instruction, so we enter
// the recursion here.  After building the MachNode, we need to recurse
// the tree checking for these cases:
// (1) Child is an instruction -
//     Build the instruction (recursively), add it as an edge.
//     Build a simple operand (register) to hold the result of the instruction.
// (2) Child is an interior part of an instruction -
//     Skip over it (do nothing)
// (3) Child is the start of a operand -
//     Build the operand, place it inside the instruction
//     Call ReduceOper.
MachNode *Matcher::ReduceInst( State *s, int rule, Node *&mem ) {
  assert( rule >= NUM_OPERANDS, "called with operand rule" );

  MachNode* shared_node = find_shared_node(s->_leaf, rule);
  if (shared_node != nullptr) {
    return shared_node;
  }

  // Build the object to represent this state & prepare for recursive calls
  MachNode *mach = s->MachNodeGenerator(rule);
  guarantee(mach != nullptr, "Missing MachNode");
  mach->_opnds[0] = s->MachOperGenerator(_reduceOp[rule]);
  assert( mach->_opnds[0] != nullptr, "Missing result operand" );
  Node *leaf = s->_leaf;
  NOT_PRODUCT(record_new2old(mach, leaf);)
  // Check for instruction or instruction chain rule
  if( rule >= _END_INST_CHAIN_RULE || rule < _BEGIN_INST_CHAIN_RULE ) {
    assert(C->node_arena()->contains(s->_leaf) || !has_new_node(s->_leaf),
           "duplicating node that's already been matched");
    // Instruction
    mach->add_req( leaf->in(0) ); // Set initial control
    // Reduce interior of complex instruction
    ReduceInst_Interior( s, rule, mem, mach, 1 );
  } else {
    // Instruction chain rules are data-dependent on their inputs
    mach->add_req(0);             // Set initial control to none
    ReduceInst_Chain_Rule( s, rule, mem, mach );
  }

  // If a Memory was used, insert a Memory edge
  if( mem != (Node*)1 ) {
    mach->ins_req(MemNode::Memory,mem);
#ifdef ASSERT
    // Verify adr type after matching memory operation
    const MachOper* oper = mach->memory_operand();
    if (oper != nullptr && oper != (MachOper*)-1) {
      // It has a unique memory operand.  Find corresponding ideal mem node.
      Node* m = nullptr;
      if (leaf->is_Mem()) {
        m = leaf;
      } else {
        m = _mem_node;
        assert(m != nullptr && m->is_Mem(), "expecting memory node");
      }
      const Type* mach_at = mach->adr_type();
      // DecodeN node consumed by an address may have different type
      // than its input. Don't compare types for such case.
      if (m->adr_type() != mach_at &&
          (m->in(MemNode::Address)->is_DecodeNarrowPtr() ||
           (m->in(MemNode::Address)->is_AddP() &&
            m->in(MemNode::Address)->in(AddPNode::Address)->is_DecodeNarrowPtr()) ||
           (m->in(MemNode::Address)->is_AddP() &&
            m->in(MemNode::Address)->in(AddPNode::Address)->is_AddP() &&
            m->in(MemNode::Address)->in(AddPNode::Address)->in(AddPNode::Address)->is_DecodeNarrowPtr()))) {
        mach_at = m->adr_type();
      }
      if (m->adr_type() != mach_at) {
        m->dump();
        tty->print_cr("mach:");
        mach->dump(1);
      }
      assert(m->adr_type() == mach_at, "matcher should not change adr type");
    }
#endif
  }

  // If the _leaf is an AddP, insert the base edge
  if (leaf->is_AddP()) {
    mach->ins_req(AddPNode::Base,leaf->in(AddPNode::Base));
  }

  uint number_of_projections_prior = number_of_projections();

  // Perform any 1-to-many expansions required
  MachNode *ex = mach->Expand(s, _projection_list, mem);
  if (ex != mach) {
    assert(ex->ideal_reg() == mach->ideal_reg(), "ideal types should match");
    if( ex->in(1)->is_Con() )
      ex->in(1)->set_req(0, C->root());
    // Remove old node from the graph
    for( uint i=0; i<mach->req(); i++ ) {
      mach->set_req(i,nullptr);
    }
    NOT_PRODUCT(record_new2old(ex, s->_leaf);)
  }

  // PhaseChaitin::fixup_spills will sometimes generate spill code
  // via the matcher.  By the time, nodes have been wired into the CFG,
  // and any further nodes generated by expand rules will be left hanging
  // in space, and will not get emitted as output code.  Catch this.
  // Also, catch any new register allocation constraints ("projections")
  // generated belatedly during spill code generation.
  if (_allocation_started) {
    guarantee(ex == mach, "no expand rules during spill generation");
    guarantee(number_of_projections_prior == number_of_projections(), "no allocation during spill generation");
  }

  if (leaf->is_Con() || leaf->is_DecodeNarrowPtr()) {
    // Record the con for sharing
    _shared_nodes.map(leaf->_idx, ex);
  }

  // Have mach nodes inherit GC barrier data
  if (leaf->is_LoadStore()) {
    mach->set_barrier_data(leaf->as_LoadStore()->barrier_data());
  } else if (leaf->is_Mem()) {
    mach->set_barrier_data(leaf->as_Mem()->barrier_data());
  }

  return ex;
}

void Matcher::handle_precedence_edges(Node* n, MachNode *mach) {
  for (uint i = n->req(); i < n->len(); i++) {
    if (n->in(i) != nullptr) {
      mach->add_prec(n->in(i));
    }
  }
}

void Matcher::ReduceInst_Chain_Rule(State* s, int rule, Node* &mem, MachNode* mach) {
  // 'op' is what I am expecting to receive
  int op = _leftOp[rule];
  // Operand type to catch childs result
  // This is what my child will give me.
  unsigned int opnd_class_instance = s->rule(op);
  // Choose between operand class or not.
  // This is what I will receive.
  int catch_op = (FIRST_OPERAND_CLASS <= op && op < NUM_OPERANDS) ? opnd_class_instance : op;
  // New rule for child.  Chase operand classes to get the actual rule.
  unsigned int newrule = s->rule(catch_op);

  if (newrule < NUM_OPERANDS) {
    // Chain from operand or operand class, may be output of shared node
    assert(opnd_class_instance < NUM_OPERANDS, "Bad AD file: Instruction chain rule must chain from operand");
    // Insert operand into array of operands for this instruction
    mach->_opnds[1] = s->MachOperGenerator(opnd_class_instance);

    ReduceOper(s, newrule, mem, mach);
  } else {
    // Chain from the result of an instruction
    assert(newrule >= _LAST_MACH_OPER, "Do NOT chain from internal operand");
    mach->_opnds[1] = s->MachOperGenerator(_reduceOp[catch_op]);
    Node *mem1 = (Node*)1;
    debug_only(Node *save_mem_node = _mem_node;)
    mach->add_req( ReduceInst(s, newrule, mem1) );
    debug_only(_mem_node = save_mem_node;)
  }
  return;
}


uint Matcher::ReduceInst_Interior( State *s, int rule, Node *&mem, MachNode *mach, uint num_opnds ) {
  handle_precedence_edges(s->_leaf, mach);

  if( s->_leaf->is_Load() ) {
    Node *mem2 = s->_leaf->in(MemNode::Memory);
    assert( mem == (Node*)1 || mem == mem2, "multiple Memories being matched at once?" );
    debug_only( if( mem == (Node*)1 ) _mem_node = s->_leaf;)
    mem = mem2;
  }
  if( s->_leaf->in(0) != nullptr && s->_leaf->req() > 1) {
    if( mach->in(0) == nullptr )
      mach->set_req(0, s->_leaf->in(0));
  }

  // Now recursively walk the state tree & add operand list.
  for( uint i=0; i<2; i++ ) {   // binary tree
    State *newstate = s->_kids[i];
    if( newstate == nullptr ) break;      // Might only have 1 child
    // 'op' is what I am expecting to receive
    int op;
    if( i == 0 ) {
      op = _leftOp[rule];
    } else {
      op = _rightOp[rule];
    }
    // Operand type to catch childs result
    // This is what my child will give me.
    int opnd_class_instance = newstate->rule(op);
    // Choose between operand class or not.
    // This is what I will receive.
    int catch_op = (op >= FIRST_OPERAND_CLASS && op < NUM_OPERANDS) ? opnd_class_instance : op;
    // New rule for child.  Chase operand classes to get the actual rule.
    int newrule = newstate->rule(catch_op);

    if (newrule < NUM_OPERANDS) { // Operand/operandClass or internalOp/instruction?
      // Operand/operandClass
      // Insert operand into array of operands for this instruction
      mach->_opnds[num_opnds++] = newstate->MachOperGenerator(opnd_class_instance);
      ReduceOper(newstate, newrule, mem, mach);

    } else {                    // Child is internal operand or new instruction
      if (newrule < _LAST_MACH_OPER) { // internal operand or instruction?
        // internal operand --> call ReduceInst_Interior
        // Interior of complex instruction.  Do nothing but recurse.
        num_opnds = ReduceInst_Interior(newstate, newrule, mem, mach, num_opnds);
      } else {
        // instruction --> call build operand(  ) to catch result
        //             --> ReduceInst( newrule )
        mach->_opnds[num_opnds++] = s->MachOperGenerator(_reduceOp[catch_op]);
        Node *mem1 = (Node*)1;
        debug_only(Node *save_mem_node = _mem_node;)
        mach->add_req( ReduceInst( newstate, newrule, mem1 ) );
        debug_only(_mem_node = save_mem_node;)
      }
    }
    assert( mach->_opnds[num_opnds-1], "" );
  }
  return num_opnds;
}

// This routine walks the interior of possible complex operands.
// At each point we check our children in the match tree:
// (1) No children -
//     We are a leaf; add _leaf field as an input to the MachNode
// (2) Child is an internal operand -
//     Skip over it ( do nothing )
// (3) Child is an instruction -
//     Call ReduceInst recursively and
//     and instruction as an input to the MachNode
void Matcher::ReduceOper( State *s, int rule, Node *&mem, MachNode *mach ) {
  assert( rule < _LAST_MACH_OPER, "called with operand rule" );
  State *kid = s->_kids[0];
  assert( kid == nullptr || s->_leaf->in(0) == nullptr, "internal operands have no control" );

  // Leaf?  And not subsumed?
  if( kid == nullptr && !_swallowed[rule] ) {
    mach->add_req( s->_leaf );  // Add leaf pointer
    return;                     // Bail out
  }

  if( s->_leaf->is_Load() ) {
    assert( mem == (Node*)1, "multiple Memories being matched at once?" );
    mem = s->_leaf->in(MemNode::Memory);
    debug_only(_mem_node = s->_leaf;)
  }

  handle_precedence_edges(s->_leaf, mach);

  if( s->_leaf->in(0) && s->_leaf->req() > 1) {
    if( !mach->in(0) )
      mach->set_req(0,s->_leaf->in(0));
    else {
      assert( s->_leaf->in(0) == mach->in(0), "same instruction, differing controls?" );
    }
  }

  for (uint i = 0; kid != nullptr && i < 2; kid = s->_kids[1], i++) {   // binary tree
    int newrule;
    if( i == 0) {
      newrule = kid->rule(_leftOp[rule]);
    } else {
      newrule = kid->rule(_rightOp[rule]);
    }

    if (newrule < _LAST_MACH_OPER) { // Operand or instruction?
      // Internal operand; recurse but do nothing else
      ReduceOper(kid, newrule, mem, mach);

    } else {                    // Child is a new instruction
      // Reduce the instruction, and add a direct pointer from this
      // machine instruction to the newly reduced one.
      Node *mem1 = (Node*)1;
      debug_only(Node *save_mem_node = _mem_node;)
      mach->add_req( ReduceInst( kid, newrule, mem1 ) );
      debug_only(_mem_node = save_mem_node;)
    }
  }
}


// -------------------------------------------------------------------------
// Java-Java calling convention
// (what you use when Java calls Java)

//------------------------------find_receiver----------------------------------
// For a given signature, return the OptoReg for parameter 0.
OptoReg::Name Matcher::find_receiver() {
  VMRegPair regs;
  BasicType sig_bt = T_OBJECT;
  SharedRuntime::java_calling_convention(&sig_bt, &regs, 1);
  // Return argument 0 register.  In the LP64 build pointers
  // take 2 registers, but the VM wants only the 'main' name.
  return OptoReg::as_OptoReg(regs.first());
}

bool Matcher::is_vshift_con_pattern(Node* n, Node* m) {
  if (n != nullptr && m != nullptr) {
    return VectorNode::is_vector_shift(n) &&
           VectorNode::is_vector_shift_count(m) && m->in(1)->is_Con();
  }
  return false;
}

bool Matcher::clone_node(Node* n, Node* m, Matcher::MStack& mstack) {
  // Must clone all producers of flags, or we will not match correctly.
  // Suppose a compare setting int-flags is shared (e.g., a switch-tree)
  // then it will match into an ideal Op_RegFlags.  Alas, the fp-flags
  // are also there, so we may match a float-branch to int-flags and
  // expect the allocator to haul the flags from the int-side to the
  // fp-side.  No can do.
  if (_must_clone[m->Opcode()]) {
    mstack.push(m, Visit);
    return true;
  }
  return pd_clone_node(n, m, mstack);
}

bool Matcher::clone_base_plus_offset_address(AddPNode* m, Matcher::MStack& mstack, VectorSet& address_visited) {
  Node *off = m->in(AddPNode::Offset);
  if (off->is_Con()) {
    address_visited.test_set(m->_idx); // Flag as address_visited
    mstack.push(m->in(AddPNode::Address), Pre_Visit);
    // Clone X+offset as it also folds into most addressing expressions
    mstack.push(off, Visit);
    mstack.push(m->in(AddPNode::Base), Pre_Visit);
    return true;
  }
  return false;
}

// A method-klass-holder may be passed in the inline_cache_reg
// and then expanded into the inline_cache_reg and a method_ptr register
//   defined in ad_<arch>.cpp

//------------------------------find_shared------------------------------------
// Set bits if Node is shared or otherwise a root
void Matcher::find_shared(Node* n) {
  // Allocate stack of size C->live_nodes() * 2 to avoid frequent realloc
  MStack mstack(C->live_nodes() * 2);
  // Mark nodes as address_visited if they are inputs to an address expression
  VectorSet address_visited;
  mstack.push(n, Visit);     // Don't need to pre-visit root node
  while (mstack.is_nonempty()) {
    n = mstack.node();       // Leave node on stack
    Node_State nstate = mstack.state();
    uint nop = n->Opcode();
    if (nstate == Pre_Visit) {
      if (address_visited.test(n->_idx)) { // Visited in address already?
        // Flag as visited and shared now.
        set_visited(n);
      }
      if (is_visited(n)) {   // Visited already?
        // Node is shared and has no reason to clone.  Flag it as shared.
        // This causes it to match into a register for the sharing.
        set_shared(n);       // Flag as shared and
        if (n->is_DecodeNarrowPtr()) {
          // Oop field/array element loads must be shared but since
          // they are shared through a DecodeN they may appear to have
          // a single use so force sharing here.
          set_shared(n->in(1));
        }
        mstack.pop();        // remove node from stack
        continue;
      }
      nstate = Visit; // Not already visited; so visit now
    }
    if (nstate == Visit) {
      mstack.set_state(Post_Visit);
      set_visited(n);   // Flag as visited now
      bool mem_op = false;
      int mem_addr_idx = MemNode::Address;
      if (find_shared_visit(mstack, n, nop, mem_op, mem_addr_idx)) {
        continue;
      }
      for (int i = n->req() - 1; i >= 0; --i) { // For my children
        Node* m = n->in(i); // Get ith input
        if (m == nullptr) {
          continue;  // Ignore nulls
        }
        if (clone_node(n, m, mstack)) {
          continue;
        }

        // Clone addressing expressions as they are "free" in memory access instructions
        if (mem_op && i == mem_addr_idx && m->is_AddP() &&
            // When there are other uses besides address expressions
            // put it on stack and mark as shared.
            !is_visited(m)) {
          // Some inputs for address expression are not put on stack
          // to avoid marking them as shared and forcing them into register
          // if they are used only in address expressions.
          // But they should be marked as shared if there are other uses
          // besides address expressions.

          if (pd_clone_address_expressions(m->as_AddP(), mstack, address_visited)) {
            continue;
          }
        }   // if( mem_op &&
        mstack.push(m, Pre_Visit);
      }     // for(int i = ...)
    }
    else if (nstate == Alt_Post_Visit) {
      mstack.pop(); // Remove node from stack
      // We cannot remove the Cmp input from the Bool here, as the Bool may be
      // shared and all users of the Bool need to move the Cmp in parallel.
      // This leaves both the Bool and the If pointing at the Cmp.  To
      // prevent the Matcher from trying to Match the Cmp along both paths
      // BoolNode::match_edge always returns a zero.

      // We reorder the Op_If in a pre-order manner, so we can visit without
      // accidentally sharing the Cmp (the Bool and the If make 2 users).
      n->add_req( n->in(1)->in(1) ); // Add the Cmp next to the Bool
    }
    else if (nstate == Post_Visit) {
      mstack.pop(); // Remove node from stack

      // Now hack a few special opcodes
      uint opcode = n->Opcode();
      bool gc_handled = BarrierSet::barrier_set()->barrier_set_c2()->matcher_find_shared_post_visit(this, n, opcode);
      if (!gc_handled) {
        find_shared_post_visit(n, opcode);
      }
    }
    else {
      ShouldNotReachHere();
    }
  } // end of while (mstack.is_nonempty())
}

bool Matcher::find_shared_visit(MStack& mstack, Node* n, uint opcode, bool& mem_op, int& mem_addr_idx) {
  switch(opcode) {  // Handle some opcodes special
    case Op_Phi:             // Treat Phis as shared roots
    case Op_Parm:
    case Op_Proj:            // All handled specially during matching
    case Op_SafePointScalarObject:
      set_shared(n);
      set_dontcare(n);
      break;
    case Op_If:
    case Op_CountedLoopEnd:
      mstack.set_state(Alt_Post_Visit); // Alternative way
      // Convert (If (Bool (CmpX A B))) into (If (Bool) (CmpX A B)).  Helps
      // with matching cmp/branch in 1 instruction.  The Matcher needs the
      // Bool and CmpX side-by-side, because it can only get at constants
      // that are at the leaves of Match trees, and the Bool's condition acts
      // as a constant here.
      mstack.push(n->in(1), Visit);         // Clone the Bool
      mstack.push(n->in(0), Pre_Visit);     // Visit control input
      return true; // while (mstack.is_nonempty())
    case Op_ConvI2D:         // These forms efficiently match with a prior
    case Op_ConvI2F:         //   Load but not a following Store
      if( n->in(1)->is_Load() &&        // Prior load
          n->outcnt() == 1 &&           // Not already shared
          n->unique_out()->is_Store() ) // Following store
        set_shared(n);       // Force it to be a root
      break;
    case Op_ReverseBytesI:
    case Op_ReverseBytesL:
      if( n->in(1)->is_Load() &&        // Prior load
          n->outcnt() == 1 )            // Not already shared
        set_shared(n);                  // Force it to be a root
      break;
    case Op_BoxLock:         // Can't match until we get stack-regs in ADLC
    case Op_IfFalse:
    case Op_IfTrue:
    case Op_MachProj:
    case Op_MergeMem:
    case Op_Catch:
    case Op_CatchProj:
    case Op_CProj:
    case Op_JumpProj:
    case Op_JProj:
    case Op_NeverBranch:
      set_dontcare(n);
      break;
    case Op_Jump:
      mstack.push(n->in(1), Pre_Visit);     // Switch Value (could be shared)
      mstack.push(n->in(0), Pre_Visit);     // Visit Control input
      return true;                             // while (mstack.is_nonempty())
    case Op_StrComp:
    case Op_StrEquals:
    case Op_StrIndexOf:
    case Op_StrIndexOfChar:
    case Op_AryEq:
    case Op_VectorizedHashCode:
    case Op_CountPositives:
    case Op_StrInflatedCopy:
    case Op_StrCompressedCopy:
    case Op_EncodeISOArray:
    case Op_FmaD:
    case Op_FmaF:
    case Op_FmaVD:
    case Op_FmaVF:
    case Op_MacroLogicV:
    case Op_VectorCmpMasked:
    case Op_CompressV:
    case Op_CompressM:
    case Op_ExpandV:
    case Op_VectorLoadMask:
      set_shared(n); // Force result into register (it will be anyways)
      break;
    case Op_ConP: {  // Convert pointers above the centerline to NUL
      TypeNode *tn = n->as_Type(); // Constants derive from type nodes
      const TypePtr* tp = tn->type()->is_ptr();
      if (tp->_ptr == TypePtr::AnyNull) {
        tn->set_type(TypePtr::NULL_PTR);
      }
      break;
    }
    case Op_ConN: {  // Convert narrow pointers above the centerline to NUL
      TypeNode *tn = n->as_Type(); // Constants derive from type nodes
      const TypePtr* tp = tn->type()->make_ptr();
      if (tp && tp->_ptr == TypePtr::AnyNull) {
        tn->set_type(TypeNarrowOop::NULL_PTR);
      }
      break;
    }
    case Op_Binary:         // These are introduced in the Post_Visit state.
      ShouldNotReachHere();
      break;
    case Op_ClearArray:
    case Op_SafePoint:
      mem_op = true;
      break;
    default:
      if( n->is_Store() ) {
        // Do match stores, despite no ideal reg
        mem_op = true;
        break;
      }
      if( n->is_Mem() ) { // Loads and LoadStores
        mem_op = true;
        // Loads must be root of match tree due to prior load conflict
        if( C->subsume_loads() == false )
          set_shared(n);
      }
      // Fall into default case
      if( !n->ideal_reg() )
        set_dontcare(n);  // Unmatchable Nodes
  } // end_switch
  return false;
}

void Matcher::find_shared_post_visit(Node* n, uint opcode) {
  if (n->is_predicated_vector()) {
    // Restructure into binary trees for Matching.
    if (n->req() == 4) {
      n->set_req(1, new BinaryNode(n->in(1), n->in(2)));
      n->set_req(2, n->in(3));
      n->del_req(3);
    } else if (n->req() == 5) {
      n->set_req(1, new BinaryNode(n->in(1), n->in(2)));
      n->set_req(2, new BinaryNode(n->in(3), n->in(4)));
      n->del_req(4);
      n->del_req(3);
    } else if (n->req() == 6) {
      Node* b3 = new BinaryNode(n->in(4), n->in(5));
      Node* b2 = new BinaryNode(n->in(3), b3);
      Node* b1 = new BinaryNode(n->in(2), b2);
      n->set_req(2, b1);
      n->del_req(5);
      n->del_req(4);
      n->del_req(3);
    }
    return;
  }

  switch(opcode) {       // Handle some opcodes special
    case Op_CompareAndExchangeB:
    case Op_CompareAndExchangeS:
    case Op_CompareAndExchangeI:
    case Op_CompareAndExchangeL:
    case Op_CompareAndExchangeP:
    case Op_CompareAndExchangeN:
    case Op_WeakCompareAndSwapB:
    case Op_WeakCompareAndSwapS:
    case Op_WeakCompareAndSwapI:
    case Op_WeakCompareAndSwapL:
    case Op_WeakCompareAndSwapP:
    case Op_WeakCompareAndSwapN:
    case Op_CompareAndSwapB:
    case Op_CompareAndSwapS:
    case Op_CompareAndSwapI:
    case Op_CompareAndSwapL:
    case Op_CompareAndSwapP:
    case Op_CompareAndSwapN: {   // Convert trinary to binary-tree
      Node* newval = n->in(MemNode::ValueIn);
      Node* oldval = n->in(LoadStoreConditionalNode::ExpectedIn);
      Node* pair = new BinaryNode(oldval, newval);
      n->set_req(MemNode::ValueIn, pair);
      n->del_req(LoadStoreConditionalNode::ExpectedIn);
      break;
    }
    case Op_CMoveD:              // Convert trinary to binary-tree
    case Op_CMoveF:
    case Op_CMoveI:
    case Op_CMoveL:
    case Op_CMoveN:
    case Op_CMoveP: {
      // Restructure into a binary tree for Matching.  It's possible that
      // we could move this code up next to the graph reshaping for IfNodes
      // or vice-versa, but I do not want to debug this for Ladybird.
      // 10/2/2000 CNC.
      Node* pair1 = new BinaryNode(n->in(1), n->in(1)->in(1));
      n->set_req(1, pair1);
      Node* pair2 = new BinaryNode(n->in(2), n->in(3));
      n->set_req(2, pair2);
      n->del_req(3);
      break;
    }
    case Op_MacroLogicV: {
      Node* pair1 = new BinaryNode(n->in(1), n->in(2));
      Node* pair2 = new BinaryNode(n->in(3), n->in(4));
      n->set_req(1, pair1);
      n->set_req(2, pair2);
      n->del_req(4);
      n->del_req(3);
      break;
    }
    case Op_StoreVectorMasked: {
      Node* pair = new BinaryNode(n->in(3), n->in(4));
      n->set_req(3, pair);
      n->del_req(4);
      break;
    }
    case Op_LoopLimit: {
      Node* pair1 = new BinaryNode(n->in(1), n->in(2));
      n->set_req(1, pair1);
      n->set_req(2, n->in(3));
      n->del_req(3);
      break;
    }
    case Op_StrEquals:
    case Op_StrIndexOfChar: {
      Node* pair1 = new BinaryNode(n->in(2), n->in(3));
      n->set_req(2, pair1);
      n->set_req(3, n->in(4));
      n->del_req(4);
      break;
    }
    case Op_StrComp:
    case Op_StrIndexOf:
    case Op_VectorizedHashCode: {
      Node* pair1 = new BinaryNode(n->in(2), n->in(3));
      n->set_req(2, pair1);
      Node* pair2 = new BinaryNode(n->in(4),n->in(5));
      n->set_req(3, pair2);
      n->del_req(5);
      n->del_req(4);
      break;
    }
    case Op_EncodeISOArray:
    case Op_StrCompressedCopy:
    case Op_StrInflatedCopy: {
      // Restructure into a binary tree for Matching.
      Node* pair = new BinaryNode(n->in(3), n->in(4));
      n->set_req(3, pair);
      n->del_req(4);
      break;
    }
    case Op_FmaD:
    case Op_FmaF:
    case Op_FmaVD:
    case Op_FmaVF: {
      // Restructure into a binary tree for Matching.
      Node* pair = new BinaryNode(n->in(1), n->in(2));
      n->set_req(2, pair);
      n->set_req(1, n->in(3));
      n->del_req(3);
      break;
    }
    case Op_MulAddS2I: {
      Node* pair1 = new BinaryNode(n->in(1), n->in(2));
      Node* pair2 = new BinaryNode(n->in(3), n->in(4));
      n->set_req(1, pair1);
      n->set_req(2, pair2);
      n->del_req(4);
      n->del_req(3);
      break;
    }
    case Op_VectorCmpMasked:
    case Op_CopySignD:
    case Op_SignumVF:
    case Op_SignumVD:
    case Op_SignumF:
    case Op_SignumD: {
      Node* pair = new BinaryNode(n->in(2), n->in(3));
      n->set_req(2, pair);
      n->del_req(3);
      break;
    }
    case Op_VectorBlend:
    case Op_VectorInsert: {
      Node* pair = new BinaryNode(n->in(1), n->in(2));
      n->set_req(1, pair);
      n->set_req(2, n->in(3));
      n->del_req(3);
      break;
    }
    case Op_LoadVectorGatherMasked:
    case Op_StoreVectorScatter: {
      Node* pair = new BinaryNode(n->in(MemNode::ValueIn), n->in(MemNode::ValueIn+1));
      n->set_req(MemNode::ValueIn, pair);
      n->del_req(MemNode::ValueIn+1);
      break;
    }
    case Op_StoreVectorScatterMasked: {
      Node* pair = new BinaryNode(n->in(MemNode::ValueIn+1), n->in(MemNode::ValueIn+2));
      n->set_req(MemNode::ValueIn+1, pair);
      n->del_req(MemNode::ValueIn+2);
      pair = new BinaryNode(n->in(MemNode::ValueIn), n->in(MemNode::ValueIn+1));
      n->set_req(MemNode::ValueIn, pair);
      n->del_req(MemNode::ValueIn+1);
      break;
    }
    case Op_VectorMaskCmp: {
      n->set_req(1, new BinaryNode(n->in(1), n->in(2)));
      n->set_req(2, n->in(3));
      n->del_req(3);
      break;
    }
    default:
      break;
  }
}

#ifndef PRODUCT
void Matcher::record_new2old(Node* newn, Node* old) {
  _new2old_map.map(newn->_idx, old);
  if (!_reused.test_set(old->_igv_idx)) {
    // Reuse the Ideal-level IGV identifier so that the node can be tracked
    // across matching. If there are multiple machine nodes expanded from the
    // same Ideal node, only one will reuse its IGV identifier.
    newn->_igv_idx = old->_igv_idx;
  }
}

// machine-independent root to machine-dependent root
void Matcher::dump_old2new_map() {
  _old2new_map.dump();
}
#endif // !PRODUCT

//---------------------------collect_null_checks-------------------------------
// Find null checks in the ideal graph; write a machine-specific node for
// it.  Used by later implicit-null-check handling.  Actually collects
// either an IfTrue or IfFalse for the common NOT-null path, AND the ideal
// value being tested.
void Matcher::collect_null_checks( Node *proj, Node *orig_proj ) {
  Node *iff = proj->in(0);
  if( iff->Opcode() == Op_If ) {
    // During matching If's have Bool & Cmp side-by-side
    BoolNode *b = iff->in(1)->as_Bool();
    Node *cmp = iff->in(2);
    int opc = cmp->Opcode();
    if (opc != Op_CmpP && opc != Op_CmpN) return;

    const Type* ct = cmp->in(2)->bottom_type();
    if (ct == TypePtr::NULL_PTR ||
        (opc == Op_CmpN && ct == TypeNarrowOop::NULL_PTR)) {

      bool push_it = false;
      if( proj->Opcode() == Op_IfTrue ) {
#ifndef PRODUCT
        extern uint all_null_checks_found;
        all_null_checks_found++;
#endif
        if( b->_test._test == BoolTest::ne ) {
          push_it = true;
        }
      } else {
        assert( proj->Opcode() == Op_IfFalse, "" );
        if( b->_test._test == BoolTest::eq ) {
          push_it = true;
        }
      }
      if( push_it ) {
        _null_check_tests.push(proj);
        Node* val = cmp->in(1);
#ifdef _LP64
        if (val->bottom_type()->isa_narrowoop() &&
            !Matcher::narrow_oop_use_complex_address()) {
          //
          // Look for DecodeN node which should be pinned to orig_proj.
          // On platforms (Sparc) which can not handle 2 adds
          // in addressing mode we have to keep a DecodeN node and
          // use it to do implicit null check in address.
          //
          // DecodeN node was pinned to non-null path (orig_proj) during
          // CastPP transformation in final_graph_reshaping_impl().
          //
          uint cnt = orig_proj->outcnt();
          for (uint i = 0; i < orig_proj->outcnt(); i++) {
            Node* d = orig_proj->raw_out(i);
            if (d->is_DecodeN() && d->in(1) == val) {
              val = d;
              val->set_req(0, nullptr); // Unpin now.
              // Mark this as special case to distinguish from
              // a regular case: CmpP(DecodeN, null).
              val = (Node*)(((intptr_t)val) | 1);
              break;
            }
          }
        }
#endif
        _null_check_tests.push(val);
      }
    }
  }
}

//---------------------------validate_null_checks------------------------------
// Its possible that the value being null checked is not the root of a match
// tree.  If so, I cannot use the value in an implicit null check.
void Matcher::validate_null_checks( ) {
  uint cnt = _null_check_tests.size();
  for( uint i=0; i < cnt; i+=2 ) {
    Node *test = _null_check_tests[i];
    Node *val = _null_check_tests[i+1];
    bool is_decoden = ((intptr_t)val) & 1;
    val = (Node*)(((intptr_t)val) & ~1);
    if (has_new_node(val)) {
      Node* new_val = new_node(val);
      if (is_decoden) {
        assert(val->is_DecodeNarrowPtr() && val->in(0) == nullptr, "sanity");
        // Note: new_val may have a control edge if
        // the original ideal node DecodeN was matched before
        // it was unpinned in Matcher::collect_null_checks().
        // Unpin the mach node and mark it.
        new_val->set_req(0, nullptr);
        new_val = (Node*)(((intptr_t)new_val) | 1);
      }
      // Is a match-tree root, so replace with the matched value
      _null_check_tests.map(i+1, new_val);
    } else {
      // Yank from candidate list
      _null_check_tests.map(i+1,_null_check_tests[--cnt]);
      _null_check_tests.map(i,_null_check_tests[--cnt]);
      _null_check_tests.pop();
      _null_check_tests.pop();
      i-=2;
    }
  }
}

bool Matcher::gen_narrow_oop_implicit_null_checks() {
  // Advice matcher to perform null checks on the narrow oop side.
  // Implicit checks are not possible on the uncompressed oop side anyway
  // (at least not for read accesses).
  // Performs significantly better (especially on Power 6).
  if (!os::zero_page_read_protected()) {
    return true;
  }
  return CompressedOops::use_implicit_null_checks() &&
         (narrow_oop_use_complex_address() ||
          CompressedOops::base() != nullptr);
}

// Compute RegMask for an ideal register.
const RegMask* Matcher::regmask_for_ideal_register(uint ideal_reg, Node* ret) {
  const Type* t = Type::mreg2type[ideal_reg];
  if (t == nullptr) {
    assert(ideal_reg >= Op_VecA && ideal_reg <= Op_VecZ, "not a vector: %d", ideal_reg);
    return nullptr; // not supported
  }
  Node* fp  = ret->in(TypeFunc::FramePtr);
  Node* mem = ret->in(TypeFunc::Memory);
  const TypePtr* atp = TypePtr::BOTTOM;
  MemNode::MemOrd mo = MemNode::unordered;

  Node* spill;
  switch (ideal_reg) {
    case Op_RegN: spill = new LoadNNode(nullptr, mem, fp, atp, t->is_narrowoop(), mo); break;
    case Op_RegI: spill = new LoadINode(nullptr, mem, fp, atp, t->is_int(),       mo); break;
    case Op_RegP: spill = new LoadPNode(nullptr, mem, fp, atp, t->is_ptr(),       mo); break;
    case Op_RegF: spill = new LoadFNode(nullptr, mem, fp, atp, t,                 mo); break;
    case Op_RegD: spill = new LoadDNode(nullptr, mem, fp, atp, t,                 mo); break;
    case Op_RegL: spill = new LoadLNode(nullptr, mem, fp, atp, t->is_long(),      mo); break;

    case Op_VecA: // fall-through
    case Op_VecS: // fall-through
    case Op_VecD: // fall-through
    case Op_VecX: // fall-through
    case Op_VecY: // fall-through
    case Op_VecZ: spill = new LoadVectorNode(nullptr, mem, fp, atp, t->is_vect()); break;
    case Op_RegVectMask: return Matcher::predicate_reg_mask();

    default: ShouldNotReachHere();
  }
  MachNode* mspill = match_tree(spill);
  assert(mspill != nullptr, "matching failed: %d", ideal_reg);
  // Handle generic vector operand case
  if (Matcher::supports_generic_vector_operands && t->isa_vect()) {
    specialize_mach_node(mspill);
  }
  return &mspill->out_RegMask();
}

// Process Mach IR right after selection phase is over.
void Matcher::do_postselect_cleanup() {
  if (supports_generic_vector_operands) {
    specialize_generic_vector_operands();
    if (C->failing())  return;
  }
}

//----------------------------------------------------------------------
// Generic machine operands elision.
//----------------------------------------------------------------------

// Compute concrete vector operand for a generic TEMP vector mach node based on its user info.
void Matcher::specialize_temp_node(MachTempNode* tmp, MachNode* use, uint idx) {
  assert(use->in(idx) == tmp, "not a user");
  assert(!Matcher::is_generic_vector(use->_opnds[0]), "use not processed yet");

  if ((uint)idx == use->two_adr()) { // DEF_TEMP case
    tmp->_opnds[0] = use->_opnds[0]->clone();
  } else {
    uint ideal_vreg = vector_ideal_reg(C->max_vector_size());
    tmp->_opnds[0] = Matcher::pd_specialize_generic_vector_operand(tmp->_opnds[0], ideal_vreg, true /*is_temp*/);
  }
}

// Compute concrete vector operand for a generic DEF/USE vector operand (of mach node m at index idx).
MachOper* Matcher::specialize_vector_operand(MachNode* m, uint opnd_idx) {
  assert(Matcher::is_generic_vector(m->_opnds[opnd_idx]), "repeated updates");
  Node* def = nullptr;
  if (opnd_idx == 0) { // DEF
    def = m; // use mach node itself to compute vector operand type
  } else {
    int base_idx = m->operand_index(opnd_idx);
    def = m->in(base_idx);
    if (def->is_Mach()) {
      if (def->is_MachTemp() && Matcher::is_generic_vector(def->as_Mach()->_opnds[0])) {
        specialize_temp_node(def->as_MachTemp(), m, base_idx); // MachTemp node use site
      } else if (is_reg2reg_move(def->as_Mach())) {
        def = def->in(1); // skip over generic reg-to-reg moves
      }
    }
  }
  assert(def->bottom_type()->isa_vect(), "not a vector");
  uint ideal_vreg = def->bottom_type()->ideal_reg();
  return Matcher::pd_specialize_generic_vector_operand(m->_opnds[opnd_idx], ideal_vreg, false /*is_temp*/);
}

void Matcher::specialize_mach_node(MachNode* m) {
  assert(!m->is_MachTemp(), "processed along with its user");
  // For generic use operands pull specific register class operands from
  // its def instruction's output operand (def operand).
  for (uint i = 0; i < m->num_opnds(); i++) {
    if (Matcher::is_generic_vector(m->_opnds[i])) {
      m->_opnds[i] = specialize_vector_operand(m, i);
    }
  }
}

// Replace generic vector operands with concrete vector operands and eliminate generic reg-to-reg moves from the graph.
void Matcher::specialize_generic_vector_operands() {
  assert(supports_generic_vector_operands, "sanity");
  ResourceMark rm;

  // Replace generic vector operands (vec/legVec) with concrete ones (vec[SDXYZ]/legVec[SDXYZ])
  // and remove reg-to-reg vector moves (MoveVec2Leg and MoveLeg2Vec).
  Unique_Node_List live_nodes;
  C->identify_useful_nodes(live_nodes);

  while (live_nodes.size() > 0) {
    MachNode* m = live_nodes.pop()->isa_Mach();
    if (m != nullptr) {
      if (Matcher::is_reg2reg_move(m)) {
        // Register allocator properly handles vec <=> leg moves using register masks.
        int opnd_idx = m->operand_index(1);
        Node* def = m->in(opnd_idx);
        m->subsume_by(def, C);
      } else if (m->is_MachTemp()) {
        // process MachTemp nodes at use site (see Matcher::specialize_vector_operand)
      } else {
        specialize_mach_node(m);
      }
    }
  }
}

uint Matcher::vector_length(const Node* n) {
  const TypeVect* vt = n->bottom_type()->is_vect();
  return vt->length();
}

uint Matcher::vector_length(const MachNode* use, const MachOper* opnd) {
  int def_idx = use->operand_index(opnd);
  Node* def = use->in(def_idx);
  return def->bottom_type()->is_vect()->length();
}

uint Matcher::vector_length_in_bytes(const Node* n) {
  const TypeVect* vt = n->bottom_type()->is_vect();
  return vt->length_in_bytes();
}

uint Matcher::vector_length_in_bytes(const MachNode* use, const MachOper* opnd) {
  uint def_idx = use->operand_index(opnd);
  Node* def = use->in(def_idx);
  return def->bottom_type()->is_vect()->length_in_bytes();
}

BasicType Matcher::vector_element_basic_type(const Node* n) {
  const TypeVect* vt = n->bottom_type()->is_vect();
  return vt->element_basic_type();
}

BasicType Matcher::vector_element_basic_type(const MachNode* use, const MachOper* opnd) {
  int def_idx = use->operand_index(opnd);
  Node* def = use->in(def_idx);
  return def->bottom_type()->is_vect()->element_basic_type();
}

bool Matcher::is_non_long_integral_vector(const Node* n) {
  BasicType bt = vector_element_basic_type(n);
  assert(bt != T_CHAR, "char is not allowed in vector");
  return is_subword_type(bt) || bt == T_INT;
}

#ifdef ASSERT
bool Matcher::verify_after_postselect_cleanup() {
  assert(!C->failing(), "sanity");
  if (supports_generic_vector_operands) {
    Unique_Node_List useful;
    C->identify_useful_nodes(useful);
    for (uint i = 0; i < useful.size(); i++) {
      MachNode* m = useful.at(i)->isa_Mach();
      if (m != nullptr) {
        assert(!Matcher::is_reg2reg_move(m), "no MoveVec nodes allowed");
        for (uint j = 0; j < m->num_opnds(); j++) {
          assert(!Matcher::is_generic_vector(m->_opnds[j]), "no generic vector operands allowed");
        }
      }
    }
  }
  return true;
}
#endif // ASSERT

// Used by the DFA in dfa_xxx.cpp.  Check for a following barrier or
// atomic instruction acting as a store_load barrier without any
// intervening volatile load, and thus we don't need a barrier here.
// We retain the Node to act as a compiler ordering barrier.
bool Matcher::post_store_load_barrier(const Node* vmb) {
  Compile* C = Compile::current();
  assert(vmb->is_MemBar(), "");
  assert(vmb->Opcode() != Op_MemBarAcquire && vmb->Opcode() != Op_LoadFence, "");
  const MemBarNode* membar = vmb->as_MemBar();

  // Get the Ideal Proj node, ctrl, that can be used to iterate forward
  Node* ctrl = nullptr;
  for (DUIterator_Fast imax, i = membar->fast_outs(imax); i < imax; i++) {
    Node* p = membar->fast_out(i);
    assert(p->is_Proj(), "only projections here");
    if ((p->as_Proj()->_con == TypeFunc::Control) &&
        !C->node_arena()->contains(p)) { // Unmatched old-space only
      ctrl = p;
      break;
    }
  }
  assert((ctrl != nullptr), "missing control projection");

  for (DUIterator_Fast jmax, j = ctrl->fast_outs(jmax); j < jmax; j++) {
    Node *x = ctrl->fast_out(j);
    int xop = x->Opcode();

    // We don't need current barrier if we see another or a lock
    // before seeing volatile load.
    //
    // Op_Fastunlock previously appeared in the Op_* list below.
    // With the advent of 1-0 lock operations we're no longer guaranteed
    // that a monitor exit operation contains a serializing instruction.

    if (xop == Op_MemBarVolatile ||
        xop == Op_CompareAndExchangeB ||
        xop == Op_CompareAndExchangeS ||
        xop == Op_CompareAndExchangeI ||
        xop == Op_CompareAndExchangeL ||
        xop == Op_CompareAndExchangeP ||
        xop == Op_CompareAndExchangeN ||
        xop == Op_WeakCompareAndSwapB ||
        xop == Op_WeakCompareAndSwapS ||
        xop == Op_WeakCompareAndSwapL ||
        xop == Op_WeakCompareAndSwapP ||
        xop == Op_WeakCompareAndSwapN ||
        xop == Op_WeakCompareAndSwapI ||
        xop == Op_CompareAndSwapB ||
        xop == Op_CompareAndSwapS ||
        xop == Op_CompareAndSwapL ||
        xop == Op_CompareAndSwapP ||
        xop == Op_CompareAndSwapN ||
        xop == Op_CompareAndSwapI ||
        BarrierSet::barrier_set()->barrier_set_c2()->matcher_is_store_load_barrier(x, xop)) {
      return true;
    }

    // Op_FastLock previously appeared in the Op_* list above.
    if (xop == Op_FastLock) {
      return true;
    }

    if (x->is_MemBar()) {
      // We must retain this membar if there is an upcoming volatile
      // load, which will be followed by acquire membar.
      if (xop == Op_MemBarAcquire || xop == Op_LoadFence) {
        return false;
      } else {
        // For other kinds of barriers, check by pretending we
        // are them, and seeing if we can be removed.
        return post_store_load_barrier(x->as_MemBar());
      }
    }

    // probably not necessary to check for these
    if (x->is_Call() || x->is_SafePoint() || x->is_block_proj()) {
      return false;
    }
  }
  return false;
}

// Check whether node n is a branch to an uncommon trap that we could
// optimize as test with very high branch costs in case of going to
// the uncommon trap. The code must be able to be recompiled to use
// a cheaper test.
bool Matcher::branches_to_uncommon_trap(const Node *n) {
  // Don't do it for natives, adapters, or runtime stubs
  Compile *C = Compile::current();
  if (!C->is_method_compilation()) return false;

  assert(n->is_If(), "You should only call this on if nodes.");
  IfNode *ifn = n->as_If();

  Node *ifFalse = nullptr;
  for (DUIterator_Fast imax, i = ifn->fast_outs(imax); i < imax; i++) {
    if (ifn->fast_out(i)->is_IfFalse()) {
      ifFalse = ifn->fast_out(i);
      break;
    }
  }
  assert(ifFalse, "An If should have an ifFalse. Graph is broken.");

  Node *reg = ifFalse;
  int cnt = 4; // We must protect against cycles.  Limit to 4 iterations.
               // Alternatively use visited set?  Seems too expensive.
  while (reg != nullptr && cnt > 0) {
    CallNode *call = nullptr;
    RegionNode *nxt_reg = nullptr;
    for (DUIterator_Fast imax, i = reg->fast_outs(imax); i < imax; i++) {
      Node *o = reg->fast_out(i);
      if (o->is_Call()) {
        call = o->as_Call();
      }
      if (o->is_Region()) {
        nxt_reg = o->as_Region();
      }
    }

    if (call &&
        call->entry_point() == SharedRuntime::uncommon_trap_blob()->entry_point()) {
      const Type* trtype = call->in(TypeFunc::Parms)->bottom_type();
      if (trtype->isa_int() && trtype->is_int()->is_con()) {
        jint tr_con = trtype->is_int()->get_con();
        Deoptimization::DeoptReason reason = Deoptimization::trap_request_reason(tr_con);
        Deoptimization::DeoptAction action = Deoptimization::trap_request_action(tr_con);
        assert((int)reason < (int)BitsPerInt, "recode bit map");

        if (is_set_nth_bit(C->allowed_deopt_reasons(), (int)reason)
            && action != Deoptimization::Action_none) {
          // This uncommon trap is sure to recompile, eventually.
          // When that happens, C->too_many_traps will prevent
          // this transformation from happening again.
          return true;
        }
      }
    }

    reg = nxt_reg;
    cnt--;
  }

  return false;
}

//=============================================================================
//---------------------------State---------------------------------------------
State::State(void) : _rule() {
#ifdef ASSERT
  _id = 0;
  _kids[0] = _kids[1] = (State*)(intptr_t) CONST64(0xcafebabecafebabe);
  _leaf = (Node*)(intptr_t) CONST64(0xbaadf00dbaadf00d);
#endif
}

#ifdef ASSERT
State::~State() {
  _id = 99;
  _kids[0] = _kids[1] = (State*)(intptr_t) CONST64(0xcafebabecafebabe);
  _leaf = (Node*)(intptr_t) CONST64(0xbaadf00dbaadf00d);
  memset(_cost, -3, sizeof(_cost));
  memset(_rule, -3, sizeof(_rule));
}
#endif

#ifndef PRODUCT
//---------------------------dump----------------------------------------------
void State::dump() {
  tty->print("\n");
  dump(0);
}

void State::dump(int depth) {
  for (int j = 0; j < depth; j++) {
    tty->print("   ");
  }
  tty->print("--N: ");
  _leaf->dump();
  uint i;
  for (i = 0; i < _LAST_MACH_OPER; i++) {
    // Check for valid entry
    if (valid(i)) {
      for (int j = 0; j < depth; j++) {
        tty->print("   ");
      }
      assert(cost(i) != max_juint, "cost must be a valid value");
      assert(rule(i) < _last_Mach_Node, "rule[i] must be valid rule");
      tty->print_cr("%s  %d  %s",
                    ruleName[i], cost(i), ruleName[rule(i)] );
    }
  }
  tty->cr();

  for (i = 0; i < 2; i++) {
    if (_kids[i]) {
      _kids[i]->dump(depth + 1);
    }
  }
}
#endif<|MERGE_RESOLUTION|>--- conflicted
+++ resolved
@@ -61,12 +61,8 @@
 //---------------------------Matcher-------------------------------------------
 Matcher::Matcher()
 : PhaseTransform( Phase::Ins_Select ),
-<<<<<<< HEAD
   _states_arena(Chunk::medium_size, &CompilerThread::current()->_matcher_memory, mtCompiler),
-=======
-  _states_arena(Chunk::medium_size, mtCompiler),
   _new_nodes(C->comp_arena()),
->>>>>>> c9d15f7d
   _visited(&_states_arena),
   _shared(&_states_arena),
   _dontcare(&_states_arena),
@@ -339,11 +335,7 @@
   Node* new_ideal_null = ConNode::make(TypePtr::NULL_PTR);
 
   // Swap out to old-space; emptying new-space
-<<<<<<< HEAD
-  Arena *old = C->swap_old_and_new();
-=======
   Arena* old = C->swap_old_and_new();
->>>>>>> c9d15f7d
 
   // Save debug and profile information for nodes in old space:
   _old_node_note_array = C->node_note_array();
