--- conflicted
+++ resolved
@@ -386,12 +386,9 @@
   DEBUG_ONLY(Unique_Node_List* _modified_nodes;)   // List of nodes which inputs were modified
   DEBUG_ONLY(bool       _phase_optimize_finished;) // Used for live node verification while creating new nodes
 
-<<<<<<< HEAD
-=======
   // Arenas for new-space and old-space nodes.
   // Swapped between using _node_arena.
   // The lifetime of the old-space nodes is during xform.
->>>>>>> 03db8281
   Arena                 _node_arena_one;
   Arena                 _node_arena_two;
   Arena*                _node_arena;
@@ -841,11 +838,7 @@
   uint         next_unique()               { return _unique++; }
   void         set_unique(uint i)          { _unique = i; }
   Arena*       node_arena()                { return _node_arena; }
-<<<<<<< HEAD
-  Arena*       old_arena()                 { return &_node_arena_one == _node_arena ? &_node_arena_two : &_node_arena_one; }
-=======
   Arena*       old_arena()                 { return (&_node_arena_one == _node_arena) ? &_node_arena_two : &_node_arena_one; }
->>>>>>> 03db8281
   RootNode*    root() const                { return _root; }
   void         set_root(RootNode* r)       { _root = r; }
   StartNode*   start() const;              // (Derived from root.)
