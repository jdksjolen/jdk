/*
 * Copyright (c) 2017, 2023, Oracle and/or its affiliates. All rights reserved.
 * DO NOT ALTER OR REMOVE COPYRIGHT NOTICES OR THIS FILE HEADER.
 *
 * This code is free software; you can redistribute it and/or modify it
 * under the terms of the GNU General Public License version 2 only, as
 * published by the Free Software Foundation.
 *
 * This code is distributed in the hope that it will be useful, but WITHOUT
 * ANY WARRANTY; without even the implied warranty of MERCHANTABILITY or
 * FITNESS FOR A PARTICULAR PURPOSE.  See the GNU General Public License
 * version 2 for more details (a copy is included in the LICENSE file that
 * accompanied this code).
 *
 * You should have received a copy of the GNU General Public License version
 * 2 along with this work; if not, write to the Free Software Foundation,
 * Inc., 51 Franklin St, Fifth Floor, Boston, MA 02110-1301 USA.
 *
 * Please contact Oracle, 500 Oracle Parkway, Redwood Shores, CA 94065 USA
 * or visit www.oracle.com if you need additional information or have any
 * questions.
 *
 */

#ifndef SHARE_MEMORY_ARENA_HPP
#define SHARE_MEMORY_ARENA_HPP

#include "memory/allocation.hpp"
#include "memory/contiguousAllocator.hpp"
#include "runtime/globals.hpp"
#include "logging/log.hpp"
#include "runtime/threadCritical.hpp"
#include "services/memTracker.hpp"
#include "utilities/align.hpp"
#include "utilities/globalDefinitions.hpp"
#include "utilities/powerOfTwo.hpp"
#include "runtime/os.hpp"


// TODO: This is a protocol, but maybe use templates to avoid taking v-table hit.
class ArenaMemoryProvider : public StackObj {
public:
  struct AllocationResult {
    void* loc;
    size_t sz;
  };

  virtual AllocationResult alloc(AllocFailType alloc_failmode, size_t bytes, size_t length, MEMFLAGS flags) = 0;
  virtual void free(void* ptr) = 0;
  // Is this provider capable of freeing its memory on destruction?
  virtual bool self_free() = 0;
  virtual bool reset_to(void* ptr) = 0;
};

class ContiguousProvider final : public ArenaMemoryProvider {
  ContiguousAllocator _cont_allocator;
public:
  explicit ContiguousProvider(MEMFLAGS flag, bool useHugePages) :
    _cont_allocator(flag, useHugePages) {}
  explicit ContiguousProvider(MEMFLAGS flag) :
    _cont_allocator(flag) {}
  explicit ContiguousProvider(MEMFLAGS flag, size_t max_size) :
    _cont_allocator(max_size, flag) {}
  explicit ContiguousProvider(ContiguousAllocator::MemoryArea ma, MEMFLAGS flag) :
    _cont_allocator(ma, flag) {}

  AllocationResult alloc(AllocFailType alloc_failmode, size_t bytes, size_t length, MEMFLAGS flags) override {
    size_t chunk_aligned_size = align_up(bytes, _cont_allocator.chunk_size);
    ContiguousAllocator::AllocationResult p = _cont_allocator.alloc(bytes);
     if (p.loc != nullptr) {
       return {p.loc, p.sz};
     }
     if (alloc_failmode == AllocFailStrategy::EXIT_OOM) {
       vm_exit_out_of_memory(bytes, OOM_MALLOC_ERROR, "ContiguousAllocator::alloc");
     }
     return AllocationResult{nullptr, 0};
  }
  void free(void* ptr) override {
    // NOP.
  }

  bool reset_to(void* ptr) override {
    assert(ptr >= _cont_allocator.start && ptr <= _cont_allocator.offset, "invariant");
    _cont_allocator.reset_to(ptr);
    return true;
 }
  bool reset_full(size_t memory_to_leave = 0) {
    _cont_allocator.reset_full(memory_to_leave);
    return true;
  }
  bool self_free() override { return true; }
  size_t used() {
    return _cont_allocator.offset - _cont_allocator.start;
  }
};

// The byte alignment to be used by Arena::Amalloc.
#define ARENA_AMALLOC_ALIGNMENT BytesPerLong
#define ARENA_ALIGN(x) (align_up((x), ARENA_AMALLOC_ALIGNMENT))


// Linked list of raw memory chunks
class Chunk {

 private:
  Chunk*       _next;     // Next Chunk in list
  const size_t _len;      // Size of this Chunk
<<<<<<< HEAD
 public:
  static void destroy(void* p, ContiguousProvider* mp);
  // Allocate enough memory for a chunk being able to hold length bytes
  static Chunk*
  allocate_chunk(AllocFailType alloc_failmode, size_t length, ContiguousProvider* mp);
=======
public:
  NONCOPYABLE(Chunk);

  void operator delete(void*) = delete;
  void* operator new(size_t) = delete;
>>>>>>> 03db8281

  Chunk(size_t length);

  // TODO:
  // 1. I changed these sizes to be page aligned, revert them.
  // 2. These are really mostly interesting for the ChunkPool allocator MAYBE??
  enum {
    // default sizes; make them slightly smaller than 2**k to guard against
    // buddy-system style malloc implementations
    // Note: please keep these constants 64-bit aligned.
#ifdef _LP64
    slack      = 40,            // [RGV] Not sure if this is right, but make it
                                //       a multiple of 8.
#else
    slack      = 24,            // suspected sizeof(Chunk) + internal malloc headers
#endif

    tiny_size  =  4*K - 16, // Size of first chunk (tiny)
    init_size  =  8*K - 16, // Size of first chunk (normal aka small)
    medium_size= 16*K - 16, // Size of medium-sized chunk
    size       = 32*K - 16, // Default size of an Arena chunk (following the first)
    non_pool_size = init_size + 4*K // An initial size which is not one of above
  };

<<<<<<< HEAD
  static void chop(Chunk* chnk, ContiguousProvider* mp);      // Chop this chunk
  static void next_chop(Chunk* chnk, ContiguousProvider* mp); // Chop next chunk
=======
  static void chop(Chunk* chunk);                  // Chop this chunk
  static void next_chop(Chunk* chunk);             // Chop next chunk
>>>>>>> 03db8281
  static size_t aligned_overhead_size(void) { return ARENA_ALIGN(sizeof(Chunk)); }
  static size_t aligned_overhead_size(size_t byte_size) { return ARENA_ALIGN(byte_size); }

  size_t length() const         { return _len;  }
  Chunk* next() const           { return _next;  }
  void set_next(Chunk* n)       { _next = n;  }
  // Boundaries of data area (possibly unused)
  char* bottom() const          { return ((char*) this) + aligned_overhead_size();  }
  char* top()    const          { return bottom() + _len; }
  bool contains(char* p) const  { return bottom() <= p && p <= top(); }
};

<<<<<<< HEAD
class ChunkPoolProvider final : public ArenaMemoryProvider {
public:
  AllocationResult alloc(AllocFailType alloc_failmode, size_t bytes, size_t length, MEMFLAGS flags) override;
  void free(void* p) override;
  bool self_free() override;
  bool reset_to(void* ptr) override;
};


//------------------------------Arena------------------------------------------
// Fast allocation of memory
class Arena : public CHeapObjBase {
public:
  static ChunkPoolProvider chunk_pool;
=======
// Fast allocation of memory
class Arena : public CHeapObjBase {
public:

  enum class Tag {
    tag_other = 0,
    tag_ra,   // resource area
    tag_ha,   // handle area
    tag_node  // C2 Node arena
  };

>>>>>>> 03db8281
protected:
  friend class HandleMark;
  friend class NoHandleMark;
  friend class VMStructs;

  ContiguousProvider* _mem;
  MEMFLAGS    _flags;           // Memory tracking flags
  const Tag _tag;
  Chunk* _first;                // First chunk
  Chunk* _chunk;                // current chunk
  char* _hwm;                   // High water mark
  char* _max;                   // and max in current chunk
  // Get a new Chunk of at least size x
  void* grow(size_t x, AllocFailType alloc_failmode = AllocFailStrategy::EXIT_OOM);
  size_t _size_in_bytes;        // Size of arena (used for native memory tracking)

  void* internal_amalloc(size_t x, AllocFailType alloc_failmode = AllocFailStrategy::EXIT_OOM)  {
    assert(is_aligned(x, BytesPerWord), "misaligned size");
    if (pointer_delta(_max, _hwm, 1) >= x) {
      char *old = _hwm;
      _hwm += x;
      return old;
    } else {
      return grow(x, alloc_failmode);
    }
  }

 public:
<<<<<<< HEAD
  Arena(MEMFLAGS memflag);
  Arena(MEMFLAGS memflag, size_t init_size);
  Arena(MEMFLAGS memflag, ContiguousProvider* mp);

  struct ProvideAProviderPlease {};
  Arena(MEMFLAGS memflag, ProvideAProviderPlease provide_it);
  void init_memory_provider(ContiguousProvider* mem, size_t init_size = Chunk::init_size);

=======
  // Start the chunk_pool cleaner task
  static void start_chunk_pool_cleaner_task();
  Arena(MEMFLAGS memflag, Tag tag = Tag::tag_other);
  Arena(MEMFLAGS memflag, Tag tag, size_t init_size);
>>>>>>> 03db8281
  ~Arena();
  void  destruct_contents();
  char* hwm() const             { return _hwm; }

  // Fast allocate in the arena.  Common case aligns to the size of jlong which is 64 bits
  // on both 32 and 64 bit platforms. Required for atomic jlong operations on 32 bits.
  void* Amalloc(size_t x, AllocFailType alloc_failmode = AllocFailStrategy::EXIT_OOM) {
    x = ARENA_ALIGN(x);  // note for 32 bits this should align _hwm as well.
    // Amalloc guarantees 64-bit alignment and we need to ensure that in case the preceding
    // allocation was AmallocWords. Only needed on 32-bit - on 64-bit Amalloc and AmallocWords are
    // identical.
    assert(is_aligned(_max, ARENA_AMALLOC_ALIGNMENT), "chunk end unaligned?");
    NOT_LP64(_hwm = ARENA_ALIGN(_hwm));
    return internal_amalloc(x, alloc_failmode);
  }

  // Allocate in the arena, assuming the size has been aligned to size of pointer, which
  // is 4 bytes on 32 bits, hence the name.
  void* AmallocWords(size_t x, AllocFailType alloc_failmode = AllocFailStrategy::EXIT_OOM) {
    assert(is_aligned(x, BytesPerWord), "misaligned size");
    return internal_amalloc(x, alloc_failmode);
  }

  // Fast delete in area.  Common case is: NOP (except for storage reclaimed)
  bool Afree(void *ptr, size_t size) {
    if (ptr == nullptr) {
      return true; // as with free(3), freeing null is a noop.
    }
#ifdef ASSERT
    if (ZapResourceArea) memset(ptr, badResourceValue, size); // zap freed memory
#endif
    if (((char*)ptr) + size == _hwm) {
      _hwm = (char*)ptr;
      if (_hwm == _chunk->bottom()) {
        Chunk* n_current = _first;
        int n = 0;
        while (n_current->next() != _chunk) {
          n_current = n_current->next();
          n++;
        }
        log_info(mmu)("FREE_CHUNK! %d with size %zu", n, _chunk->length());
        Chunk::chop(_chunk, _mem);
        _chunk = n_current;
      }
      return true;
    } else {
      // Unable to fast free, so we just drop it.
      return false;
    }
  }

  void *Arealloc( void *old_ptr, size_t old_size, size_t new_size,
      AllocFailType alloc_failmode = AllocFailStrategy::EXIT_OOM);

  // Determine if pointer belongs to this Arena or not.
  bool contains( const void *ptr ) const;

  // Total of all chunks in use (not thread-safe)
  size_t used() const;

  // Total # of bytes used
  size_t size_in_bytes() const         {  return _size_in_bytes; };
  void set_size_in_bytes(size_t size);

  Tag get_tag() const { return _tag; }

private:
  // Reset this Arena to empty, access will trigger grow if necessary
  void reset(void) {
    _first = _chunk = nullptr;
    _hwm = _max = nullptr;
    set_size_in_bytes(0);
  }
};

// One of the following macros must be used when allocating
// an array or object from an arena
#define NEW_ARENA_ARRAY(arena, type, size) \
  (type*) (arena)->Amalloc((size) * sizeof(type))

#define REALLOC_ARENA_ARRAY(arena, type, old, old_size, new_size)    \
  (type*) (arena)->Arealloc((char*)(old), (old_size) * sizeof(type), \
                            (new_size) * sizeof(type) )

#define FREE_ARENA_ARRAY(arena, type, old, size) \
  (arena)->Afree((char*)(old), (size) * sizeof(type))

#define NEW_ARENA_OBJ(arena, type) \
  NEW_ARENA_ARRAY(arena, type, 1)

#endif // SHARE_MEMORY_ARENA_HPP<|MERGE_RESOLUTION|>--- conflicted
+++ resolved
@@ -35,9 +35,61 @@
 #include "utilities/globalDefinitions.hpp"
 #include "utilities/powerOfTwo.hpp"
 #include "runtime/os.hpp"
-
-
-// TODO: This is a protocol, but maybe use templates to avoid taking v-table hit.
+#include <new>
+
+class ArenaMemoryProvider;
+class ContiguousProvider;
+
+// The byte alignment to be used by Arena::Amalloc.
+#define ARENA_AMALLOC_ALIGNMENT BytesPerLong
+#define ARENA_ALIGN(x) (align_up((x), ARENA_AMALLOC_ALIGNMENT))
+
+  // Linked list of raw memory chunks
+class Chunk {
+
+ private:
+  Chunk*       _next;     // Next Chunk in list
+  const size_t _len;      // Size of this Chunk
+public:
+  NONCOPYABLE(Chunk);
+
+  void operator delete(void*) = delete;
+  void* operator new(size_t) = delete;
+
+  Chunk(size_t length);
+
+  enum {
+    // default sizes; make them slightly smaller than 2**k to guard against
+    // buddy-system style malloc implementations
+    // Note: please keep these constants 64-bit aligned.
+#ifdef _LP64
+    slack      = 40,            // [RGV] Not sure if this is right, but make it
+                                //       a multiple of 8.
+#else
+    slack      = 24,            // suspected sizeof(Chunk) + internal malloc headers
+#endif
+
+    tiny_size  =  4*K - 16, // Size of first chunk (tiny)
+    init_size  =  8*K - 16, // Size of first chunk (normal aka small)
+    medium_size= 16*K - 16, // Size of medium-sized chunk
+    size       = 32*K - 16, // Default size of an Arena chunk (following the first)
+    non_pool_size = init_size + 4*K // An initial size which is not one of above
+  };
+
+  static void chop(Chunk* chunk, ArenaMemoryProvider* mp);      // Chop this chunk
+  static void next_chop(Chunk* chunk, ArenaMemoryProvider* mp); // Chop next chunk
+  static size_t aligned_overhead_size(void) { return ARENA_ALIGN(sizeof(Chunk)); }
+  static size_t aligned_overhead_size(size_t byte_size) { return ARENA_ALIGN(byte_size); }
+
+  size_t length() const         { return _len;  }
+  Chunk* next() const           { return _next;  }
+  void set_next(Chunk* n)       { _next = n;  }
+  // Boundaries of data area (possibly unused)
+  char* bottom() const          { return ((char*) this) + aligned_overhead_size();  }
+  char* top()    const          { return bottom() + _len; }
+  bool contains(char* p) const  { return bottom() <= p && p <= top(); }
+};
+
 class ArenaMemoryProvider : public StackObj {
 public:
   struct AllocationResult {
@@ -50,6 +102,22 @@
   // Is this provider capable of freeing its memory on destruction?
   virtual bool self_free() = 0;
   virtual bool reset_to(void* ptr) = 0;
+  virtual bool reset_full(size_t memory_to_leave) = 0;
+
+  Chunk* allocate_chunk(size_t length, AllocFailType alloc_failmode) {
+    size_t bytes = ARENA_ALIGN(sizeof(Chunk)) + length;
+    assert(is_aligned(length, ARENA_AMALLOC_ALIGNMENT),
+           "chunk payload length misaligned: " SIZE_FORMAT ".", length);
+    ArenaMemoryProvider::AllocationResult res = alloc(alloc_failmode, bytes, length, mtChunk);
+    if (res.loc == nullptr) {
+      return nullptr;
+    }
+    return ::new (res.loc) Chunk(res.sz - sizeof(Chunk));
+  }
+
+  void deallocate_chunk(Chunk* p) {
+    free(p);
+  }
 };
 
 class ContiguousProvider final : public ArenaMemoryProvider {
@@ -84,7 +152,7 @@
     _cont_allocator.reset_to(ptr);
     return true;
  }
-  bool reset_full(size_t memory_to_leave = 0) {
+  bool reset_full(size_t memory_to_leave = 0) override {
     _cont_allocator.reset_full(memory_to_leave);
     return true;
   }
@@ -94,91 +162,18 @@
   }
 };
 
-// The byte alignment to be used by Arena::Amalloc.
-#define ARENA_AMALLOC_ALIGNMENT BytesPerLong
-#define ARENA_ALIGN(x) (align_up((x), ARENA_AMALLOC_ALIGNMENT))
-
-
-// Linked list of raw memory chunks
-class Chunk {
-
- private:
-  Chunk*       _next;     // Next Chunk in list
-  const size_t _len;      // Size of this Chunk
-<<<<<<< HEAD
- public:
-  static void destroy(void* p, ContiguousProvider* mp);
-  // Allocate enough memory for a chunk being able to hold length bytes
-  static Chunk*
-  allocate_chunk(AllocFailType alloc_failmode, size_t length, ContiguousProvider* mp);
-=======
-public:
-  NONCOPYABLE(Chunk);
-
-  void operator delete(void*) = delete;
-  void* operator new(size_t) = delete;
->>>>>>> 03db8281
-
-  Chunk(size_t length);
-
-  // TODO:
-  // 1. I changed these sizes to be page aligned, revert them.
-  // 2. These are really mostly interesting for the ChunkPool allocator MAYBE??
-  enum {
-    // default sizes; make them slightly smaller than 2**k to guard against
-    // buddy-system style malloc implementations
-    // Note: please keep these constants 64-bit aligned.
-#ifdef _LP64
-    slack      = 40,            // [RGV] Not sure if this is right, but make it
-                                //       a multiple of 8.
-#else
-    slack      = 24,            // suspected sizeof(Chunk) + internal malloc headers
-#endif
-
-    tiny_size  =  4*K - 16, // Size of first chunk (tiny)
-    init_size  =  8*K - 16, // Size of first chunk (normal aka small)
-    medium_size= 16*K - 16, // Size of medium-sized chunk
-    size       = 32*K - 16, // Default size of an Arena chunk (following the first)
-    non_pool_size = init_size + 4*K // An initial size which is not one of above
-  };
-
-<<<<<<< HEAD
-  static void chop(Chunk* chnk, ContiguousProvider* mp);      // Chop this chunk
-  static void next_chop(Chunk* chnk, ContiguousProvider* mp); // Chop next chunk
-=======
-  static void chop(Chunk* chunk);                  // Chop this chunk
-  static void next_chop(Chunk* chunk);             // Chop next chunk
->>>>>>> 03db8281
-  static size_t aligned_overhead_size(void) { return ARENA_ALIGN(sizeof(Chunk)); }
-  static size_t aligned_overhead_size(size_t byte_size) { return ARENA_ALIGN(byte_size); }
-
-  size_t length() const         { return _len;  }
-  Chunk* next() const           { return _next;  }
-  void set_next(Chunk* n)       { _next = n;  }
-  // Boundaries of data area (possibly unused)
-  char* bottom() const          { return ((char*) this) + aligned_overhead_size();  }
-  char* top()    const          { return bottom() + _len; }
-  bool contains(char* p) const  { return bottom() <= p && p <= top(); }
-};
-
-<<<<<<< HEAD
 class ChunkPoolProvider final : public ArenaMemoryProvider {
 public:
   AllocationResult alloc(AllocFailType alloc_failmode, size_t bytes, size_t length, MEMFLAGS flags) override;
   void free(void* p) override;
   bool self_free() override;
+  bool reset_full(size_t memory_to_leave) override;
   bool reset_to(void* ptr) override;
 };
 
-
-//------------------------------Arena------------------------------------------
 // Fast allocation of memory
 class Arena : public CHeapObjBase {
-public:
   static ChunkPoolProvider chunk_pool;
-=======
-// Fast allocation of memory
-class Arena : public CHeapObjBase {
 public:
 
   enum class Tag {
@@ -188,13 +183,12 @@
     tag_node  // C2 Node arena
   };
 
->>>>>>> 03db8281
 protected:
   friend class HandleMark;
   friend class NoHandleMark;
   friend class VMStructs;
 
-  ContiguousProvider* _mem;
+  ArenaMemoryProvider* _mem;
   MEMFLAGS    _flags;           // Memory tracking flags
   const Tag _tag;
   Chunk* _first;                // First chunk
@@ -217,21 +211,15 @@
   }
 
  public:
-<<<<<<< HEAD
-  Arena(MEMFLAGS memflag);
-  Arena(MEMFLAGS memflag, size_t init_size);
-  Arena(MEMFLAGS memflag, ContiguousProvider* mp);
+  Arena(MEMFLAGS memflag,  Tag tag = Tag::tag_other);
+  Arena(MEMFLAGS memflag, Tag tag, size_t init_size);
+  Arena(MEMFLAGS memflag,ContiguousProvider* mp, Tag tag = Tag::tag_other);
 
   struct ProvideAProviderPlease {};
-  Arena(MEMFLAGS memflag, ProvideAProviderPlease provide_it);
+  Arena(MEMFLAGS memflag, ProvideAProviderPlease provide_it, Tag tag = Tag::tag_other);
   void init_memory_provider(ContiguousProvider* mem, size_t init_size = Chunk::init_size);
-
-=======
   // Start the chunk_pool cleaner task
   static void start_chunk_pool_cleaner_task();
-  Arena(MEMFLAGS memflag, Tag tag = Tag::tag_other);
-  Arena(MEMFLAGS memflag, Tag tag, size_t init_size);
->>>>>>> 03db8281
   ~Arena();
   void  destruct_contents();
   char* hwm() const             { return _hwm; }
