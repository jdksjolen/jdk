--- conflicted
+++ resolved
@@ -51,15 +51,8 @@
   _buffer_blob = nullptr;
   _can_call_java = false;
   _compiler = nullptr;
-<<<<<<< HEAD
   set_resource_area(new (mtThread) ResourceArea{&_resource_area_memory, mtCompiler});
-=======
   _arena_stat = CompilationMemoryStatistic::enabled() ? new ArenaStatCounter : nullptr;
-
-  // Compiler uses resource area for compilation, let's bias it to mtCompiler
-  resource_area()->bias_to(mtCompiler);
->>>>>>> 03db8281
-
 #ifndef PRODUCT
   _ideal_graph_printer = nullptr;
 #endif
