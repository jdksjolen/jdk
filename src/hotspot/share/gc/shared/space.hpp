/*
 * Copyright (c) 1997, 2023, Oracle and/or its affiliates. All rights reserved.
 * DO NOT ALTER OR REMOVE COPYRIGHT NOTICES OR THIS FILE HEADER.
 *
 * This code is free software; you can redistribute it and/or modify it
 * under the terms of the GNU General Public License version 2 only, as
 * published by the Free Software Foundation.
 *
 * This code is distributed in the hope that it will be useful, but WITHOUT
 * ANY WARRANTY; without even the implied warranty of MERCHANTABILITY or
 * FITNESS FOR A PARTICULAR PURPOSE.  See the GNU General Public License
 * version 2 for more details (a copy is included in the LICENSE file that
 * accompanied this code).
 *
 * You should have received a copy of the GNU General Public License version
 * 2 along with this work; if not, write to the Free Software Foundation,
 * Inc., 51 Franklin St, Fifth Floor, Boston, MA 02110-1301 USA.
 *
 * Please contact Oracle, 500 Oracle Parkway, Redwood Shores, CA 94065 USA
 * or visit www.oracle.com if you need additional information or have any
 * questions.
 *
 */

#ifndef SHARE_GC_SHARED_SPACE_HPP
#define SHARE_GC_SHARED_SPACE_HPP

#include "gc/shared/blockOffsetTable.hpp"
#include "gc/shared/cardTable.hpp"
#include "gc/shared/workerThread.hpp"
#include "memory/allocation.hpp"
#include "memory/iterator.hpp"
#include "memory/memRegion.hpp"
#include "oops/markWord.hpp"
#include "runtime/mutexLocker.hpp"
#include "utilities/align.hpp"
#include "utilities/macros.hpp"
#if INCLUDE_SERIALGC
#include "gc/serial/serialBlockOffsetTable.hpp"
#endif

// A space is an abstraction for the "storage units" backing
// up the generation abstraction. It includes specific
// implementations for keeping track of free and used space,
// for iterating over objects and free blocks, etc.

// Forward decls.
class Space;
class ContiguousSpace;
#if INCLUDE_SERIALGC
class BlockOffsetArray;
class BlockOffsetArrayContigSpace;
class BlockOffsetTable;
#endif
class Generation;
class CompactibleSpace;
class CardTableRS;
class DirtyCardToOopClosure;
class FilteringClosure;

// A Space describes a heap area. Class Space is an abstract
// base class.
//
// Space supports allocation, size computation and GC support is provided.
//
// Invariant: bottom() and end() are on page_size boundaries and
// bottom() <= top() <= end()
// top() is inclusive and end() is exclusive.

class Space: public CHeapObj<mtGC> {
  friend class VMStructs;
 protected:
  HeapWord* _bottom;
  HeapWord* _end;

  // Used in support of save_marks()
  HeapWord* _saved_mark_word;

  Space():
    _bottom(nullptr), _end(nullptr) { }

 public:
  // Accessors
  HeapWord* bottom() const         { return _bottom; }
  HeapWord* end() const            { return _end;    }
  virtual void set_bottom(HeapWord* value) { _bottom = value; }
  virtual void set_end(HeapWord* value)    { _end = value; }

  virtual HeapWord* saved_mark_word() const  { return _saved_mark_word; }

  void set_saved_mark_word(HeapWord* p) { _saved_mark_word = p; }

  // Returns true if this object has been allocated since a
  // generation's "save_marks" call.
  virtual bool obj_allocated_since_save_marks(const oop obj) const {
    return cast_from_oop<HeapWord*>(obj) >= saved_mark_word();
  }

  // Returns a subregion of the space containing only the allocated objects in
  // the space.
  virtual MemRegion used_region() const = 0;

  // Returns a region that is guaranteed to contain (at least) all objects
  // allocated at the time of the last call to "save_marks".  If the space
  // initializes its DirtyCardToOopClosure's specifying the "contig" option
  // (that is, if the space is contiguous), then this region must contain only
  // such objects: the memregion will be from the bottom of the region to the
  // saved mark.  Otherwise, the "obj_allocated_since_save_marks" method of
  // the space must distinguish between objects in the region allocated before
  // and after the call to save marks.
  MemRegion used_region_at_save_marks() const {
    return MemRegion(bottom(), saved_mark_word());
  }

  // Initialization.
  // "initialize" should be called once on a space, before it is used for
  // any purpose.  The "mr" arguments gives the bounds of the space, and
  // the "clear_space" argument should be true unless the memory in "mr" is
  // known to be zeroed.
  virtual void initialize(MemRegion mr, bool clear_space, bool mangle_space);

  // The "clear" method must be called on a region that may have
  // had allocation performed in it, but is now to be considered empty.
  virtual void clear(bool mangle_space);

  // For detecting GC bugs.  Should only be called at GC boundaries, since
  // some unused space may be used as scratch space during GC's.
  // We also call this when expanding a space to satisfy an allocation
  // request. See bug #4668531
  virtual void mangle_unused_area() = 0;
  virtual void mangle_unused_area_complete() = 0;

  // Testers
  bool is_empty() const              { return used() == 0; }

  // Returns true iff the given the space contains the
  // given address as part of an allocated object. For
  // certain kinds of spaces, this might be a potentially
  // expensive operation. To prevent performance problems
  // on account of its inadvertent use in product jvm's,
  // we restrict its use to assertion checks only.
  bool is_in(const void* p) const {
    return used_region().contains(p);
  }
  bool is_in(oop obj) const {
    return is_in((void*)obj);
  }

  // Returns true iff the given reserved memory of the space contains the
  // given address.
  bool is_in_reserved(const void* p) const { return _bottom <= p && p < _end; }

  // Returns true iff the given block is not allocated.
  virtual bool is_free_block(const HeapWord* p) const = 0;

  // Test whether p is double-aligned
  static bool is_aligned(void* p) {
    return ::is_aligned(p, sizeof(double));
  }

  // Size computations.  Sizes are in bytes.
  size_t capacity()     const { return byte_size(bottom(), end()); }
  virtual size_t used() const = 0;
  virtual size_t free() const = 0;

  // Iterate over all the ref-containing fields of all objects in the
  // space, calling "cl.do_oop" on each.  Fields in objects allocated by
  // applications of the closure are not included in the iteration.
  virtual void oop_iterate(OopIterateClosure* cl);

  // Iterate over all objects in the space, calling "cl.do_object" on
  // each.  Objects allocated by applications of the closure are not
  // included in the iteration.
  virtual void object_iterate(ObjectClosure* blk) = 0;

  // If "p" is in the space, returns the address of the start of the
  // "block" that contains "p".  We say "block" instead of "object" since
  // some heaps may not pack objects densely; a chunk may either be an
  // object or a non-object.  If "p" is not in the space, return null.
  virtual HeapWord* block_start_const(const void* p) const = 0;

  // The non-const version may have benevolent side effects on the data
  // structure supporting these calls, possibly speeding up future calls.
  // The default implementation, however, is simply to call the const
  // version.
  virtual HeapWord* block_start(const void* p);

  // Requires "addr" to be the start of a chunk, and returns its size.
  // "addr + size" is required to be the start of a new chunk, or the end
  // of the active area of the heap.
  virtual size_t block_size(const HeapWord* addr) const = 0;

  // Requires "addr" to be the start of a block, and returns "TRUE" iff
  // the block is an object.
  virtual bool block_is_obj(const HeapWord* addr) const = 0;

  // Requires "addr" to be the start of a block, and returns "TRUE" iff
  // the block is an object and the object is alive.
  virtual bool obj_is_alive(const HeapWord* addr) const;

  // Allocation (return null if full).  Assumes the caller has established
  // mutually exclusive access to the space.
  virtual HeapWord* allocate(size_t word_size) = 0;

  // Allocation (return null if full).  Enforces mutual exclusion internally.
  virtual HeapWord* par_allocate(size_t word_size) = 0;

#if INCLUDE_SERIALGC
  // Mark-sweep-compact support: all spaces can update pointers to objects
  // moving as a part of compaction.
  virtual void adjust_pointers() = 0;
#endif

  virtual void print() const;
  virtual void print_on(outputStream* st) const;
  virtual void print_short() const;
  virtual void print_short_on(outputStream* st) const;


  // IF "this" is a ContiguousSpace, return it, else return null.
  virtual ContiguousSpace* toContiguousSpace() {
    return nullptr;
  }

  // Debugging
  virtual void verify() const = 0;
};

// A dirty card to oop closure for contiguous spaces (ContiguousSpace and
// sub-classes). It knows how to filter out objects that are outside of the
// _boundary.
// (Note that because of the imprecise nature of the write barrier, this may
// iterate over oops beyond the region.)
//
// Assumptions:
// 1. That the actual top of any area in a memory region
//    contained by the space is bounded by the end of the contiguous
//    region of the space.
// 2. That the space is really made up of objects and not just
//    blocks.

class DirtyCardToOopClosure: public MemRegionClosureRO {
protected:
  OopIterateClosure* _cl;
  Space* _sp;
<<<<<<< HEAD
  HeapWord* _boundary;          // If non-null, process only non-null oops
                                // pointing below boundary.
=======
>>>>>>> 90ec19ef
  HeapWord* _min_done;          // Need a downwards traversal to compensate
                                // imprecise write barrier; this is the
                                // lowest location already done (or,
                                // alternatively, the lowest address that
                                // shouldn't be done again.  null means infinity.)
  NOT_PRODUCT(HeapWord* _last_bottom;)

  // Get the actual top of the area on which the closure will
  // operate, given where the top is assumed to be (the end of the
  // memory region passed to do_MemRegion) and where the object
  // at the top is assumed to start. For example, an object may
  // start at the top but actually extend past the assumed top,
  // in which case the top becomes the end of the object.
  HeapWord* get_actual_top(HeapWord* top, HeapWord* top_obj);

  // Walk the given memory region from bottom to (actual) top
  // looking for objects and applying the oop closure (_cl) to
  // them. The base implementation of this treats the area as
  // blocks, where a block may or may not be an object. Sub-
  // classes should override this to provide more accurate
  // or possibly more efficient walking.
  void walk_mem_region(MemRegion mr, HeapWord* bottom, HeapWord* top);

  // Walk the given memory region, from bottom to top, applying
  // the given oop closure to (possibly) all objects found. The
  // given oop closure may or may not be the same as the oop
  // closure with which this closure was created, as it may
  // be a filtering closure which makes use of the _boundary.
  // We offer two signatures, so the FilteringClosure static type is
  // apparent.
  void walk_mem_region_with_cl(MemRegion mr,
                               HeapWord* bottom, HeapWord* top,
                               OopIterateClosure* cl);
public:
<<<<<<< HEAD
  DirtyCardToOopClosure(Space* sp, OopIterateClosure* cl,
                        HeapWord* boundary) :
    _cl(cl), _sp(sp), _boundary(boundary),
    _min_done(nullptr) {
    NOT_PRODUCT(_last_bottom = nullptr);
=======
  DirtyCardToOopClosure(Space* sp, OopIterateClosure* cl) :
    _cl(cl), _sp(sp), _min_done(NULL) {
    NOT_PRODUCT(_last_bottom = NULL);
>>>>>>> 90ec19ef
  }

  void do_MemRegion(MemRegion mr) override;
};

// A structure to represent a point at which objects are being copied
// during compaction.
class CompactPoint : public StackObj {
public:
  Generation* gen;
  CompactibleSpace* space;

  CompactPoint(Generation* g = nullptr) :
    gen(g), space(nullptr) {}
};

// A space that supports compaction operations.  This is usually, but not
// necessarily, a space that is normally contiguous.  But, for example, a
// free-list-based space whose normal collection is a mark-sweep without
// compaction could still support compaction in full GC's.
class CompactibleSpace: public Space {
  friend class VMStructs;
private:
  HeapWord* _compaction_top;
  CompactibleSpace* _next_compaction_space;

  template <class SpaceType>
  static inline void verify_up_to_first_dead(SpaceType* space) NOT_DEBUG_RETURN;

  template <class SpaceType>
  static inline void clear_empty_region(SpaceType* space);

public:
  CompactibleSpace() :
   _compaction_top(nullptr), _next_compaction_space(nullptr) {}

  void initialize(MemRegion mr, bool clear_space, bool mangle_space) override;
  void clear(bool mangle_space) override;

  // Used temporarily during a compaction phase to hold the value
  // top should have when compaction is complete.
  HeapWord* compaction_top() const { return _compaction_top;    }

  void set_compaction_top(HeapWord* value) {
    assert(value == nullptr || (value >= bottom() && value <= end()),
      "should point inside space");
    _compaction_top = value;
  }

  // Perform operations on the space needed after a compaction
  // has been performed.
  virtual void reset_after_compaction() = 0;

  // Returns the next space (in the current generation) to be compacted in
  // the global compaction order.  Also is used to select the next
  // space into which to compact.

  virtual CompactibleSpace* next_compaction_space() const {
    return _next_compaction_space;
  }

  void set_next_compaction_space(CompactibleSpace* csp) {
    _next_compaction_space = csp;
  }

#if INCLUDE_SERIALGC
  // MarkSweep support phase2

  // Start the process of compaction of the current space: compute
  // post-compaction addresses, and insert forwarding pointers.  The fields
  // "cp->gen" and "cp->compaction_space" are the generation and space into
  // which we are currently compacting.  This call updates "cp" as necessary,
  // and leaves the "compaction_top" of the final value of
  // "cp->compaction_space" up-to-date.  Offset tables may be updated in
  // this phase as if the final copy had occurred; if so, "cp->threshold"
  // indicates when the next such action should be taken.
  virtual void prepare_for_compaction(CompactPoint* cp) = 0;
  // MarkSweep support phase3
  void adjust_pointers() override;
  // MarkSweep support phase4
  virtual void compact();
#endif // INCLUDE_SERIALGC

  // The maximum percentage of objects that can be dead in the compacted
  // live part of a compacted space ("deadwood" support.)
  virtual size_t allowed_dead_ratio() const { return 0; };

  // Some contiguous spaces may maintain some data structures that should
  // be updated whenever an allocation crosses a boundary.  This function
  // initializes these data structures for further updates.
  virtual void initialize_threshold() { }

  // "q" is an object of the given "size" that should be forwarded;
  // "cp" names the generation ("gen") and containing "this" (which must
  // also equal "cp->space").  "compact_top" is where in "this" the
  // next object should be forwarded to.  If there is room in "this" for
  // the object, insert an appropriate forwarding pointer in "q".
  // If not, go to the next compaction space (there must
  // be one, since compaction must succeed -- we go to the first space of
  // the previous generation if necessary, updating "cp"), reset compact_top
  // and then forward.  In either case, returns the new value of "compact_top".
  // Invokes the "alloc_block" function of the then-current compaction
  // space.
  virtual HeapWord* forward(oop q, size_t size, CompactPoint* cp,
                    HeapWord* compact_top);
protected:
  // Used during compaction.
  HeapWord* _first_dead;
  HeapWord* _end_of_live;

  // This the function to invoke when an allocation of an object covering
  // "start" to "end" occurs to update other internal data structures.
  virtual void alloc_block(HeapWord* start, HeapWord* the_end) { }
};

class GenSpaceMangler;

// A space in which the free area is contiguous.  It therefore supports
// faster allocation, and compaction.
class ContiguousSpace: public CompactibleSpace {
  friend class VMStructs;

 protected:
  HeapWord* _top;
  // A helper for mangling the unused area of the space in debug builds.
  GenSpaceMangler* _mangler;

  GenSpaceMangler* mangler() { return _mangler; }

  // Allocation helpers (return null if full).
  inline HeapWord* allocate_impl(size_t word_size);
  inline HeapWord* par_allocate_impl(size_t word_size);

 public:
  ContiguousSpace();
  ~ContiguousSpace();

  void initialize(MemRegion mr, bool clear_space, bool mangle_space) override;
  void clear(bool mangle_space) override;

  // Accessors
  HeapWord* top() const            { return _top;    }
  void set_top(HeapWord* value)    { _top = value; }

  void set_saved_mark()            { _saved_mark_word = top();    }

  bool saved_mark_at_top() const { return saved_mark_word() == top(); }

  // In debug mode mangle (write it with a particular bit
  // pattern) the unused part of a space.

  // Used to save the address in a space for later use during mangling.
  void set_top_for_allocations(HeapWord* v) PRODUCT_RETURN;
  // Used to save the space's current top for later use during mangling.
  void set_top_for_allocations() PRODUCT_RETURN;

  // Mangle regions in the space from the current top up to the
  // previously mangled part of the space.
  void mangle_unused_area() override PRODUCT_RETURN;
  // Mangle [top, end)
  void mangle_unused_area_complete() override PRODUCT_RETURN;

  // Do some sparse checking on the area that should have been mangled.
  void check_mangled_unused_area(HeapWord* limit) PRODUCT_RETURN;
  // Check the complete area that should have been mangled.
  // This code may be null depending on the macro DEBUG_MANGLING.
  void check_mangled_unused_area_complete() PRODUCT_RETURN;

  // Size computations: sizes in bytes.
  size_t used() const override   { return byte_size(bottom(), top()); }
  size_t free() const override   { return byte_size(top(),    end()); }

  bool is_free_block(const HeapWord* p) const override;

  // In a contiguous space we have a more obvious bound on what parts
  // contain objects.
  MemRegion used_region() const override { return MemRegion(bottom(), top()); }

  // Allocation (return null if full)
  HeapWord* allocate(size_t word_size) override;
  HeapWord* par_allocate(size_t word_size) override;

  // Iteration
  void oop_iterate(OopIterateClosure* cl) override;
  void object_iterate(ObjectClosure* blk) override;

  // Compaction support
  void reset_after_compaction() override {
    assert(compaction_top() >= bottom() && compaction_top() <= end(), "should point inside space");
    set_top(compaction_top());
  }

  DirtyCardToOopClosure* new_dcto_cl(OopIterateClosure* cl);

  // Apply "blk->do_oop" to the addresses of all reference fields in objects
  // starting with the _saved_mark_word, which was noted during a generation's
  // save_marks and is required to denote the head of an object.
  // Fields in objects allocated by applications of the closure
  // *are* included in the iteration.
  // Updates _saved_mark_word to point to just after the last object
  // iterated over.
  template <typename OopClosureType>
  void oop_since_save_marks_iterate(OopClosureType* blk);

  // Same as object_iterate, but starting from "mark", which is required
  // to denote the start of an object.  Objects allocated by
  // applications of the closure *are* included in the iteration.
  virtual void object_iterate_from(HeapWord* mark, ObjectClosure* blk);

  // Very inefficient implementation.
  HeapWord* block_start_const(const void* p) const override;
  size_t block_size(const HeapWord* p) const override;
  // If a block is in the allocated area, it is an object.
  bool block_is_obj(const HeapWord* p) const override { return p < top(); }

  // Addresses for inlined allocation
  HeapWord** top_addr() { return &_top; }
  HeapWord** end_addr() { return &_end; }

#if INCLUDE_SERIALGC
  // Overrides for more efficient compaction support.
  void prepare_for_compaction(CompactPoint* cp) override;
#endif

  void print_on(outputStream* st) const override;

  // Checked dynamic downcasts.
  ContiguousSpace* toContiguousSpace() override {
    return this;
  }

  // Debugging
  void verify() const override;
};

#if INCLUDE_SERIALGC

// Class TenuredSpace is used by TenuredGeneration; it supports an efficient
// "block_start" operation via a BlockOffsetArray (whose BlockOffsetSharedArray
// may be shared with other spaces.)

class TenuredSpace: public ContiguousSpace {
  friend class VMStructs;
 protected:
  BlockOffsetArrayContigSpace _offsets;
  Mutex _par_alloc_lock;

  // Mark sweep support
  size_t allowed_dead_ratio() const override;
 public:
  // Constructor
  TenuredSpace(BlockOffsetSharedArray* sharedOffsetArray,
               MemRegion mr);

  void set_bottom(HeapWord* value) override;
  void set_end(HeapWord* value) override;

  void clear(bool mangle_space) override;

  inline HeapWord* block_start_const(const void* p) const override;

  // Add offset table update.
  inline HeapWord* allocate(size_t word_size) override;
  inline HeapWord* par_allocate(size_t word_size) override;

  // MarkSweep support phase3
  void initialize_threshold() override;
  void alloc_block(HeapWord* start, HeapWord* end) override;

  void print_on(outputStream* st) const override;

  // Debugging
  void verify() const override;
};
#endif //INCLUDE_SERIALGC

#endif // SHARE_GC_SHARED_SPACE_HPP<|MERGE_RESOLUTION|>--- conflicted
+++ resolved
@@ -243,11 +243,6 @@
 protected:
   OopIterateClosure* _cl;
   Space* _sp;
-<<<<<<< HEAD
-  HeapWord* _boundary;          // If non-null, process only non-null oops
-                                // pointing below boundary.
-=======
->>>>>>> 90ec19ef
   HeapWord* _min_done;          // Need a downwards traversal to compensate
                                 // imprecise write barrier; this is the
                                 // lowest location already done (or,
@@ -282,17 +277,9 @@
                                HeapWord* bottom, HeapWord* top,
                                OopIterateClosure* cl);
 public:
-<<<<<<< HEAD
-  DirtyCardToOopClosure(Space* sp, OopIterateClosure* cl,
-                        HeapWord* boundary) :
-    _cl(cl), _sp(sp), _boundary(boundary),
-    _min_done(nullptr) {
+  DirtyCardToOopClosure(Space* sp, OopIterateClosure* cl) :
+    _cl(cl), _sp(sp), _min_done(nullptr) {
     NOT_PRODUCT(_last_bottom = nullptr);
-=======
-  DirtyCardToOopClosure(Space* sp, OopIterateClosure* cl) :
-    _cl(cl), _sp(sp), _min_done(NULL) {
-    NOT_PRODUCT(_last_bottom = NULL);
->>>>>>> 90ec19ef
   }
 
   void do_MemRegion(MemRegion mr) override;
