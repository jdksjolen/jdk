/*
 * Copyright (c) 2000, 2018, Oracle and/or its affiliates. All rights reserved.
 * DO NOT ALTER OR REMOVE COPYRIGHT NOTICES OR THIS FILE HEADER.
 *
 * This code is free software; you can redistribute it and/or modify it
 * under the terms of the GNU General Public License version 2 only, as
 * published by the Free Software Foundation.
 *
 * This code is distributed in the hope that it will be useful, but WITHOUT
 * ANY WARRANTY; without even the implied warranty of MERCHANTABILITY or
 * FITNESS FOR A PARTICULAR PURPOSE.  See the GNU General Public License
 * version 2 for more details (a copy is included in the LICENSE file that
 * accompanied this code).
 *
 * You should have received a copy of the GNU General Public License version
 * 2 along with this work; if not, write to the Free Software Foundation,
 * Inc., 51 Franklin St, Fifth Floor, Boston, MA 02110-1301 USA.
 *
 * Please contact Oracle, 500 Oracle Parkway, Redwood Shores, CA 94065 USA
 * or visit www.oracle.com if you need additional information or have any
 * questions.
 *
 */

#ifndef SHARE_VM_GC_SHARED_CARDTABLEMODREFBS_HPP
#define SHARE_VM_GC_SHARED_CARDTABLEMODREFBS_HPP

#include "gc/shared/modRefBarrierSet.hpp"
#include "utilities/align.hpp"

// This kind of "BarrierSet" allows a "CollectedHeap" to detect and
// enumerate ref fields that have been modified (since the last
// enumeration.)

// As it currently stands, this barrier is *imprecise*: when a ref field in
// an object "o" is modified, the card table entry for the card containing
// the head of "o" is dirtied, not necessarily the card containing the
// modified field itself.  For object arrays, however, the barrier *is*
// precise; only the card containing the modified element is dirtied.
// Closures used to scan dirty cards should take these
// considerations into account.

class CardTableModRefBS: public ModRefBarrierSet {
  // Some classes get to look at some private stuff.
  friend class VMStructs;
 protected:

  enum CardValues {
    clean_card                  = -1,
    // The mask contains zeros in places for all other values.
    clean_card_mask             = clean_card - 31,

    dirty_card                  =  0,
    precleaned_card             =  1,
    claimed_card                =  2,
    deferred_card               =  4,
    last_card                   =  8,
    CT_MR_BS_last_reserved      = 16
  };

  // Used in support of ReduceInitialCardMarks; only consulted if COMPILER2
  // or INCLUDE_JVMCI is being used
  bool _defer_initial_card_mark;

  // a word's worth (row) of clean card values
  static const intptr_t clean_card_row = (intptr_t)(-1);

  // The declaration order of these const fields is important; see the
  // constructor before changing.
  const MemRegion _whole_heap;       // the region covered by the card table
  size_t          _guard_index;      // index of very last element in the card
                                     // table; it is set to a guard value
                                     // (last_card) and should never be modified
  size_t          _last_valid_index; // index of the last valid element
  const size_t    _page_size;        // page size used when mapping _byte_map
  size_t          _byte_map_size;    // in bytes
  jbyte*          _byte_map;         // the card marking array

  // Some barrier sets create tables whose elements correspond to parts of
  // the heap; the CardTableModRefBS is an example.  Such barrier sets will
  // normally reserve space for such tables, and commit parts of the table
  // "covering" parts of the heap that are committed. At most one covered
  // region per generation is needed.
  static const int _max_covered_regions = 2;

  int _cur_covered_regions;

  // The covered regions should be in address order.
  MemRegion* _covered;
  // The committed regions correspond one-to-one to the covered regions.
  // They represent the card-table memory that has been committed to service
  // the corresponding covered region.  It may be that committed region for
  // one covered region corresponds to a larger region because of page-size
  // roundings.  Thus, a committed region for one covered region may
  // actually extend onto the card-table space for the next covered region.
  MemRegion* _committed;

  // The last card is a guard card, and we commit the page for it so
  // we can use the card for verification purposes. We make sure we never
  // uncommit the MemRegion for that page.
  MemRegion _guard_region;

  inline size_t compute_byte_map_size();

  // Finds and return the index of the region, if any, to which the given
  // region would be contiguous.  If none exists, assign a new region and
  // returns its index.  Requires that no more than the maximum number of
  // covered regions defined in the constructor are ever in use.
  int find_covering_region_by_base(HeapWord* base);

  // Same as above, but finds the region containing the given address
  // instead of starting at a given base address.
  int find_covering_region_containing(HeapWord* addr);

  // Resize one of the regions covered by the remembered set.
  virtual void resize_covered_region(MemRegion new_region);

  // Returns the leftmost end of a committed region corresponding to a
  // covered region before covered region "ind", or else "NULL" if "ind" is
  // the first covered region.
  HeapWord* largest_prev_committed_end(int ind) const;

  // Returns the part of the region mr that doesn't intersect with
  // any committed region other than self.  Used to prevent uncommitting
  // regions that are also committed by other regions.  Also protects
  // against uncommitting the guard region.
  MemRegion committed_unique_to_self(int self, MemRegion mr) const;

  // Mapping from address to card marking array entry
  jbyte* byte_for(const void* p) const {
    assert(_whole_heap.contains(p),
           "Attempt to access p = " PTR_FORMAT " out of bounds of "
           " card marking array's _whole_heap = [" PTR_FORMAT "," PTR_FORMAT ")",
           p2i(p), p2i(_whole_heap.start()), p2i(_whole_heap.end()));
    jbyte* result = &byte_map_base[uintptr_t(p) >> card_shift];
    assert(result >= _byte_map && result < _byte_map + _byte_map_size,
           "out of bounds accessor for card marking array");
    return result;
  }

  // The card table byte one after the card marking array
  // entry for argument address. Typically used for higher bounds
  // for loops iterating through the card table.
  jbyte* byte_after(const void* p) const {
    return byte_for(p) + 1;
  }

  // Dirty the bytes corresponding to "mr" (not all of which must be
  // covered.)
  void dirty_MemRegion(MemRegion mr);

  // Clear (to clean_card) the bytes entirely contained within "mr" (not
  // all of which must be covered.)
  void clear_MemRegion(MemRegion mr);

 public:
  // Constants
  enum SomePublicConstants {
    card_shift                  = 9,
    card_size                   = 1 << card_shift,
    card_size_in_words          = card_size / sizeof(HeapWord)
  };

  static int clean_card_val()      { return clean_card; }
  static int clean_card_mask_val() { return clean_card_mask; }
  static int dirty_card_val()      { return dirty_card; }
  static int claimed_card_val()    { return claimed_card; }
  static int precleaned_card_val() { return precleaned_card; }
  static int deferred_card_val()   { return deferred_card; }

  virtual void initialize();

  // *** Barrier set functions.

  // Initialization utilities; covered_words is the size of the covered region
  // in, um, words.
  inline size_t cards_required(size_t covered_words) {
    // Add one for a guard card, used to detect errors.
    const size_t words = align_up(covered_words, card_size_in_words);
    return words / card_size_in_words + 1;
  }

 protected:
  CardTableModRefBS(MemRegion whole_heap, const BarrierSet::FakeRtti& fake_rtti);
  ~CardTableModRefBS();

 public:
  void write_region(MemRegion mr) {
    dirty_MemRegion(mr);
  }

 protected:
  void write_ref_array_work(MemRegion mr) {
    dirty_MemRegion(mr);
  }

 public:
  bool is_aligned(HeapWord* addr) {
    return is_card_aligned(addr);
  }

  // *** Card-table-barrier-specific things.

  // Record a reference update. Note that these versions are precise!
  // The scanning code has to handle the fact that the write barrier may be
  // either precise or imprecise. We make non-virtual inline variants of
  // these functions here for performance.
  template <DecoratorSet decorators, typename T>
  void write_ref_field_post(T* field, oop newVal);

  // These are used by G1, when it uses the card table as a temporary data
  // structure for card claiming.
  bool is_card_dirty(size_t card_index) {
    return _byte_map[card_index] == dirty_card_val();
  }

  void mark_card_dirty(size_t card_index) {
    _byte_map[card_index] = dirty_card_val();
  }

  bool is_card_clean(size_t card_index) {
    return _byte_map[card_index] == clean_card_val();
  }

  // Card marking array base (adjusted for heap low boundary)
  // This would be the 0th element of _byte_map, if the heap started at 0x0.
  // But since the heap starts at some higher address, this points to somewhere
  // before the beginning of the actual _byte_map.
  jbyte* byte_map_base;

  // Return true if "p" is at the start of a card.
  bool is_card_aligned(HeapWord* p) {
    jbyte* pcard = byte_for(p);
    return (addr_for(pcard) == p);
  }

  HeapWord* align_to_card_boundary(HeapWord* p) {
    jbyte* pcard = byte_for(p + card_size_in_words - 1);
    return addr_for(pcard);
  }

  // The kinds of precision a CardTableModRefBS may offer.
  enum PrecisionStyle {
    Precise,
    ObjHeadPreciseArray
  };

  // Tells what style of precision this card table offers.
  PrecisionStyle precision() {
    return ObjHeadPreciseArray; // Only one supported for now.
  }

  // ModRefBS functions.
  virtual void invalidate(MemRegion mr);
  void clear(MemRegion mr);
  void dirty(MemRegion mr);

  // *** Card-table-RemSet-specific things.

  static uintx ct_max_alignment_constraint();

  // Apply closure "cl" to the dirty cards containing some part of
  // MemRegion "mr".
  void dirty_card_iterate(MemRegion mr, MemRegionClosure* cl);

  // Return the MemRegion corresponding to the first maximal run
  // of dirty cards lying completely within MemRegion mr.
  // If reset is "true", then sets those card table entries to the given
  // value.
  MemRegion dirty_card_range_after_reset(MemRegion mr, bool reset,
                                         int reset_val);

  // Provide read-only access to the card table array.
  const jbyte* byte_for_const(const void* p) const {
    return byte_for(p);
  }
  const jbyte* byte_after_const(const void* p) const {
    return byte_after(p);
  }

  // Mapping from card marking array entry to address of first word
  HeapWord* addr_for(const jbyte* p) const {
    assert(p >= _byte_map && p < _byte_map + _byte_map_size,
           "out of bounds access to card marking array. p: " PTR_FORMAT
           " _byte_map: " PTR_FORMAT " _byte_map + _byte_map_size: " PTR_FORMAT,
           p2i(p), p2i(_byte_map), p2i(_byte_map + _byte_map_size));
    size_t delta = pointer_delta(p, byte_map_base, sizeof(jbyte));
    HeapWord* result = (HeapWord*) (delta << card_shift);
    assert(_whole_heap.contains(result),
           "Returning result = " PTR_FORMAT " out of bounds of "
           " card marking array's _whole_heap = [" PTR_FORMAT "," PTR_FORMAT ")",
           p2i(result), p2i(_whole_heap.start()), p2i(_whole_heap.end()));
    return result;
  }

  // Mapping from address to card marking array index.
  size_t index_for(void* p) {
    assert(_whole_heap.contains(p),
           "Attempt to access p = " PTR_FORMAT " out of bounds of "
           " card marking array's _whole_heap = [" PTR_FORMAT "," PTR_FORMAT ")",
           p2i(p), p2i(_whole_heap.start()), p2i(_whole_heap.end()));
    return byte_for(p) - _byte_map;
  }

  const jbyte* byte_for_index(const size_t card_index) const {
    return _byte_map + card_index;
  }

  // Print a description of the memory for the barrier set
  virtual void print_on(outputStream* st) const;

  void verify();
  void verify_guard();

  // val_equals -> it will check that all cards covered by mr equal val
  // !val_equals -> it will check that all cards covered by mr do not equal val
  void verify_region(MemRegion mr, jbyte val, bool val_equals) PRODUCT_RETURN;
  void verify_not_dirty_region(MemRegion mr) PRODUCT_RETURN;
  void verify_dirty_region(MemRegion mr) PRODUCT_RETURN;

  // ReduceInitialCardMarks
  void initialize_deferred_card_mark_barriers();

  // If the CollectedHeap was asked to defer a store barrier above,
  // this informs it to flush such a deferred store barrier to the
  // remembered set.
  void flush_deferred_card_mark_barrier(JavaThread* thread);

  // Can a compiler initialize a new object without store barriers?
  // This permission only extends from the creation of a new object
  // via a TLAB up to the first subsequent safepoint. If such permission
  // is granted for this heap type, the compiler promises to call
  // defer_store_barrier() below on any slow path allocation of
  // a new object for which such initializing store barriers will
  // have been elided. G1, like CMS, allows this, but should be
  // ready to provide a compensating write barrier as necessary
  // if that storage came out of a non-young region. The efficiency
  // of this implementation depends crucially on being able to
  // answer very efficiently in constant time whether a piece of
  // storage in the heap comes from a young region or not.
  // See ReduceInitialCardMarks.
  virtual bool can_elide_tlab_store_barriers() const {
    return true;
  }

  // If a compiler is eliding store barriers for TLAB-allocated objects,
  // we will be informed of a slow-path allocation by a call
  // to on_slowpath_allocation_exit() below. Such a call precedes the
  // initialization of the object itself, and no post-store-barriers will
  // be issued. Some heap types require that the barrier strictly follows
  // the initializing stores. (This is currently implemented by deferring the
  // barrier until the next slow-path allocation or gc-related safepoint.)
  // This interface answers whether a particular barrier type needs the card
  // mark to be thus strictly sequenced after the stores.
  virtual bool card_mark_must_follow_store() const = 0;

  virtual bool is_in_young(oop obj) const = 0;

  virtual void on_slowpath_allocation_exit(JavaThread* thread, oop new_obj);
<<<<<<< HEAD
  virtual void flush_deferred_barriers(JavaThread* thread);
=======
  virtual void on_thread_detach(JavaThread* thread);
>>>>>>> 2471caab

  virtual void make_parsable(JavaThread* thread) { flush_deferred_card_mark_barrier(thread); }

  template <DecoratorSet decorators, typename BarrierSetT = CardTableModRefBS>
  class AccessBarrier: public ModRefBarrierSet::AccessBarrier<decorators, BarrierSetT> {};
};

template<>
struct BarrierSet::GetName<CardTableModRefBS> {
  static const BarrierSet::Name value = BarrierSet::CardTableModRef;
};

template<>
struct BarrierSet::GetType<BarrierSet::CardTableModRef> {
  typedef CardTableModRefBS type;
};

#endif // SHARE_VM_GC_SHARED_CARDTABLEMODREFBS_HPP<|MERGE_RESOLUTION|>--- conflicted
+++ resolved
@@ -357,11 +357,7 @@
   virtual bool is_in_young(oop obj) const = 0;
 
   virtual void on_slowpath_allocation_exit(JavaThread* thread, oop new_obj);
-<<<<<<< HEAD
-  virtual void flush_deferred_barriers(JavaThread* thread);
-=======
   virtual void on_thread_detach(JavaThread* thread);
->>>>>>> 2471caab
 
   virtual void make_parsable(JavaThread* thread) { flush_deferred_card_mark_barrier(thread); }
 
