/*
 * Copyright (c) 1997, 2024, Oracle and/or its affiliates. All rights reserved.
 * Copyright (c) 2012, 2024 Red Hat, Inc.
 * Copyright (c) 2021, Azul Systems, Inc. All rights reserved.
 * DO NOT ALTER OR REMOVE COPYRIGHT NOTICES OR THIS FILE HEADER.
 *
 * This code is free software; you can redistribute it and/or modify it
 * under the terms of the GNU General Public License version 2 only, as
 * published by the Free Software Foundation.
 *
 * This code is distributed in the hope that it will be useful, but WITHOUT
 * ANY WARRANTY; without even the implied warranty of MERCHANTABILITY or
 * FITNESS FOR A PARTICULAR PURPOSE.  See the GNU General Public License
 * version 2 for more details (a copy is included in the LICENSE file that
 * accompanied this code).
 *
 * You should have received a copy of the GNU General Public License version
 * 2 along with this work; if not, write to the Free Software Foundation,
 * Inc., 51 Franklin St, Fifth Floor, Boston, MA 02110-1301 USA.
 *
 * Please contact Oracle, 500 Oracle Parkway, Redwood Shores, CA 94065 USA
 * or visit www.oracle.com if you need additional information or have any
 * questions.
 *
 */

#include "precompiled.hpp"
#include "ci/ciReplay.hpp"
#include "classfile/altHashing.hpp"
#include "classfile/classFileStream.hpp"
#include "classfile/classLoader.hpp"
#include "classfile/classLoadInfo.hpp"
#include "classfile/javaClasses.hpp"
#include "classfile/javaClasses.inline.hpp"
#include "classfile/javaThreadStatus.hpp"
#include "classfile/moduleEntry.hpp"
#include "classfile/modules.hpp"
#include "classfile/symbolTable.hpp"
#include "classfile/systemDictionary.hpp"
#include "classfile/vmClasses.hpp"
#include "classfile/vmSymbols.hpp"
#include "compiler/compiler_globals.hpp"
#include "gc/shared/collectedHeap.hpp"
#include "gc/shared/gcLocker.inline.hpp"
#include "gc/shared/stringdedup/stringDedup.hpp"
#include "interpreter/linkResolver.hpp"
#include "jni.h"
#include "jvm.h"
#include "logging/log.hpp"
#include "memory/allocation.hpp"
#include "memory/allocation.inline.hpp"
#include "memory/oopFactory.hpp"
#include "memory/resourceArea.hpp"
#include "memory/universe.hpp"
#include "nmt/memTracker.hpp"
#include "oops/access.inline.hpp"
#include "oops/arrayOop.hpp"
#include "oops/instanceKlass.inline.hpp"
#include "oops/instanceOop.hpp"
#include "oops/klass.inline.hpp"
#include "oops/markWord.hpp"
#include "oops/method.hpp"
#include "oops/objArrayKlass.hpp"
#include "oops/objArrayOop.inline.hpp"
#include "oops/oop.inline.hpp"
#include "oops/symbol.hpp"
#include "oops/typeArrayKlass.hpp"
#include "oops/typeArrayOop.inline.hpp"
#include "prims/jniCheck.hpp"
#include "prims/jniExport.hpp"
#include "prims/jniFastGetField.hpp"
#include "prims/jvm_misc.hpp"
#include "prims/jvmtiExport.hpp"
#include "prims/jvmtiThreadState.hpp"
#include "runtime/arguments.hpp"
#include "runtime/atomic.hpp"
#include "runtime/fieldDescriptor.inline.hpp"
#include "runtime/handles.inline.hpp"
#include "runtime/interfaceSupport.inline.hpp"
#include "runtime/java.hpp"
#include "runtime/javaCalls.hpp"
#include "runtime/javaThread.inline.hpp"
#include "runtime/jfieldIDWorkaround.hpp"
#include "runtime/jniHandles.inline.hpp"
#include "runtime/reflection.hpp"
#include "runtime/safepointVerifiers.hpp"
#include "runtime/sharedRuntime.hpp"
#include "runtime/signature.hpp"
#include "runtime/synchronizer.hpp"
#include "runtime/thread.inline.hpp"
#include "runtime/vmOperations.hpp"
#include "services/runtimeService.hpp"
#include "utilities/defaultStream.hpp"
#include "utilities/dtrace.hpp"
#include "utilities/events.hpp"
#include "utilities/macros.hpp"
#include "utilities/vmError.hpp"
#if INCLUDE_JVMCI
#include "jvmci/jvmciCompiler.hpp"
#endif
#if INCLUDE_JFR
#include "jfr/jfr.hpp"
#endif

static jint CurrentVersion = JNI_VERSION_24;

#if defined(_WIN32) && !defined(USE_VECTORED_EXCEPTION_HANDLING)
extern LONG WINAPI topLevelExceptionFilter(_EXCEPTION_POINTERS* );
#endif

// The DT_RETURN_MARK macros create a scoped object to fire the dtrace
// '-return' probe regardless of the return path is taken out of the function.
// Methods that have multiple return paths use this to avoid having to
// instrument each return path.  Methods that use CHECK or THROW must use this
// since those macros can cause an immediate uninstrumented return.
//
// In order to get the return value, a reference to the variable containing
// the return value must be passed to the constructor of the object, and
// the return value must be set before return (since the mark object has
// a reference to it).
//
// Example:
// DT_RETURN_MARK_DECL(SomeFunc, int);
// JNI_ENTRY(int, SomeFunc, ...)
//   int return_value = 0;
//   DT_RETURN_MARK(SomeFunc, int, (const int&)return_value);
//   foo(CHECK_0)
//   return_value = 5;
//   return return_value;
// JNI_END
#define DT_RETURN_MARK_DECL(name, type, probe)                             \
  DTRACE_ONLY(                                                             \
    class DTraceReturnProbeMark_##name {                                   \
     public:                                                               \
      const type& _ret_ref;                                                \
      DTraceReturnProbeMark_##name(const type& v) : _ret_ref(v) {}         \
      ~DTraceReturnProbeMark_##name() {                                    \
        probe;                                                             \
      }                                                                    \
    }                                                                      \
  )
// Void functions are simpler since there's no return value
#define DT_VOID_RETURN_MARK_DECL(name, probe)                              \
  DTRACE_ONLY(                                                             \
    class DTraceReturnProbeMark_##name {                                   \
     public:                                                               \
      ~DTraceReturnProbeMark_##name() {                                    \
        probe;                                                             \
      }                                                                    \
    }                                                                      \
  )

// Place these macros in the function to mark the return.  Non-void
// functions need the type and address of the return value.
#define DT_RETURN_MARK(name, type, ref) \
  DTRACE_ONLY( DTraceReturnProbeMark_##name dtrace_return_mark(ref) )
#define DT_VOID_RETURN_MARK(name) \
  DTRACE_ONLY( DTraceReturnProbeMark_##name dtrace_return_mark )


// Use these to select distinct code for floating-point vs. non-floating point
// situations.  Used from within common macros where we need slightly
// different behavior for Float/Double
#define FP_SELECT_Boolean(intcode, fpcode) intcode
#define FP_SELECT_Byte(intcode, fpcode)    intcode
#define FP_SELECT_Char(intcode, fpcode)    intcode
#define FP_SELECT_Short(intcode, fpcode)   intcode
#define FP_SELECT_Object(intcode, fpcode)  intcode
#define FP_SELECT_Int(intcode, fpcode)     intcode
#define FP_SELECT_Long(intcode, fpcode)    intcode
#define FP_SELECT_Float(intcode, fpcode)   fpcode
#define FP_SELECT_Double(intcode, fpcode)  fpcode
#define FP_SELECT(TypeName, intcode, fpcode) \
  FP_SELECT_##TypeName(intcode, fpcode)

// Choose DT_RETURN_MARK macros  based on the type: float/double -> void
// (dtrace doesn't do FP yet)
#define DT_RETURN_MARK_DECL_FOR(TypeName, name, type, probe)    \
  FP_SELECT(TypeName, \
    DT_RETURN_MARK_DECL(name, type, probe), DT_VOID_RETURN_MARK_DECL(name, probe) )
#define DT_RETURN_MARK_FOR(TypeName, name, type, ref) \
  FP_SELECT(TypeName, \
    DT_RETURN_MARK(name, type, ref), DT_VOID_RETURN_MARK(name) )


// out-of-line helpers for class jfieldIDWorkaround:

bool jfieldIDWorkaround::is_valid_jfieldID(Klass* k, jfieldID id) {
  if (jfieldIDWorkaround::is_instance_jfieldID(k, id)) {
    uintptr_t as_uint = (uintptr_t) id;
    int offset = raw_instance_offset(id);
    if (is_checked_jfieldID(id)) {
      if (!klass_hash_ok(k, id)) {
        return false;
      }
    }
    return InstanceKlass::cast(k)->contains_field_offset(offset);
  } else {
    JNIid* result = (JNIid*) id;
#ifdef ASSERT
    return result != nullptr && result->is_static_field_id();
#else
    return result != nullptr;
#endif
  }
}


intptr_t jfieldIDWorkaround::encode_klass_hash(Klass* k, int offset) {
  if (offset <= small_offset_mask) {
    Klass* field_klass = k;
    Klass* super_klass = field_klass->super();
    // With compressed oops the most super class with nonstatic fields would
    // be the owner of fields embedded in the header.
    while (InstanceKlass::cast(super_klass)->has_nonstatic_fields() &&
           InstanceKlass::cast(super_klass)->contains_field_offset(offset)) {
      field_klass = super_klass;   // super contains the field also
      super_klass = field_klass->super();
    }
    debug_only(NoSafepointVerifier nosafepoint;)
    uintptr_t klass_hash = field_klass->identity_hash();
    return ((klass_hash & klass_mask) << klass_shift) | checked_mask_in_place;
  } else {
#if 0
    #ifndef PRODUCT
    {
      ResourceMark rm;
      warning("VerifyJNIFields: long offset %d in %s", offset, k->external_name());
    }
    #endif
#endif
    return 0;
  }
}

bool jfieldIDWorkaround::klass_hash_ok(Klass* k, jfieldID id) {
  uintptr_t as_uint = (uintptr_t) id;
  intptr_t klass_hash = (as_uint >> klass_shift) & klass_mask;
  do {
    debug_only(NoSafepointVerifier nosafepoint;)
    // Could use a non-blocking query for identity_hash here...
    if ((k->identity_hash() & klass_mask) == klass_hash)
      return true;
    k = k->super();
  } while (k != nullptr);
  return false;
}

void jfieldIDWorkaround::verify_instance_jfieldID(Klass* k, jfieldID id) {
  guarantee(jfieldIDWorkaround::is_instance_jfieldID(k, id), "must be an instance field" );
  uintptr_t as_uint = (uintptr_t) id;
  int offset = raw_instance_offset(id);
  if (VerifyJNIFields) {
    if (is_checked_jfieldID(id)) {
      guarantee(klass_hash_ok(k, id),
    "Bug in native code: jfieldID class must match object");
    } else {
#if 0
      #ifndef PRODUCT
      if (Verbose) {
  ResourceMark rm;
  warning("VerifyJNIFields: unverified offset %d for %s", offset, k->external_name());
      }
      #endif
#endif
    }
  }
  guarantee(InstanceKlass::cast(k)->contains_field_offset(offset),
      "Bug in native code: jfieldID offset must address interior of object");
}

// Implementation of JNI entries

DT_RETURN_MARK_DECL(DefineClass, jclass
                    , HOTSPOT_JNI_DEFINECLASS_RETURN(_ret_ref));

JNI_ENTRY(jclass, jni_DefineClass(JNIEnv *env, const char *name, jobject loaderRef,
                                  const jbyte *buf, jsize bufLen))
  HOTSPOT_JNI_DEFINECLASS_ENTRY(
    env, (char*) name, loaderRef, (char*) buf, bufLen);

  jclass cls = nullptr;
  DT_RETURN_MARK(DefineClass, jclass, (const jclass&)cls);

  // Class resolution will get the class name from the .class stream if the name is null.
  TempNewSymbol class_name = name == nullptr ? nullptr :
    SystemDictionary::class_name_symbol(name, vmSymbols::java_lang_NoClassDefFoundError(),
                                        CHECK_NULL);

  ResourceMark rm(THREAD);
  ClassFileStream st((u1*)buf, bufLen, nullptr, ClassFileStream::verify);
  Handle class_loader (THREAD, JNIHandles::resolve(loaderRef));
  Handle protection_domain;
  ClassLoadInfo cl_info(protection_domain);
  Klass* k = SystemDictionary::resolve_from_stream(&st, class_name,
                                                   class_loader,
                                                   cl_info,
                                                   CHECK_NULL);

  if (log_is_enabled(Debug, class, resolve)) {
    trace_class_resolution(k);
  }

  cls = (jclass)JNIHandles::make_local(THREAD, k->java_mirror());
  return cls;
JNI_END



DT_RETURN_MARK_DECL(FindClass, jclass
                    , HOTSPOT_JNI_FINDCLASS_RETURN(_ret_ref));

JNI_ENTRY(jclass, jni_FindClass(JNIEnv *env, const char *name))
  HOTSPOT_JNI_FINDCLASS_ENTRY(env, (char *)name);

  jclass result = nullptr;
  DT_RETURN_MARK(FindClass, jclass, (const jclass&)result);

  // This should be ClassNotFoundException imo.
  TempNewSymbol class_name =
    SystemDictionary::class_name_symbol(name, vmSymbols::java_lang_NoClassDefFoundError(),
                                        CHECK_NULL);

  //%note jni_3
  Handle protection_domain;
  // Find calling class
  Klass* k = thread->security_get_caller_class(0);
  // default to the system loader when no context
  Handle loader(THREAD, SystemDictionary::java_system_loader());
  if (k != nullptr) {
    // Special handling to make sure JNI_OnLoad and JNI_OnUnload are executed
    // in the correct class context.
    if (k->class_loader() == nullptr &&
        k->name() == vmSymbols::jdk_internal_loader_NativeLibraries()) {
      JavaValue result(T_OBJECT);
      JavaCalls::call_static(&result, k,
                             vmSymbols::getFromClass_name(),
                             vmSymbols::void_class_signature(),
                             CHECK_NULL);
      // When invoked from JNI_OnLoad, NativeLibraries::getFromClass returns
      // a non-null Class object.  When invoked from JNI_OnUnload,
      // it will return null to indicate no context.
      oop mirror = result.get_oop();
      if (mirror != nullptr) {
        Klass* fromClass = java_lang_Class::as_Klass(mirror);
        loader = Handle(THREAD, fromClass->class_loader());
        protection_domain = Handle(THREAD, fromClass->protection_domain());
      }
    } else {
      loader = Handle(THREAD, k->class_loader());
    }
  }

  result = find_class_from_class_loader(env, class_name, true, loader,
                                        protection_domain, true, thread);

  if (log_is_enabled(Debug, class, resolve) && result != nullptr) {
    trace_class_resolution(java_lang_Class::as_Klass(JNIHandles::resolve_non_null(result)));
  }

  return result;
JNI_END

DT_RETURN_MARK_DECL(FromReflectedMethod, jmethodID
                    , HOTSPOT_JNI_FROMREFLECTEDMETHOD_RETURN((uintptr_t)_ret_ref));

JNI_ENTRY(jmethodID, jni_FromReflectedMethod(JNIEnv *env, jobject method))
  HOTSPOT_JNI_FROMREFLECTEDMETHOD_ENTRY(env, method);

  jmethodID ret = nullptr;
  DT_RETURN_MARK(FromReflectedMethod, jmethodID, (const jmethodID&)ret);

  // method is a handle to a java.lang.reflect.Method object
  oop reflected  = JNIHandles::resolve_non_null(method);
  oop mirror     = nullptr;
  int slot       = 0;

  if (reflected->klass() == vmClasses::reflect_Constructor_klass()) {
    mirror = java_lang_reflect_Constructor::clazz(reflected);
    slot   = java_lang_reflect_Constructor::slot(reflected);
  } else {
    assert(reflected->klass() == vmClasses::reflect_Method_klass(), "wrong type");
    mirror = java_lang_reflect_Method::clazz(reflected);
    slot   = java_lang_reflect_Method::slot(reflected);
  }
  Klass* k1 = java_lang_Class::as_Klass(mirror);

  // Make sure class is initialized before handing id's out to methods
  k1->initialize(CHECK_NULL);
  Method* m = InstanceKlass::cast(k1)->method_with_idnum(slot);
  ret = m==nullptr? nullptr : m->jmethod_id();  // return null if reflected method deleted
  return ret;
JNI_END

DT_RETURN_MARK_DECL(FromReflectedField, jfieldID
                    , HOTSPOT_JNI_FROMREFLECTEDFIELD_RETURN((uintptr_t)_ret_ref));

JNI_ENTRY(jfieldID, jni_FromReflectedField(JNIEnv *env, jobject field))
  HOTSPOT_JNI_FROMREFLECTEDFIELD_ENTRY(env, field);

  jfieldID ret = nullptr;
  DT_RETURN_MARK(FromReflectedField, jfieldID, (const jfieldID&)ret);

  // field is a handle to a java.lang.reflect.Field object
  oop reflected   = JNIHandles::resolve_non_null(field);
  oop mirror      = java_lang_reflect_Field::clazz(reflected);
  Klass* k1       = java_lang_Class::as_Klass(mirror);
  int slot        = java_lang_reflect_Field::slot(reflected);
  int modifiers   = java_lang_reflect_Field::modifiers(reflected);

  // Make sure class is initialized before handing id's out to fields
  k1->initialize(CHECK_NULL);

  // First check if this is a static field
  if (modifiers & JVM_ACC_STATIC) {
    int offset = InstanceKlass::cast(k1)->field_offset( slot );
    JNIid* id = InstanceKlass::cast(k1)->jni_id_for(offset);
    assert(id != nullptr, "corrupt Field object");
    debug_only(id->set_is_static_field_id();)
    // A jfieldID for a static field is a JNIid specifying the field holder and the offset within the Klass*
    ret = jfieldIDWorkaround::to_static_jfieldID(id);
    return ret;
  }

  // The slot is the index of the field description in the field-array
  // The jfieldID is the offset of the field within the object
  // It may also have hash bits for k, if VerifyJNIFields is turned on.
  int offset = InstanceKlass::cast(k1)->field_offset( slot );
  assert(InstanceKlass::cast(k1)->contains_field_offset(offset), "stay within object");
  ret = jfieldIDWorkaround::to_instance_jfieldID(k1, offset);
  return ret;
JNI_END


DT_RETURN_MARK_DECL(ToReflectedMethod, jobject
                    , HOTSPOT_JNI_TOREFLECTEDMETHOD_RETURN(_ret_ref));

JNI_ENTRY(jobject, jni_ToReflectedMethod(JNIEnv *env, jclass cls, jmethodID method_id, jboolean isStatic))
  HOTSPOT_JNI_TOREFLECTEDMETHOD_ENTRY(env, cls, (uintptr_t) method_id, isStatic);

  jobject ret = nullptr;
  DT_RETURN_MARK(ToReflectedMethod, jobject, (const jobject&)ret);

  methodHandle m (THREAD, Method::resolve_jmethod_id(method_id));
  assert(m->is_static() == (isStatic != 0), "jni_ToReflectedMethod access flags doesn't match");
  oop reflection_method;
  if (m->is_object_initializer()) {
    reflection_method = Reflection::new_constructor(m, CHECK_NULL);
  } else {
    // Note: Static initializers can theoretically be here, if JNI users manage
    // to get their jmethodID. Record them as plain methods.
    reflection_method = Reflection::new_method(m, false, CHECK_NULL);
  }
  ret = JNIHandles::make_local(THREAD, reflection_method);
  return ret;
JNI_END

DT_RETURN_MARK_DECL(GetSuperclass, jclass
                    , HOTSPOT_JNI_GETSUPERCLASS_RETURN(_ret_ref));

JNI_ENTRY(jclass, jni_GetSuperclass(JNIEnv *env, jclass sub))
  HOTSPOT_JNI_GETSUPERCLASS_ENTRY(env, sub);

  jclass obj = nullptr;
  DT_RETURN_MARK(GetSuperclass, jclass, (const jclass&)obj);

  oop mirror = JNIHandles::resolve_non_null(sub);
  // primitive classes return null
  if (java_lang_Class::is_primitive(mirror)) return nullptr;

  // Rules of Class.getSuperClass as implemented by KLass::java_super:
  // arrays return Object
  // interfaces return null
  // proper classes return Klass::super()
  Klass* k = java_lang_Class::as_Klass(mirror);
  if (k->is_interface()) return nullptr;

  // return mirror for superclass
  Klass* super = k->java_super();
  // super2 is the value computed by the compiler's getSuperClass intrinsic:
  debug_only(Klass* super2 = ( k->is_array_klass()
                                 ? vmClasses::Object_klass()
                                 : k->super() ) );
  assert(super == super2,
         "java_super computation depends on interface, array, other super");
  obj = (super == nullptr) ? nullptr : (jclass) JNIHandles::make_local(THREAD, super->java_mirror());
  return obj;
JNI_END

JNI_ENTRY_NO_PRESERVE(jboolean, jni_IsAssignableFrom(JNIEnv *env, jclass sub, jclass super))
  HOTSPOT_JNI_ISASSIGNABLEFROM_ENTRY(env, sub, super);

  oop sub_mirror   = JNIHandles::resolve_non_null(sub);
  oop super_mirror = JNIHandles::resolve_non_null(super);
  if (java_lang_Class::is_primitive(sub_mirror) ||
      java_lang_Class::is_primitive(super_mirror)) {
    jboolean ret = (sub_mirror == super_mirror);

    HOTSPOT_JNI_ISASSIGNABLEFROM_RETURN(ret);
    return ret;
  }
  Klass* sub_klass   = java_lang_Class::as_Klass(sub_mirror);
  Klass* super_klass = java_lang_Class::as_Klass(super_mirror);
  assert(sub_klass != nullptr && super_klass != nullptr, "invalid arguments to jni_IsAssignableFrom");
  jboolean ret = sub_klass->is_subtype_of(super_klass) ?
                   JNI_TRUE : JNI_FALSE;

  HOTSPOT_JNI_ISASSIGNABLEFROM_RETURN(ret);
  return ret;
JNI_END


DT_RETURN_MARK_DECL(Throw, jint
                    , HOTSPOT_JNI_THROW_RETURN(_ret_ref));

JNI_ENTRY(jint, jni_Throw(JNIEnv *env, jthrowable obj))
  HOTSPOT_JNI_THROW_ENTRY(env, obj);

  jint ret = JNI_OK;
  DT_RETURN_MARK(Throw, jint, (const jint&)ret);

  THROW_OOP_(JNIHandles::resolve(obj), JNI_OK);
  ShouldNotReachHere();
  return 0;  // Mute compiler.
JNI_END


DT_RETURN_MARK_DECL(ThrowNew, jint
                    , HOTSPOT_JNI_THROWNEW_RETURN(_ret_ref));

JNI_ENTRY(jint, jni_ThrowNew(JNIEnv *env, jclass clazz, const char *message))
  HOTSPOT_JNI_THROWNEW_ENTRY(env, clazz, (char *) message);

  jint ret = JNI_OK;
  DT_RETURN_MARK(ThrowNew, jint, (const jint&)ret);

  InstanceKlass* k = InstanceKlass::cast(java_lang_Class::as_Klass(JNIHandles::resolve_non_null(clazz)));
  Symbol*  name = k->name();
  Handle class_loader (THREAD,  k->class_loader());
  Handle protection_domain (THREAD, k->protection_domain());
  THROW_MSG_LOADER_(name, (char *)message, class_loader, protection_domain, JNI_OK);
  ShouldNotReachHere();
  return 0;  // Mute compiler.
JNI_END


// JNI functions only transform a pending async exception to a synchronous
// exception in ExceptionOccurred and ExceptionCheck calls, since
// delivering an async exception in other places won't change the native
// code's control flow and would be harmful when native code further calls
// JNI functions with a pending exception. Async exception is also checked
// during the call, so ExceptionOccurred/ExceptionCheck won't return
// false but deliver the async exception at the very end during
// state transition.

static void jni_check_async_exceptions(JavaThread *thread) {
  assert(thread == Thread::current(), "must be itself");
  if (thread->has_async_exception_condition()) {
    SafepointMechanism::process_if_requested_with_exit_check(thread, true /* check asyncs */);
  }
}

JNI_ENTRY_NO_PRESERVE(jthrowable, jni_ExceptionOccurred(JNIEnv *env))
  HOTSPOT_JNI_EXCEPTIONOCCURRED_ENTRY(env);

  jni_check_async_exceptions(thread);
  oop exception = thread->pending_exception();
  jthrowable ret = (jthrowable) JNIHandles::make_local(THREAD, exception);

  HOTSPOT_JNI_EXCEPTIONOCCURRED_RETURN(ret);
  return ret;
JNI_END


JNI_ENTRY_NO_PRESERVE(void, jni_ExceptionDescribe(JNIEnv *env))
  HOTSPOT_JNI_EXCEPTIONDESCRIBE_ENTRY(env);

  if (thread->has_pending_exception()) {
    Handle ex(thread, thread->pending_exception());
    thread->clear_pending_exception();
    jio_fprintf(defaultStream::error_stream(), "Exception ");
    if (thread != nullptr && thread->threadObj() != nullptr) {
      ResourceMark rm(THREAD);
      jio_fprintf(defaultStream::error_stream(),
                  "in thread \"%s\" ", thread->name());
    }
    if (ex->is_a(vmClasses::Throwable_klass())) {
      JavaValue result(T_VOID);
      JavaCalls::call_virtual(&result,
                              ex,
                              vmClasses::Throwable_klass(),
                              vmSymbols::printStackTrace_name(),
                              vmSymbols::void_method_signature(),
                              THREAD);
      // If an exception is thrown in the call it gets thrown away. Not much
      // we can do with it. The native code that calls this, does not check
      // for the exception - hence, it might still be in the thread when DestroyVM gets
      // called, potentially causing a few asserts to trigger - since no pending exception
      // is expected.
      CLEAR_PENDING_EXCEPTION;
    } else {
      ResourceMark rm(THREAD);
      jio_fprintf(defaultStream::error_stream(),
                  ". Uncaught exception of type %s.",
                  ex->klass()->external_name());
    }
  }

  HOTSPOT_JNI_EXCEPTIONDESCRIBE_RETURN();
JNI_END


JNI_ENTRY_NO_PRESERVE(void, jni_ExceptionClear(JNIEnv *env))
  HOTSPOT_JNI_EXCEPTIONCLEAR_ENTRY(env);

  // The jni code might be using this API to clear java thrown exception.
  // So just mark jvmti thread exception state as exception caught.
  JvmtiThreadState *state = JavaThread::current()->jvmti_thread_state();
  if (state != nullptr && state->is_exception_detected()) {
    state->set_exception_caught();
  }
  thread->clear_pending_exception();

  HOTSPOT_JNI_EXCEPTIONCLEAR_RETURN();
JNI_END


JNI_ENTRY(void, jni_FatalError(JNIEnv *env, const char *msg))
  HOTSPOT_JNI_FATALERROR_ENTRY(env, (char *) msg);

  tty->print_cr("FATAL ERROR in native method: %s", msg);
  thread->print_jni_stack();
  os::abort(); // Dump core and abort
JNI_END


JNI_ENTRY(jint, jni_PushLocalFrame(JNIEnv *env, jint capacity))
  HOTSPOT_JNI_PUSHLOCALFRAME_ENTRY(env, capacity);

  //%note jni_11
  if (capacity < 0 ||
      ((MaxJNILocalCapacity > 0) && (capacity > MaxJNILocalCapacity))) {
    HOTSPOT_JNI_PUSHLOCALFRAME_RETURN((uint32_t)JNI_ERR);
    return JNI_ERR;
  }

  thread->push_jni_handle_block();
  jint ret = JNI_OK;
  HOTSPOT_JNI_PUSHLOCALFRAME_RETURN(ret);
  return ret;
JNI_END


JNI_ENTRY(jobject, jni_PopLocalFrame(JNIEnv *env, jobject result))
  HOTSPOT_JNI_POPLOCALFRAME_ENTRY(env, result);

  //%note jni_11
  Handle result_handle(thread, JNIHandles::resolve(result));
  JNIHandleBlock* old_handles = thread->active_handles();
  JNIHandleBlock* new_handles = old_handles->pop_frame_link();
  if (new_handles != nullptr) {
    // As a sanity check we only release the handle blocks if the pop_frame_link is not null.
    // This way code will still work if PopLocalFrame is called without a corresponding
    // PushLocalFrame call. Note that we set the pop_frame_link to null explicitly, otherwise
    // the release_block call will release the blocks.
    thread->set_active_handles(new_handles);
    old_handles->set_pop_frame_link(nullptr);              // clear link we won't release new_handles below
    JNIHandleBlock::release_block(old_handles, thread); // may block
    result = JNIHandles::make_local(thread, result_handle());
  }
  HOTSPOT_JNI_POPLOCALFRAME_RETURN(result);
  return result;
JNI_END


JNI_ENTRY(jobject, jni_NewGlobalRef(JNIEnv *env, jobject ref))
  HOTSPOT_JNI_NEWGLOBALREF_ENTRY(env, ref);

  Handle ref_handle(thread, JNIHandles::resolve(ref));
  jobject ret = JNIHandles::make_global(ref_handle, AllocFailStrategy::RETURN_NULL);

  HOTSPOT_JNI_NEWGLOBALREF_RETURN(ret);
  return ret;
JNI_END

// Must be JNI_ENTRY (with HandleMark)
JNI_ENTRY_NO_PRESERVE(void, jni_DeleteGlobalRef(JNIEnv *env, jobject ref))
  HOTSPOT_JNI_DELETEGLOBALREF_ENTRY(env, ref);

  JNIHandles::destroy_global(ref);

  HOTSPOT_JNI_DELETEGLOBALREF_RETURN();
JNI_END

JNI_ENTRY_NO_PRESERVE(void, jni_DeleteLocalRef(JNIEnv *env, jobject obj))
  HOTSPOT_JNI_DELETELOCALREF_ENTRY(env, obj);

  JNIHandles::destroy_local(obj);

  HOTSPOT_JNI_DELETELOCALREF_RETURN();
JNI_END

JNI_ENTRY_NO_PRESERVE(jboolean, jni_IsSameObject(JNIEnv *env, jobject r1, jobject r2))
  HOTSPOT_JNI_ISSAMEOBJECT_ENTRY(env, r1, r2);

  jboolean ret = JNIHandles::is_same_object(r1, r2) ? JNI_TRUE : JNI_FALSE;

  HOTSPOT_JNI_ISSAMEOBJECT_RETURN(ret);
  return ret;
JNI_END


JNI_ENTRY(jobject, jni_NewLocalRef(JNIEnv *env, jobject ref))
  HOTSPOT_JNI_NEWLOCALREF_ENTRY(env, ref);

  jobject ret = JNIHandles::make_local(THREAD, JNIHandles::resolve(ref),
                                       AllocFailStrategy::RETURN_NULL);

  HOTSPOT_JNI_NEWLOCALREF_RETURN(ret);
  return ret;
JNI_END

JNI_LEAF(jint, jni_EnsureLocalCapacity(JNIEnv *env, jint capacity))
  HOTSPOT_JNI_ENSURELOCALCAPACITY_ENTRY(env, capacity);

  jint ret;
  if (capacity >= 0 &&
      ((MaxJNILocalCapacity <= 0) || (capacity <= MaxJNILocalCapacity))) {
    ret = JNI_OK;
  } else {
    ret = JNI_ERR;
  }

  HOTSPOT_JNI_ENSURELOCALCAPACITY_RETURN(ret);
  return ret;
JNI_END

// Return the Handle Type
JNI_LEAF(jobjectRefType, jni_GetObjectRefType(JNIEnv *env, jobject obj))
  HOTSPOT_JNI_GETOBJECTREFTYPE_ENTRY(env, obj);

  jobjectRefType ret = JNIInvalidRefType;
  if (obj != nullptr) {
    ret = JNIHandles::handle_type(thread, obj);
  }

  HOTSPOT_JNI_GETOBJECTREFTYPE_RETURN((void *) ret);
  return ret;
JNI_END


class JNI_ArgumentPusher : public SignatureIterator {
 protected:
  JavaCallArguments*  _arguments;

  void push_int(jint x)         { _arguments->push_int(x); }
  void push_long(jlong x)       { _arguments->push_long(x); }
  void push_float(jfloat x)     { _arguments->push_float(x); }
  void push_double(jdouble x)   { _arguments->push_double(x); }
  void push_object(jobject x)   { _arguments->push_jobject(x); }

  void push_boolean(jboolean b) {
    // Normalize boolean arguments from native code by converting 1-255 to JNI_TRUE and
    // 0 to JNI_FALSE.  Boolean return values from native are normalized the same in
    // TemplateInterpreterGenerator::generate_result_handler_for and
    // SharedRuntime::generate_native_wrapper.
    push_int(b == 0 ? JNI_FALSE : JNI_TRUE);
  }

  JNI_ArgumentPusher(Method* method)
    : SignatureIterator(method->signature(),
                        Fingerprinter(methodHandle(Thread::current(), method)).fingerprint())
  {
    _arguments = nullptr;
  }

 public:
  virtual void push_arguments_on(JavaCallArguments* arguments) = 0;
};


class JNI_ArgumentPusherVaArg : public JNI_ArgumentPusher {
  va_list _ap;

  void set_ap(va_list rap) {
    va_copy(_ap, rap);
  }

  friend class SignatureIterator;  // so do_parameters_on can call do_type
  void do_type(BasicType type) {
    switch (type) {
    // these are coerced to int when using va_arg
    case T_BYTE:
    case T_CHAR:
    case T_SHORT:
    case T_INT:         push_int(va_arg(_ap, jint)); break;
    case T_BOOLEAN:     push_boolean((jboolean) va_arg(_ap, jint)); break;

    // each of these paths is exercised by the various jck Call[Static,Nonvirtual,][Void,Int,..]Method[A,V,] tests

    case T_LONG:        push_long(va_arg(_ap, jlong)); break;
    // float is coerced to double w/ va_arg
    case T_FLOAT:       push_float((jfloat) va_arg(_ap, jdouble)); break;
    case T_DOUBLE:      push_double(va_arg(_ap, jdouble)); break;

    case T_ARRAY:
    case T_OBJECT:      push_object(va_arg(_ap, jobject)); break;
    default:            ShouldNotReachHere();
    }
  }

 public:
  JNI_ArgumentPusherVaArg(jmethodID method_id, va_list rap)
      : JNI_ArgumentPusher(Method::resolve_jmethod_id(method_id)) {
    set_ap(rap);
  }

  ~JNI_ArgumentPusherVaArg() {
    va_end(_ap);
  }

  virtual void push_arguments_on(JavaCallArguments* arguments) {
    _arguments = arguments;
    do_parameters_on(this);
  }
};


class JNI_ArgumentPusherArray : public JNI_ArgumentPusher {
 protected:
  const jvalue *_ap;

  inline void set_ap(const jvalue *rap) { _ap = rap; }

  friend class SignatureIterator;  // so do_parameters_on can call do_type
  void do_type(BasicType type) {
    switch (type) {
    case T_CHAR:        push_int((_ap++)->c); break;
    case T_SHORT:       push_int((_ap++)->s); break;
    case T_BYTE:        push_int((_ap++)->b); break;
    case T_INT:         push_int((_ap++)->i); break;
    case T_BOOLEAN:     push_boolean((_ap++)->z); break;
    case T_LONG:        push_long((_ap++)->j); break;
    case T_FLOAT:       push_float((_ap++)->f); break;
    case T_DOUBLE:      push_double((_ap++)->d); break;
    case T_ARRAY:
    case T_OBJECT:      push_object((_ap++)->l); break;
    default:            ShouldNotReachHere();
    }
  }

 public:
  JNI_ArgumentPusherArray(jmethodID method_id, const jvalue *rap)
      : JNI_ArgumentPusher(Method::resolve_jmethod_id(method_id)) {
    set_ap(rap);
  }

  virtual void push_arguments_on(JavaCallArguments* arguments) {
    _arguments = arguments;
    do_parameters_on(this);
  }
};


enum JNICallType {
  JNI_STATIC,
  JNI_VIRTUAL,
  JNI_NONVIRTUAL
};



static void jni_invoke_static(JNIEnv *env, JavaValue* result, jobject receiver, JNICallType call_type, jmethodID method_id, JNI_ArgumentPusher *args, TRAPS) {
  methodHandle method(THREAD, Method::resolve_jmethod_id(method_id));

  // Create object to hold arguments for the JavaCall, and associate it with
  // the jni parser
  ResourceMark rm(THREAD);
  int number_of_parameters = method->size_of_parameters();
  JavaCallArguments java_args(number_of_parameters);

  assert(method->is_static(), "method should be static");

  // Fill out JavaCallArguments object
  args->push_arguments_on(&java_args);
  // Initialize result type
  result->set_type(args->return_type());

  // Invoke the method. Result is returned as oop.
  JavaCalls::call(result, method, &java_args, CHECK);

  // Convert result
  if (is_reference_type(result->get_type())) {
    result->set_jobject(JNIHandles::make_local(THREAD, result->get_oop()));
  }
}


static void jni_invoke_nonstatic(JNIEnv *env, JavaValue* result, jobject receiver, JNICallType call_type, jmethodID method_id, JNI_ArgumentPusher *args, TRAPS) {
  oop recv = JNIHandles::resolve(receiver);
  if (recv == nullptr) {
    THROW(vmSymbols::java_lang_NullPointerException());
  }
  Handle h_recv(THREAD, recv);

  int number_of_parameters;
  Method* selected_method;
  {
    Method* m = Method::resolve_jmethod_id(method_id);
    number_of_parameters = m->size_of_parameters();
    InstanceKlass* holder = m->method_holder();
    if (call_type != JNI_VIRTUAL) {
        selected_method = m;
    } else if (!m->has_itable_index()) {
      // non-interface call -- for that little speed boost, don't handlize
      debug_only(NoSafepointVerifier nosafepoint;)
      // jni_GetMethodID makes sure class is linked and initialized
      // so m should have a valid vtable index.
      assert(m->valid_vtable_index(), "no valid vtable index");
      int vtbl_index = m->vtable_index();
      if (vtbl_index != Method::nonvirtual_vtable_index) {
        selected_method = h_recv->klass()->method_at_vtable(vtbl_index);
      } else {
        // final method
        selected_method = m;
      }
    } else {
      // interface call
      int itbl_index = m->itable_index();
      Klass* k = h_recv->klass();
      selected_method = InstanceKlass::cast(k)->method_at_itable(holder, itbl_index, CHECK);
    }
  }

  if (selected_method->is_abstract()) {
    ResourceMark rm(THREAD);
    THROW_MSG(vmSymbols::java_lang_AbstractMethodError(), selected_method->name()->as_C_string());
  }

  methodHandle method(THREAD, selected_method);

  // Create object to hold arguments for the JavaCall, and associate it with
  // the jni parser
  ResourceMark rm(THREAD);
  JavaCallArguments java_args(number_of_parameters);

  // handle arguments
  assert(!method->is_static(), "method %s should not be static", method->name_and_sig_as_C_string());
  java_args.push_oop(h_recv); // Push jobject handle

  // Fill out JavaCallArguments object
  args->push_arguments_on(&java_args);
  // Initialize result type
  result->set_type(args->return_type());

  // Invoke the method. Result is returned as oop.
  JavaCalls::call(result, method, &java_args, CHECK);

  // Convert result
  if (is_reference_type(result->get_type())) {
    result->set_jobject(JNIHandles::make_local(THREAD, result->get_oop()));
  }
}

DT_RETURN_MARK_DECL(AllocObject, jobject
                    , HOTSPOT_JNI_ALLOCOBJECT_RETURN(_ret_ref));

JNI_ENTRY(jobject, jni_AllocObject(JNIEnv *env, jclass clazz))
  HOTSPOT_JNI_ALLOCOBJECT_ENTRY(env, clazz);

  jobject ret = nullptr;
  DT_RETURN_MARK(AllocObject, jobject, (const jobject&)ret);

  instanceOop i = InstanceKlass::allocate_instance(JNIHandles::resolve_non_null(clazz), CHECK_NULL);
  ret = JNIHandles::make_local(THREAD, i);
  return ret;
JNI_END

DT_RETURN_MARK_DECL(NewObjectA, jobject
                    , HOTSPOT_JNI_NEWOBJECTA_RETURN(_ret_ref));

JNI_ENTRY(jobject, jni_NewObjectA(JNIEnv *env, jclass clazz, jmethodID methodID, const jvalue *args))
  HOTSPOT_JNI_NEWOBJECTA_ENTRY(env, clazz, (uintptr_t) methodID);

  jobject obj = nullptr;
  DT_RETURN_MARK(NewObjectA, jobject, (const jobject&)obj);

  instanceOop i = InstanceKlass::allocate_instance(JNIHandles::resolve_non_null(clazz), CHECK_NULL);
  obj = JNIHandles::make_local(THREAD, i);
  JavaValue jvalue(T_VOID);
  JNI_ArgumentPusherArray ap(methodID, args);
  jni_invoke_nonstatic(env, &jvalue, obj, JNI_NONVIRTUAL, methodID, &ap, CHECK_NULL);
  return obj;
JNI_END


DT_RETURN_MARK_DECL(NewObjectV, jobject
                    , HOTSPOT_JNI_NEWOBJECTV_RETURN(_ret_ref));

JNI_ENTRY(jobject, jni_NewObjectV(JNIEnv *env, jclass clazz, jmethodID methodID, va_list args))
  HOTSPOT_JNI_NEWOBJECTV_ENTRY(env, clazz, (uintptr_t) methodID);

  jobject obj = nullptr;
  DT_RETURN_MARK(NewObjectV, jobject, (const jobject&)obj);

  instanceOop i = InstanceKlass::allocate_instance(JNIHandles::resolve_non_null(clazz), CHECK_NULL);
  obj = JNIHandles::make_local(THREAD, i);
  JavaValue jvalue(T_VOID);
  JNI_ArgumentPusherVaArg ap(methodID, args);
  jni_invoke_nonstatic(env, &jvalue, obj, JNI_NONVIRTUAL, methodID, &ap, CHECK_NULL);
  return obj;
JNI_END


DT_RETURN_MARK_DECL(NewObject, jobject
                    , HOTSPOT_JNI_NEWOBJECT_RETURN(_ret_ref));

JNI_ENTRY(jobject, jni_NewObject(JNIEnv *env, jclass clazz, jmethodID methodID, ...))
  HOTSPOT_JNI_NEWOBJECT_ENTRY(env, clazz, (uintptr_t) methodID);

  jobject obj = nullptr;
  DT_RETURN_MARK(NewObject, jobject, (const jobject&)obj);

  instanceOop i = InstanceKlass::allocate_instance(JNIHandles::resolve_non_null(clazz), CHECK_NULL);
  obj = JNIHandles::make_local(THREAD, i);
  va_list args;
  va_start(args, methodID);
  JavaValue jvalue(T_VOID);
  JNI_ArgumentPusherVaArg ap(methodID, args);
  jni_invoke_nonstatic(env, &jvalue, obj, JNI_NONVIRTUAL, methodID, &ap, CHECK_NULL);
  va_end(args);
  return obj;
JNI_END


JNI_ENTRY(jclass, jni_GetObjectClass(JNIEnv *env, jobject obj))
  HOTSPOT_JNI_GETOBJECTCLASS_ENTRY(env, obj);

  Klass* k = JNIHandles::resolve_non_null(obj)->klass();
  jclass ret =
    (jclass) JNIHandles::make_local(THREAD, k->java_mirror());

  HOTSPOT_JNI_GETOBJECTCLASS_RETURN(ret);
  return ret;
JNI_END

JNI_ENTRY_NO_PRESERVE(jboolean, jni_IsInstanceOf(JNIEnv *env, jobject obj, jclass clazz))
  HOTSPOT_JNI_ISINSTANCEOF_ENTRY(env, obj, clazz);

  jboolean ret = JNI_TRUE;
  if (obj != nullptr) {
    ret = JNI_FALSE;
    Klass* k = java_lang_Class::as_Klass(
      JNIHandles::resolve_non_null(clazz));
    if (k != nullptr) {
      ret = JNIHandles::resolve_non_null(obj)->is_a(k) ? JNI_TRUE : JNI_FALSE;
    }
  }

  HOTSPOT_JNI_ISINSTANCEOF_RETURN(ret);
  return ret;
JNI_END


static jmethodID get_method_id(JNIEnv *env, jclass clazz, const char *name_str,
                               const char *sig, bool is_static, TRAPS) {
  // %%%% This code should probably just call into a method in the LinkResolver
  //
  // The class should have been loaded (we have an instance of the class
  // passed in) so the method and signature should already be in the symbol
  // table.  If they're not there, the method doesn't exist.
  const char *name_to_probe = (name_str == nullptr)
                        ? vmSymbols::object_initializer_name()->as_C_string()
                        : name_str;
  TempNewSymbol name = SymbolTable::probe(name_to_probe, (int)strlen(name_to_probe));
  TempNewSymbol signature = SymbolTable::probe(sig, (int)strlen(sig));

  if (name == nullptr || signature == nullptr) {
    THROW_MSG_NULL(vmSymbols::java_lang_NoSuchMethodError(), name_str);
  }

  oop mirror = JNIHandles::resolve_non_null(clazz);
  Klass* klass = java_lang_Class::as_Klass(mirror);

  // Throw a NoSuchMethodError exception if we have an instance of a
  // primitive java.lang.Class
  if (java_lang_Class::is_primitive(mirror)) {
    ResourceMark rm(THREAD);
    THROW_MSG_NULL(vmSymbols::java_lang_NoSuchMethodError(), err_msg("%s%s.%s%s", is_static ? "static " : "", klass->signature_name(), name_str, sig));
  }

  // Make sure class is linked and initialized before handing id's out to
  // Method*s.
  klass->initialize(CHECK_NULL);

  Method* m;
  if (name == vmSymbols::object_initializer_name() ||
      name == vmSymbols::class_initializer_name()) {
    // Never search superclasses for constructors
    if (klass->is_instance_klass()) {
      m = InstanceKlass::cast(klass)->find_method(name, signature);
    } else {
      m = nullptr;
    }
  } else {
    m = klass->lookup_method(name, signature);
    if (m == nullptr &&  klass->is_instance_klass()) {
      m = InstanceKlass::cast(klass)->lookup_method_in_ordered_interfaces(name, signature);
    }
  }
  if (m == nullptr || (m->is_static() != is_static)) {
    ResourceMark rm(THREAD);
    THROW_MSG_NULL(vmSymbols::java_lang_NoSuchMethodError(), err_msg("%s%s.%s%s", is_static ? "static " : "", klass->signature_name(), name_str, sig));
  }
  return m->jmethod_id();
}


JNI_ENTRY(jmethodID, jni_GetMethodID(JNIEnv *env, jclass clazz,
          const char *name, const char *sig))
  HOTSPOT_JNI_GETMETHODID_ENTRY(env, clazz, (char *) name, (char *) sig);
  jmethodID ret = get_method_id(env, clazz, name, sig, false, thread);
  HOTSPOT_JNI_GETMETHODID_RETURN((uintptr_t) ret);
  return ret;
JNI_END


JNI_ENTRY(jmethodID, jni_GetStaticMethodID(JNIEnv *env, jclass clazz,
          const char *name, const char *sig))
  HOTSPOT_JNI_GETSTATICMETHODID_ENTRY(env, (char *) clazz, (char *) name, (char *)sig);
  jmethodID ret = get_method_id(env, clazz, name, sig, true, thread);
  HOTSPOT_JNI_GETSTATICMETHODID_RETURN((uintptr_t) ret);
  return ret;
JNI_END



//
// Calling Methods
//


#define DEFINE_CALLMETHOD(ResultType, Result, Tag \
                          , EntryProbe, ReturnProbe)    \
\
  DT_RETURN_MARK_DECL_FOR(Result, Call##Result##Method, ResultType \
                          , ReturnProbe);                          \
\
JNI_ENTRY(ResultType, \
          jni_Call##Result##Method(JNIEnv *env, jobject obj, jmethodID methodID, ...)) \
\
  EntryProbe; \
  ResultType ret{}; \
  DT_RETURN_MARK_FOR(Result, Call##Result##Method, ResultType, \
                     (const ResultType&)ret);\
\
  va_list args; \
  va_start(args, methodID); \
  JavaValue jvalue(Tag); \
  JNI_ArgumentPusherVaArg ap(methodID, args); \
  jni_invoke_nonstatic(env, &jvalue, obj, JNI_VIRTUAL, methodID, &ap, CHECK_(ResultType{})); \
  va_end(args); \
  ret = jvalue.get_##ResultType(); \
  return ret;\
JNI_END

// the runtime type of subword integral basic types is integer
DEFINE_CALLMETHOD(jboolean, Boolean, T_BOOLEAN
                  , HOTSPOT_JNI_CALLBOOLEANMETHOD_ENTRY(env, obj, (uintptr_t)methodID),
                  HOTSPOT_JNI_CALLBOOLEANMETHOD_RETURN(_ret_ref))
DEFINE_CALLMETHOD(jbyte,    Byte,    T_BYTE
                  , HOTSPOT_JNI_CALLBYTEMETHOD_ENTRY(env, obj, (uintptr_t)methodID),
                  HOTSPOT_JNI_CALLBYTEMETHOD_RETURN(_ret_ref))
DEFINE_CALLMETHOD(jchar,    Char,    T_CHAR
                  , HOTSPOT_JNI_CALLCHARMETHOD_ENTRY(env, obj, (uintptr_t)methodID),
                  HOTSPOT_JNI_CALLCHARMETHOD_RETURN(_ret_ref))
DEFINE_CALLMETHOD(jshort,   Short,   T_SHORT
                  , HOTSPOT_JNI_CALLSHORTMETHOD_ENTRY(env, obj, (uintptr_t)methodID),
                  HOTSPOT_JNI_CALLSHORTMETHOD_RETURN(_ret_ref))

DEFINE_CALLMETHOD(jobject,  Object,  T_OBJECT
                  , HOTSPOT_JNI_CALLOBJECTMETHOD_ENTRY(env, obj, (uintptr_t)methodID),
                  HOTSPOT_JNI_CALLOBJECTMETHOD_RETURN(_ret_ref))
DEFINE_CALLMETHOD(jint,     Int,     T_INT,
                  HOTSPOT_JNI_CALLINTMETHOD_ENTRY(env, obj, (uintptr_t)methodID),
                  HOTSPOT_JNI_CALLINTMETHOD_RETURN(_ret_ref))
DEFINE_CALLMETHOD(jlong,    Long,    T_LONG
                  , HOTSPOT_JNI_CALLLONGMETHOD_ENTRY(env, obj, (uintptr_t)methodID),
                  HOTSPOT_JNI_CALLLONGMETHOD_RETURN(_ret_ref))
// Float and double probes don't return value because dtrace doesn't currently support it
DEFINE_CALLMETHOD(jfloat,   Float,   T_FLOAT
                  , HOTSPOT_JNI_CALLFLOATMETHOD_ENTRY(env, obj, (uintptr_t)methodID),
                  HOTSPOT_JNI_CALLFLOATMETHOD_RETURN())
DEFINE_CALLMETHOD(jdouble,  Double,  T_DOUBLE
                  , HOTSPOT_JNI_CALLDOUBLEMETHOD_ENTRY(env, obj, (uintptr_t)methodID),
                  HOTSPOT_JNI_CALLDOUBLEMETHOD_RETURN())

#define DEFINE_CALLMETHODV(ResultType, Result, Tag \
                          , EntryProbe, ReturnProbe)    \
\
  DT_RETURN_MARK_DECL_FOR(Result, Call##Result##MethodV, ResultType \
                          , ReturnProbe);                          \
\
JNI_ENTRY(ResultType, \
          jni_Call##Result##MethodV(JNIEnv *env, jobject obj, jmethodID methodID, va_list args)) \
\
  EntryProbe;\
  ResultType ret{}; \
  DT_RETURN_MARK_FOR(Result, Call##Result##MethodV, ResultType, \
                     (const ResultType&)ret);\
\
  JavaValue jvalue(Tag); \
  JNI_ArgumentPusherVaArg ap(methodID, args); \
  jni_invoke_nonstatic(env, &jvalue, obj, JNI_VIRTUAL, methodID, &ap, CHECK_(ResultType{})); \
  ret = jvalue.get_##ResultType(); \
  return ret;\
JNI_END

// the runtime type of subword integral basic types is integer
DEFINE_CALLMETHODV(jboolean, Boolean, T_BOOLEAN
                  , HOTSPOT_JNI_CALLBOOLEANMETHODV_ENTRY(env, obj, (uintptr_t)methodID),
                  HOTSPOT_JNI_CALLBOOLEANMETHODV_RETURN(_ret_ref))
DEFINE_CALLMETHODV(jbyte,    Byte,    T_BYTE
                  , HOTSPOT_JNI_CALLBYTEMETHODV_ENTRY(env, obj, (uintptr_t)methodID),
                  HOTSPOT_JNI_CALLBYTEMETHODV_RETURN(_ret_ref))
DEFINE_CALLMETHODV(jchar,    Char,    T_CHAR
                  , HOTSPOT_JNI_CALLCHARMETHODV_ENTRY(env, obj, (uintptr_t)methodID),
                  HOTSPOT_JNI_CALLCHARMETHODV_RETURN(_ret_ref))
DEFINE_CALLMETHODV(jshort,   Short,   T_SHORT
                  , HOTSPOT_JNI_CALLSHORTMETHODV_ENTRY(env, obj, (uintptr_t)methodID),
                  HOTSPOT_JNI_CALLSHORTMETHODV_RETURN(_ret_ref))

DEFINE_CALLMETHODV(jobject,  Object,  T_OBJECT
                  , HOTSPOT_JNI_CALLOBJECTMETHODV_ENTRY(env, obj, (uintptr_t)methodID),
                  HOTSPOT_JNI_CALLOBJECTMETHODV_RETURN(_ret_ref))
DEFINE_CALLMETHODV(jint,     Int,     T_INT,
                  HOTSPOT_JNI_CALLINTMETHODV_ENTRY(env, obj, (uintptr_t)methodID),
                  HOTSPOT_JNI_CALLINTMETHODV_RETURN(_ret_ref))
DEFINE_CALLMETHODV(jlong,    Long,    T_LONG
                  , HOTSPOT_JNI_CALLLONGMETHODV_ENTRY(env, obj, (uintptr_t)methodID),
                  HOTSPOT_JNI_CALLLONGMETHODV_RETURN(_ret_ref))
// Float and double probes don't return value because dtrace doesn't currently support it
DEFINE_CALLMETHODV(jfloat,   Float,   T_FLOAT
                  , HOTSPOT_JNI_CALLFLOATMETHODV_ENTRY(env, obj, (uintptr_t)methodID),
                  HOTSPOT_JNI_CALLFLOATMETHODV_RETURN())
DEFINE_CALLMETHODV(jdouble,  Double,  T_DOUBLE
                  , HOTSPOT_JNI_CALLDOUBLEMETHODV_ENTRY(env, obj, (uintptr_t)methodID),
                  HOTSPOT_JNI_CALLDOUBLEMETHODV_RETURN())

#define DEFINE_CALLMETHODA(ResultType, Result, Tag \
                          , EntryProbe, ReturnProbe)    \
\
  DT_RETURN_MARK_DECL_FOR(Result, Call##Result##MethodA, ResultType \
                          , ReturnProbe);                          \
\
JNI_ENTRY(ResultType, \
          jni_Call##Result##MethodA(JNIEnv *env, jobject obj, jmethodID methodID, const jvalue *args)) \
  EntryProbe; \
  ResultType ret{}; \
  DT_RETURN_MARK_FOR(Result, Call##Result##MethodA, ResultType, \
                     (const ResultType&)ret);\
\
  JavaValue jvalue(Tag); \
  JNI_ArgumentPusherArray ap(methodID, args); \
  jni_invoke_nonstatic(env, &jvalue, obj, JNI_VIRTUAL, methodID, &ap, CHECK_(ResultType{})); \
  ret = jvalue.get_##ResultType(); \
  return ret;\
JNI_END

// the runtime type of subword integral basic types is integer
DEFINE_CALLMETHODA(jboolean, Boolean, T_BOOLEAN
                  , HOTSPOT_JNI_CALLBOOLEANMETHODA_ENTRY(env, obj, (uintptr_t)methodID),
                  HOTSPOT_JNI_CALLBOOLEANMETHODA_RETURN(_ret_ref))
DEFINE_CALLMETHODA(jbyte,    Byte,    T_BYTE
                  , HOTSPOT_JNI_CALLBYTEMETHODA_ENTRY(env, obj, (uintptr_t)methodID),
                  HOTSPOT_JNI_CALLBYTEMETHODA_RETURN(_ret_ref))
DEFINE_CALLMETHODA(jchar,    Char,    T_CHAR
                  , HOTSPOT_JNI_CALLCHARMETHODA_ENTRY(env, obj, (uintptr_t)methodID),
                  HOTSPOT_JNI_CALLCHARMETHODA_RETURN(_ret_ref))
DEFINE_CALLMETHODA(jshort,   Short,   T_SHORT
                  , HOTSPOT_JNI_CALLSHORTMETHODA_ENTRY(env, obj, (uintptr_t)methodID),
                  HOTSPOT_JNI_CALLSHORTMETHODA_RETURN(_ret_ref))

DEFINE_CALLMETHODA(jobject,  Object,  T_OBJECT
                  , HOTSPOT_JNI_CALLOBJECTMETHODA_ENTRY(env, obj, (uintptr_t)methodID),
                  HOTSPOT_JNI_CALLOBJECTMETHODA_RETURN(_ret_ref))
DEFINE_CALLMETHODA(jint,     Int,     T_INT,
                  HOTSPOT_JNI_CALLINTMETHODA_ENTRY(env, obj, (uintptr_t)methodID),
                  HOTSPOT_JNI_CALLINTMETHODA_RETURN(_ret_ref))
DEFINE_CALLMETHODA(jlong,    Long,    T_LONG
                  , HOTSPOT_JNI_CALLLONGMETHODA_ENTRY(env, obj, (uintptr_t)methodID),
                  HOTSPOT_JNI_CALLLONGMETHODA_RETURN(_ret_ref))
// Float and double probes don't return value because dtrace doesn't currently support it
DEFINE_CALLMETHODA(jfloat,   Float,   T_FLOAT
                  , HOTSPOT_JNI_CALLFLOATMETHODA_ENTRY(env, obj, (uintptr_t)methodID),
                  HOTSPOT_JNI_CALLFLOATMETHODA_RETURN())
DEFINE_CALLMETHODA(jdouble,  Double,  T_DOUBLE
                  , HOTSPOT_JNI_CALLDOUBLEMETHODA_ENTRY(env, obj, (uintptr_t)methodID),
                  HOTSPOT_JNI_CALLDOUBLEMETHODA_RETURN())

DT_VOID_RETURN_MARK_DECL(CallVoidMethod, HOTSPOT_JNI_CALLVOIDMETHOD_RETURN());
DT_VOID_RETURN_MARK_DECL(CallVoidMethodV, HOTSPOT_JNI_CALLVOIDMETHODV_RETURN());
DT_VOID_RETURN_MARK_DECL(CallVoidMethodA, HOTSPOT_JNI_CALLVOIDMETHODA_RETURN());


JNI_ENTRY(void, jni_CallVoidMethod(JNIEnv *env, jobject obj, jmethodID methodID, ...))
  HOTSPOT_JNI_CALLVOIDMETHOD_ENTRY(env, obj, (uintptr_t) methodID);
  DT_VOID_RETURN_MARK(CallVoidMethod);

  va_list args;
  va_start(args, methodID);
  JavaValue jvalue(T_VOID);
  JNI_ArgumentPusherVaArg ap(methodID, args);
  jni_invoke_nonstatic(env, &jvalue, obj, JNI_VIRTUAL, methodID, &ap, CHECK);
  va_end(args);
JNI_END


JNI_ENTRY(void, jni_CallVoidMethodV(JNIEnv *env, jobject obj, jmethodID methodID, va_list args))
  HOTSPOT_JNI_CALLVOIDMETHODV_ENTRY(env, obj, (uintptr_t) methodID);
  DT_VOID_RETURN_MARK(CallVoidMethodV);

  JavaValue jvalue(T_VOID);
  JNI_ArgumentPusherVaArg ap(methodID, args);
  jni_invoke_nonstatic(env, &jvalue, obj, JNI_VIRTUAL, methodID, &ap, CHECK);
JNI_END


JNI_ENTRY(void, jni_CallVoidMethodA(JNIEnv *env, jobject obj, jmethodID methodID, const jvalue *args))
  HOTSPOT_JNI_CALLVOIDMETHODA_ENTRY(env, obj, (uintptr_t) methodID);
  DT_VOID_RETURN_MARK(CallVoidMethodA);

  JavaValue jvalue(T_VOID);
  JNI_ArgumentPusherArray ap(methodID, args);
  jni_invoke_nonstatic(env, &jvalue, obj, JNI_VIRTUAL, methodID, &ap, CHECK);
JNI_END



#define DEFINE_CALLNONVIRTUALMETHOD(ResultType, Result, Tag \
                                    , EntryProbe, ReturnProbe)      \
\
  DT_RETURN_MARK_DECL_FOR(Result, CallNonvirtual##Result##Method, ResultType \
                          , ReturnProbe);\
\
JNI_ENTRY(ResultType, \
          jni_CallNonvirtual##Result##Method(JNIEnv *env, jobject obj, jclass cls, jmethodID methodID, ...)) \
\
  EntryProbe;\
  ResultType ret;\
  DT_RETURN_MARK_FOR(Result, CallNonvirtual##Result##Method, ResultType, \
                     (const ResultType&)ret);\
\
  va_list args; \
  va_start(args, methodID); \
  JavaValue jvalue(Tag); \
  JNI_ArgumentPusherVaArg ap(methodID, args); \
  jni_invoke_nonstatic(env, &jvalue, obj, JNI_NONVIRTUAL, methodID, &ap, CHECK_(ResultType{})); \
  va_end(args); \
  ret = jvalue.get_##ResultType(); \
  return ret;\
JNI_END

// the runtime type of subword integral basic types is integer
DEFINE_CALLNONVIRTUALMETHOD(jboolean, Boolean, T_BOOLEAN
                            , HOTSPOT_JNI_CALLNONVIRTUALBOOLEANMETHOD_ENTRY(env, obj, cls, (uintptr_t)methodID),
                            HOTSPOT_JNI_CALLNONVIRTUALBOOLEANMETHOD_RETURN(_ret_ref))
DEFINE_CALLNONVIRTUALMETHOD(jbyte,    Byte,    T_BYTE
                            , HOTSPOT_JNI_CALLNONVIRTUALBYTEMETHOD_ENTRY(env, obj, cls, (uintptr_t)methodID),
                            HOTSPOT_JNI_CALLNONVIRTUALBYTEMETHOD_RETURN(_ret_ref))
DEFINE_CALLNONVIRTUALMETHOD(jchar,    Char,    T_CHAR
                            , HOTSPOT_JNI_CALLNONVIRTUALCHARMETHOD_ENTRY(env, obj, cls, (uintptr_t)methodID),
                            HOTSPOT_JNI_CALLNONVIRTUALCHARMETHOD_RETURN(_ret_ref))
DEFINE_CALLNONVIRTUALMETHOD(jshort,   Short,   T_SHORT
                            , HOTSPOT_JNI_CALLNONVIRTUALSHORTMETHOD_ENTRY(env, obj, cls, (uintptr_t)methodID),
                            HOTSPOT_JNI_CALLNONVIRTUALSHORTMETHOD_RETURN(_ret_ref))

DEFINE_CALLNONVIRTUALMETHOD(jobject,  Object,  T_OBJECT
                            , HOTSPOT_JNI_CALLNONVIRTUALOBJECTMETHOD_ENTRY(env, obj, cls, (uintptr_t)methodID),
                            HOTSPOT_JNI_CALLNONVIRTUALOBJECTMETHOD_RETURN(_ret_ref))
DEFINE_CALLNONVIRTUALMETHOD(jint,     Int,     T_INT
                            , HOTSPOT_JNI_CALLNONVIRTUALINTMETHOD_ENTRY(env, obj, cls, (uintptr_t)methodID),
                            HOTSPOT_JNI_CALLNONVIRTUALINTMETHOD_RETURN(_ret_ref))
DEFINE_CALLNONVIRTUALMETHOD(jlong,    Long,    T_LONG
                            , HOTSPOT_JNI_CALLNONVIRTUALLONGMETHOD_ENTRY(env, obj, cls, (uintptr_t)methodID),
// Float and double probes don't return value because dtrace doesn't currently support it
                            HOTSPOT_JNI_CALLNONVIRTUALLONGMETHOD_RETURN(_ret_ref))
DEFINE_CALLNONVIRTUALMETHOD(jfloat,   Float,   T_FLOAT
                            , HOTSPOT_JNI_CALLNONVIRTUALFLOATMETHOD_ENTRY(env, obj, cls, (uintptr_t)methodID),
                            HOTSPOT_JNI_CALLNONVIRTUALFLOATMETHOD_RETURN())
DEFINE_CALLNONVIRTUALMETHOD(jdouble,  Double,  T_DOUBLE
                            , HOTSPOT_JNI_CALLNONVIRTUALDOUBLEMETHOD_ENTRY(env, obj, cls, (uintptr_t)methodID),
                            HOTSPOT_JNI_CALLNONVIRTUALDOUBLEMETHOD_RETURN())

#define DEFINE_CALLNONVIRTUALMETHODV(ResultType, Result, Tag \
                                    , EntryProbe, ReturnProbe)      \
\
  DT_RETURN_MARK_DECL_FOR(Result, CallNonvirtual##Result##MethodV, ResultType \
                          , ReturnProbe);\
\
JNI_ENTRY(ResultType, \
          jni_CallNonvirtual##Result##MethodV(JNIEnv *env, jobject obj, jclass cls, jmethodID methodID, va_list args)) \
\
  EntryProbe;\
  ResultType ret;\
  DT_RETURN_MARK_FOR(Result, CallNonvirtual##Result##MethodV, ResultType, \
                     (const ResultType&)ret);\
\
  JavaValue jvalue(Tag); \
  JNI_ArgumentPusherVaArg ap(methodID, args); \
  jni_invoke_nonstatic(env, &jvalue, obj, JNI_NONVIRTUAL, methodID, &ap, CHECK_(ResultType{})); \
  ret = jvalue.get_##ResultType(); \
  return ret;\
JNI_END

// the runtime type of subword integral basic types is integer
DEFINE_CALLNONVIRTUALMETHODV(jboolean, Boolean, T_BOOLEAN
                            , HOTSPOT_JNI_CALLNONVIRTUALBOOLEANMETHODV_ENTRY(env, obj, cls, (uintptr_t)methodID),
                            HOTSPOT_JNI_CALLNONVIRTUALBOOLEANMETHODV_RETURN(_ret_ref))
DEFINE_CALLNONVIRTUALMETHODV(jbyte,    Byte,    T_BYTE
                            , HOTSPOT_JNI_CALLNONVIRTUALBYTEMETHODV_ENTRY(env, obj, cls, (uintptr_t)methodID),
                            HOTSPOT_JNI_CALLNONVIRTUALBYTEMETHODV_RETURN(_ret_ref))
DEFINE_CALLNONVIRTUALMETHODV(jchar,    Char,    T_CHAR
                            , HOTSPOT_JNI_CALLNONVIRTUALCHARMETHODV_ENTRY(env, obj, cls, (uintptr_t)methodID),
                            HOTSPOT_JNI_CALLNONVIRTUALCHARMETHODV_RETURN(_ret_ref))
DEFINE_CALLNONVIRTUALMETHODV(jshort,   Short,   T_SHORT
                            , HOTSPOT_JNI_CALLNONVIRTUALSHORTMETHODV_ENTRY(env, obj, cls, (uintptr_t)methodID),
                            HOTSPOT_JNI_CALLNONVIRTUALSHORTMETHODV_RETURN(_ret_ref))

DEFINE_CALLNONVIRTUALMETHODV(jobject,  Object,  T_OBJECT
                            , HOTSPOT_JNI_CALLNONVIRTUALOBJECTMETHODV_ENTRY(env, obj, cls, (uintptr_t)methodID),
                            HOTSPOT_JNI_CALLNONVIRTUALOBJECTMETHODV_RETURN(_ret_ref))
DEFINE_CALLNONVIRTUALMETHODV(jint,     Int,     T_INT
                            , HOTSPOT_JNI_CALLNONVIRTUALINTMETHODV_ENTRY(env, obj, cls, (uintptr_t)methodID),
                            HOTSPOT_JNI_CALLNONVIRTUALINTMETHODV_RETURN(_ret_ref))
DEFINE_CALLNONVIRTUALMETHODV(jlong,    Long,    T_LONG
                            , HOTSPOT_JNI_CALLNONVIRTUALLONGMETHODV_ENTRY(env, obj, cls, (uintptr_t)methodID),
// Float and double probes don't return value because dtrace doesn't currently support it
                            HOTSPOT_JNI_CALLNONVIRTUALLONGMETHODV_RETURN(_ret_ref))
DEFINE_CALLNONVIRTUALMETHODV(jfloat,   Float,   T_FLOAT
                            , HOTSPOT_JNI_CALLNONVIRTUALFLOATMETHODV_ENTRY(env, obj, cls, (uintptr_t)methodID),
                            HOTSPOT_JNI_CALLNONVIRTUALFLOATMETHODV_RETURN())
DEFINE_CALLNONVIRTUALMETHODV(jdouble,  Double,  T_DOUBLE
                            , HOTSPOT_JNI_CALLNONVIRTUALDOUBLEMETHODV_ENTRY(env, obj, cls, (uintptr_t)methodID),
                            HOTSPOT_JNI_CALLNONVIRTUALDOUBLEMETHODV_RETURN())

#define DEFINE_CALLNONVIRTUALMETHODA(ResultType, Result, Tag \
                                    , EntryProbe, ReturnProbe)      \
\
  DT_RETURN_MARK_DECL_FOR(Result, CallNonvirtual##Result##MethodA, ResultType \
                          , ReturnProbe);\
\
JNI_ENTRY(ResultType, \
          jni_CallNonvirtual##Result##MethodA(JNIEnv *env, jobject obj, jclass cls, jmethodID methodID, const jvalue *args)) \
\
  EntryProbe;\
  ResultType ret;\
  DT_RETURN_MARK_FOR(Result, CallNonvirtual##Result##MethodA, ResultType, \
                     (const ResultType&)ret);\
\
  JavaValue jvalue(Tag); \
  JNI_ArgumentPusherArray ap(methodID, args); \
  jni_invoke_nonstatic(env, &jvalue, obj, JNI_NONVIRTUAL, methodID, &ap, CHECK_(ResultType{})); \
  ret = jvalue.get_##ResultType(); \
  return ret;\
JNI_END

// the runtime type of subword integral basic types is integer
DEFINE_CALLNONVIRTUALMETHODA(jboolean, Boolean, T_BOOLEAN
                            , HOTSPOT_JNI_CALLNONVIRTUALBOOLEANMETHODA_ENTRY(env, obj, cls, (uintptr_t)methodID),
                            HOTSPOT_JNI_CALLNONVIRTUALBOOLEANMETHODA_RETURN(_ret_ref))
DEFINE_CALLNONVIRTUALMETHODA(jbyte,    Byte,    T_BYTE
                            , HOTSPOT_JNI_CALLNONVIRTUALBYTEMETHODA_ENTRY(env, obj, cls, (uintptr_t)methodID),
                            HOTSPOT_JNI_CALLNONVIRTUALBYTEMETHODA_RETURN(_ret_ref))
DEFINE_CALLNONVIRTUALMETHODA(jchar,    Char,    T_CHAR
                            , HOTSPOT_JNI_CALLNONVIRTUALCHARMETHODA_ENTRY(env, obj, cls, (uintptr_t)methodID),
                            HOTSPOT_JNI_CALLNONVIRTUALCHARMETHODA_RETURN(_ret_ref))
DEFINE_CALLNONVIRTUALMETHODA(jshort,   Short,   T_SHORT
                            , HOTSPOT_JNI_CALLNONVIRTUALSHORTMETHODA_ENTRY(env, obj, cls, (uintptr_t)methodID),
                            HOTSPOT_JNI_CALLNONVIRTUALSHORTMETHODA_RETURN(_ret_ref))

DEFINE_CALLNONVIRTUALMETHODA(jobject,  Object,  T_OBJECT
                            , HOTSPOT_JNI_CALLNONVIRTUALOBJECTMETHODA_ENTRY(env, obj, cls, (uintptr_t)methodID),
                            HOTSPOT_JNI_CALLNONVIRTUALOBJECTMETHODA_RETURN(_ret_ref))
DEFINE_CALLNONVIRTUALMETHODA(jint,     Int,     T_INT
                            , HOTSPOT_JNI_CALLNONVIRTUALINTMETHODA_ENTRY(env, obj, cls, (uintptr_t)methodID),
                            HOTSPOT_JNI_CALLNONVIRTUALINTMETHODA_RETURN(_ret_ref))
DEFINE_CALLNONVIRTUALMETHODA(jlong,    Long,    T_LONG
                            , HOTSPOT_JNI_CALLNONVIRTUALLONGMETHODA_ENTRY(env, obj, cls, (uintptr_t)methodID),
// Float and double probes don't return value because dtrace doesn't currently support it
                            HOTSPOT_JNI_CALLNONVIRTUALLONGMETHODA_RETURN(_ret_ref))
DEFINE_CALLNONVIRTUALMETHODA(jfloat,   Float,   T_FLOAT
                            , HOTSPOT_JNI_CALLNONVIRTUALFLOATMETHODA_ENTRY(env, obj, cls, (uintptr_t)methodID),
                            HOTSPOT_JNI_CALLNONVIRTUALFLOATMETHODA_RETURN())
DEFINE_CALLNONVIRTUALMETHODA(jdouble,  Double,  T_DOUBLE
                            , HOTSPOT_JNI_CALLNONVIRTUALDOUBLEMETHODA_ENTRY(env, obj, cls, (uintptr_t)methodID),
                            HOTSPOT_JNI_CALLNONVIRTUALDOUBLEMETHODA_RETURN())

DT_VOID_RETURN_MARK_DECL(CallNonvirtualVoidMethod
                         , HOTSPOT_JNI_CALLNONVIRTUALVOIDMETHOD_RETURN());
DT_VOID_RETURN_MARK_DECL(CallNonvirtualVoidMethodV
                         , HOTSPOT_JNI_CALLNONVIRTUALVOIDMETHODV_RETURN());
DT_VOID_RETURN_MARK_DECL(CallNonvirtualVoidMethodA
                         , HOTSPOT_JNI_CALLNONVIRTUALVOIDMETHODA_RETURN());

JNI_ENTRY(void, jni_CallNonvirtualVoidMethod(JNIEnv *env, jobject obj, jclass cls, jmethodID methodID, ...))
  HOTSPOT_JNI_CALLNONVIRTUALVOIDMETHOD_ENTRY(env, obj, cls, (uintptr_t) methodID);
  DT_VOID_RETURN_MARK(CallNonvirtualVoidMethod);

  va_list args;
  va_start(args, methodID);
  JavaValue jvalue(T_VOID);
  JNI_ArgumentPusherVaArg ap(methodID, args);
  jni_invoke_nonstatic(env, &jvalue, obj, JNI_NONVIRTUAL, methodID, &ap, CHECK);
  va_end(args);
JNI_END


JNI_ENTRY(void, jni_CallNonvirtualVoidMethodV(JNIEnv *env, jobject obj, jclass cls, jmethodID methodID, va_list args))
  HOTSPOT_JNI_CALLNONVIRTUALVOIDMETHODV_ENTRY(
               env, obj, cls, (uintptr_t) methodID);
  DT_VOID_RETURN_MARK(CallNonvirtualVoidMethodV);

  JavaValue jvalue(T_VOID);
  JNI_ArgumentPusherVaArg ap(methodID, args);
  jni_invoke_nonstatic(env, &jvalue, obj, JNI_NONVIRTUAL, methodID, &ap, CHECK);
JNI_END


JNI_ENTRY(void, jni_CallNonvirtualVoidMethodA(JNIEnv *env, jobject obj, jclass cls, jmethodID methodID, const jvalue *args))
  HOTSPOT_JNI_CALLNONVIRTUALVOIDMETHODA_ENTRY(
                env, obj, cls, (uintptr_t) methodID);
  DT_VOID_RETURN_MARK(CallNonvirtualVoidMethodA);
  JavaValue jvalue(T_VOID);
  JNI_ArgumentPusherArray ap(methodID, args);
  jni_invoke_nonstatic(env, &jvalue, obj, JNI_NONVIRTUAL, methodID, &ap, CHECK);
JNI_END



#define DEFINE_CALLSTATICMETHOD(ResultType, Result, Tag \
                                , EntryProbe, ResultProbe) \
\
  DT_RETURN_MARK_DECL_FOR(Result, CallStatic##Result##Method, ResultType \
                          , ResultProbe);                               \
\
JNI_ENTRY(ResultType, \
          jni_CallStatic##Result##Method(JNIEnv *env, jclass cls, jmethodID methodID, ...)) \
\
  EntryProbe; \
  ResultType ret{}; \
  DT_RETURN_MARK_FOR(Result, CallStatic##Result##Method, ResultType, \
                     (const ResultType&)ret);\
\
  va_list args; \
  va_start(args, methodID); \
  JavaValue jvalue(Tag); \
  JNI_ArgumentPusherVaArg ap(methodID, args); \
  jni_invoke_static(env, &jvalue, nullptr, JNI_STATIC, methodID, &ap, CHECK_(ResultType{})); \
  va_end(args); \
  ret = jvalue.get_##ResultType(); \
  return ret;\
JNI_END

// the runtime type of subword integral basic types is integer
DEFINE_CALLSTATICMETHOD(jboolean, Boolean, T_BOOLEAN
                        , HOTSPOT_JNI_CALLSTATICBOOLEANMETHOD_ENTRY(env, cls, (uintptr_t)methodID),
                        HOTSPOT_JNI_CALLSTATICBOOLEANMETHOD_RETURN(_ret_ref));
DEFINE_CALLSTATICMETHOD(jbyte,    Byte,    T_BYTE
                        , HOTSPOT_JNI_CALLSTATICBYTEMETHOD_ENTRY(env, cls, (uintptr_t)methodID),
                        HOTSPOT_JNI_CALLSTATICBYTEMETHOD_RETURN(_ret_ref));
DEFINE_CALLSTATICMETHOD(jchar,    Char,    T_CHAR
                        , HOTSPOT_JNI_CALLSTATICCHARMETHOD_ENTRY(env, cls, (uintptr_t)methodID),
                        HOTSPOT_JNI_CALLSTATICCHARMETHOD_RETURN(_ret_ref));
DEFINE_CALLSTATICMETHOD(jshort,   Short,   T_SHORT
                        , HOTSPOT_JNI_CALLSTATICSHORTMETHOD_ENTRY(env, cls, (uintptr_t)methodID),
                        HOTSPOT_JNI_CALLSTATICSHORTMETHOD_RETURN(_ret_ref));

DEFINE_CALLSTATICMETHOD(jobject,  Object,  T_OBJECT
                        , HOTSPOT_JNI_CALLSTATICOBJECTMETHOD_ENTRY(env, cls, (uintptr_t)methodID),
                        HOTSPOT_JNI_CALLSTATICOBJECTMETHOD_RETURN(_ret_ref));
DEFINE_CALLSTATICMETHOD(jint,     Int,     T_INT
                        , HOTSPOT_JNI_CALLSTATICINTMETHOD_ENTRY(env, cls, (uintptr_t)methodID),
                        HOTSPOT_JNI_CALLSTATICINTMETHOD_RETURN(_ret_ref));
DEFINE_CALLSTATICMETHOD(jlong,    Long,    T_LONG
                        , HOTSPOT_JNI_CALLSTATICLONGMETHOD_ENTRY(env, cls, (uintptr_t)methodID),
                        HOTSPOT_JNI_CALLSTATICLONGMETHOD_RETURN(_ret_ref));
// Float and double probes don't return value because dtrace doesn't currently support it
DEFINE_CALLSTATICMETHOD(jfloat,   Float,   T_FLOAT
                        , HOTSPOT_JNI_CALLSTATICFLOATMETHOD_ENTRY(env, cls, (uintptr_t)methodID),
                        HOTSPOT_JNI_CALLSTATICFLOATMETHOD_RETURN());
DEFINE_CALLSTATICMETHOD(jdouble,  Double,  T_DOUBLE
                        , HOTSPOT_JNI_CALLSTATICDOUBLEMETHOD_ENTRY(env, cls, (uintptr_t)methodID),
                        HOTSPOT_JNI_CALLSTATICDOUBLEMETHOD_RETURN());

#define DEFINE_CALLSTATICMETHODV(ResultType, Result, Tag \
                                , EntryProbe, ResultProbe) \
\
  DT_RETURN_MARK_DECL_FOR(Result, CallStatic##Result##MethodV, ResultType \
                          , ResultProbe);                               \
\
JNI_ENTRY(ResultType, \
          jni_CallStatic##Result##MethodV(JNIEnv *env, jclass cls, jmethodID methodID, va_list args)) \
\
  EntryProbe; \
  ResultType ret{}; \
  DT_RETURN_MARK_FOR(Result, CallStatic##Result##MethodV, ResultType, \
                     (const ResultType&)ret);\
\
  JavaValue jvalue(Tag); \
  JNI_ArgumentPusherVaArg ap(methodID, args); \
  /* Make sure class is initialized before trying to invoke its method */ \
  Klass* k = java_lang_Class::as_Klass(JNIHandles::resolve_non_null(cls)); \
  k->initialize(CHECK_(ResultType{})); \
  jni_invoke_static(env, &jvalue, nullptr, JNI_STATIC, methodID, &ap, CHECK_(ResultType{})); \
  va_end(args); \
  ret = jvalue.get_##ResultType(); \
  return ret;\
JNI_END

// the runtime type of subword integral basic types is integer
DEFINE_CALLSTATICMETHODV(jboolean, Boolean, T_BOOLEAN
                        , HOTSPOT_JNI_CALLSTATICBOOLEANMETHODV_ENTRY(env, cls, (uintptr_t)methodID),
                        HOTSPOT_JNI_CALLSTATICBOOLEANMETHODV_RETURN(_ret_ref));
DEFINE_CALLSTATICMETHODV(jbyte,    Byte,    T_BYTE
                        , HOTSPOT_JNI_CALLSTATICBYTEMETHODV_ENTRY(env, cls, (uintptr_t)methodID),
                        HOTSPOT_JNI_CALLSTATICBYTEMETHODV_RETURN(_ret_ref));
DEFINE_CALLSTATICMETHODV(jchar,    Char,    T_CHAR
                        , HOTSPOT_JNI_CALLSTATICCHARMETHODV_ENTRY(env, cls, (uintptr_t)methodID),
                        HOTSPOT_JNI_CALLSTATICCHARMETHODV_RETURN(_ret_ref));
DEFINE_CALLSTATICMETHODV(jshort,   Short,   T_SHORT
                        , HOTSPOT_JNI_CALLSTATICSHORTMETHODV_ENTRY(env, cls, (uintptr_t)methodID),
                        HOTSPOT_JNI_CALLSTATICSHORTMETHODV_RETURN(_ret_ref));

DEFINE_CALLSTATICMETHODV(jobject,  Object,  T_OBJECT
                        , HOTSPOT_JNI_CALLSTATICOBJECTMETHODV_ENTRY(env, cls, (uintptr_t)methodID),
                        HOTSPOT_JNI_CALLSTATICOBJECTMETHODV_RETURN(_ret_ref));
DEFINE_CALLSTATICMETHODV(jint,     Int,     T_INT
                        , HOTSPOT_JNI_CALLSTATICINTMETHODV_ENTRY(env, cls, (uintptr_t)methodID),
                        HOTSPOT_JNI_CALLSTATICINTMETHODV_RETURN(_ret_ref));
DEFINE_CALLSTATICMETHODV(jlong,    Long,    T_LONG
                        , HOTSPOT_JNI_CALLSTATICLONGMETHODV_ENTRY(env, cls, (uintptr_t)methodID),
                        HOTSPOT_JNI_CALLSTATICLONGMETHODV_RETURN(_ret_ref));
// Float and double probes don't return value because dtrace doesn't currently support it
DEFINE_CALLSTATICMETHODV(jfloat,   Float,   T_FLOAT
                        , HOTSPOT_JNI_CALLSTATICFLOATMETHODV_ENTRY(env, cls, (uintptr_t)methodID),
                        HOTSPOT_JNI_CALLSTATICFLOATMETHODV_RETURN());
DEFINE_CALLSTATICMETHODV(jdouble,  Double,  T_DOUBLE
                        , HOTSPOT_JNI_CALLSTATICDOUBLEMETHODV_ENTRY(env, cls, (uintptr_t)methodID),
                        HOTSPOT_JNI_CALLSTATICDOUBLEMETHODV_RETURN());

#define DEFINE_CALLSTATICMETHODA(ResultType, Result, Tag \
                                , EntryProbe, ResultProbe) \
\
  DT_RETURN_MARK_DECL_FOR(Result, CallStatic##Result##MethodA, ResultType \
                          , ResultProbe);                               \
\
JNI_ENTRY(ResultType, \
          jni_CallStatic##Result##MethodA(JNIEnv *env, jclass cls, jmethodID methodID, const jvalue *args)) \
\
  EntryProbe; \
  ResultType ret{}; \
  DT_RETURN_MARK_FOR(Result, CallStatic##Result##MethodA, ResultType, \
                     (const ResultType&)ret);\
\
  JavaValue jvalue(Tag); \
  JNI_ArgumentPusherArray ap(methodID, args); \
  jni_invoke_static(env, &jvalue, nullptr, JNI_STATIC, methodID, &ap, CHECK_(ResultType{})); \
  ret = jvalue.get_##ResultType(); \
  return ret;\
JNI_END

// the runtime type of subword integral basic types is integer
DEFINE_CALLSTATICMETHODA(jboolean, Boolean, T_BOOLEAN
                        , HOTSPOT_JNI_CALLSTATICBOOLEANMETHODA_ENTRY(env, cls, (uintptr_t)methodID),
                        HOTSPOT_JNI_CALLSTATICBOOLEANMETHODA_RETURN(_ret_ref));
DEFINE_CALLSTATICMETHODA(jbyte,    Byte,    T_BYTE
                        , HOTSPOT_JNI_CALLSTATICBYTEMETHODA_ENTRY(env, cls, (uintptr_t)methodID),
                        HOTSPOT_JNI_CALLSTATICBYTEMETHODA_RETURN(_ret_ref));
DEFINE_CALLSTATICMETHODA(jchar,    Char,    T_CHAR
                        , HOTSPOT_JNI_CALLSTATICCHARMETHODA_ENTRY(env, cls, (uintptr_t)methodID),
                        HOTSPOT_JNI_CALLSTATICCHARMETHODA_RETURN(_ret_ref));
DEFINE_CALLSTATICMETHODA(jshort,   Short,   T_SHORT
                        , HOTSPOT_JNI_CALLSTATICSHORTMETHODA_ENTRY(env, cls, (uintptr_t)methodID),
                        HOTSPOT_JNI_CALLSTATICSHORTMETHODA_RETURN(_ret_ref));

DEFINE_CALLSTATICMETHODA(jobject,  Object,  T_OBJECT
                        , HOTSPOT_JNI_CALLSTATICOBJECTMETHODA_ENTRY(env, cls, (uintptr_t)methodID),
                        HOTSPOT_JNI_CALLSTATICOBJECTMETHODA_RETURN(_ret_ref));
DEFINE_CALLSTATICMETHODA(jint,     Int,     T_INT
                        , HOTSPOT_JNI_CALLSTATICINTMETHODA_ENTRY(env, cls, (uintptr_t)methodID),
                        HOTSPOT_JNI_CALLSTATICINTMETHODA_RETURN(_ret_ref));
DEFINE_CALLSTATICMETHODA(jlong,    Long,    T_LONG
                        , HOTSPOT_JNI_CALLSTATICLONGMETHODA_ENTRY(env, cls, (uintptr_t)methodID),
                        HOTSPOT_JNI_CALLSTATICLONGMETHODA_RETURN(_ret_ref));
// Float and double probes don't return value because dtrace doesn't currently support it
DEFINE_CALLSTATICMETHODA(jfloat,   Float,   T_FLOAT
                        , HOTSPOT_JNI_CALLSTATICFLOATMETHODA_ENTRY(env, cls, (uintptr_t)methodID),
                        HOTSPOT_JNI_CALLSTATICFLOATMETHODA_RETURN());
DEFINE_CALLSTATICMETHODA(jdouble,  Double,  T_DOUBLE
                        , HOTSPOT_JNI_CALLSTATICDOUBLEMETHODA_ENTRY(env, cls, (uintptr_t)methodID),
                        HOTSPOT_JNI_CALLSTATICDOUBLEMETHODA_RETURN());

DT_VOID_RETURN_MARK_DECL(CallStaticVoidMethod
                         , HOTSPOT_JNI_CALLSTATICVOIDMETHOD_RETURN());
DT_VOID_RETURN_MARK_DECL(CallStaticVoidMethodV
                         , HOTSPOT_JNI_CALLSTATICVOIDMETHODV_RETURN());
DT_VOID_RETURN_MARK_DECL(CallStaticVoidMethodA
                         , HOTSPOT_JNI_CALLSTATICVOIDMETHODA_RETURN());

JNI_ENTRY(void, jni_CallStaticVoidMethod(JNIEnv *env, jclass cls, jmethodID methodID, ...))
  HOTSPOT_JNI_CALLSTATICVOIDMETHOD_ENTRY(env, cls, (uintptr_t) methodID);
  DT_VOID_RETURN_MARK(CallStaticVoidMethod);

  va_list args;
  va_start(args, methodID);
  JavaValue jvalue(T_VOID);
  JNI_ArgumentPusherVaArg ap(methodID, args);
  jni_invoke_static(env, &jvalue, nullptr, JNI_STATIC, methodID, &ap, CHECK);
  va_end(args);
JNI_END


JNI_ENTRY(void, jni_CallStaticVoidMethodV(JNIEnv *env, jclass cls, jmethodID methodID, va_list args))
  HOTSPOT_JNI_CALLSTATICVOIDMETHODV_ENTRY(env, cls, (uintptr_t) methodID);
  DT_VOID_RETURN_MARK(CallStaticVoidMethodV);

  JavaValue jvalue(T_VOID);
  JNI_ArgumentPusherVaArg ap(methodID, args);
  jni_invoke_static(env, &jvalue, nullptr, JNI_STATIC, methodID, &ap, CHECK);
JNI_END


JNI_ENTRY(void, jni_CallStaticVoidMethodA(JNIEnv *env, jclass cls, jmethodID methodID, const jvalue *args))
  HOTSPOT_JNI_CALLSTATICVOIDMETHODA_ENTRY(env, cls, (uintptr_t) methodID);
  DT_VOID_RETURN_MARK(CallStaticVoidMethodA);

  JavaValue jvalue(T_VOID);
  JNI_ArgumentPusherArray ap(methodID, args);
  jni_invoke_static(env, &jvalue, nullptr, JNI_STATIC, methodID, &ap, CHECK);
JNI_END


//
// Accessing Fields
//


DT_RETURN_MARK_DECL(GetFieldID, jfieldID
                    , HOTSPOT_JNI_GETFIELDID_RETURN((uintptr_t)_ret_ref));

JNI_ENTRY(jfieldID, jni_GetFieldID(JNIEnv *env, jclass clazz,
          const char *name, const char *sig))
  HOTSPOT_JNI_GETFIELDID_ENTRY(env, clazz, (char *) name, (char *) sig);
  jfieldID ret = nullptr;
  DT_RETURN_MARK(GetFieldID, jfieldID, (const jfieldID&)ret);

  Klass* k = java_lang_Class::as_Klass(JNIHandles::resolve_non_null(clazz));

  // The class should have been loaded (we have an instance of the class
  // passed in) so the field and signature should already be in the symbol
  // table.  If they're not there, the field doesn't exist.
  TempNewSymbol fieldname = SymbolTable::probe(name, (int)strlen(name));
  TempNewSymbol signame = SymbolTable::probe(sig, (int)strlen(sig));
  if (fieldname == nullptr || signame == nullptr) {
    ResourceMark rm;
    THROW_MSG_NULL(vmSymbols::java_lang_NoSuchFieldError(), err_msg("%s.%s %s", k->external_name(), name, sig));
  }

  // Make sure class is initialized before handing id's out to fields
  k->initialize(CHECK_NULL);

  fieldDescriptor fd;
  if (!k->is_instance_klass() ||
      !InstanceKlass::cast(k)->find_field(fieldname, signame, false, &fd)) {
    ResourceMark rm;
    THROW_MSG_NULL(vmSymbols::java_lang_NoSuchFieldError(), err_msg("%s.%s %s", k->external_name(), name, sig));
  }

  // A jfieldID for a non-static field is simply the offset of the field within the instanceOop
  // It may also have hash bits for k, if VerifyJNIFields is turned on.
  ret = jfieldIDWorkaround::to_instance_jfieldID(k, fd.offset());
  return ret;
JNI_END


JNI_ENTRY(jobject, jni_GetObjectField(JNIEnv *env, jobject obj, jfieldID fieldID))
  HOTSPOT_JNI_GETOBJECTFIELD_ENTRY(env, obj, (uintptr_t) fieldID);
  oop o = JNIHandles::resolve_non_null(obj);
  Klass* k = o->klass();
  int offset = jfieldIDWorkaround::from_instance_jfieldID(k, fieldID);
  // Keep JVMTI addition small and only check enabled flag here.
  // jni_GetField_probe() assumes that is okay to create handles.
  if (JvmtiExport::should_post_field_access()) {
    o = JvmtiExport::jni_GetField_probe(thread, obj, o, k, fieldID, false);
  }
  oop loaded_obj = HeapAccess<ON_UNKNOWN_OOP_REF>::oop_load_at(o, offset);
  jobject ret = JNIHandles::make_local(THREAD, loaded_obj);
  HOTSPOT_JNI_GETOBJECTFIELD_RETURN(ret);
  return ret;
JNI_END



#define DEFINE_GETFIELD(Return,Fieldname,Result \
  , EntryProbe, ReturnProbe) \
\
  DT_RETURN_MARK_DECL_FOR(Result, Get##Result##Field, Return \
  , ReturnProbe); \
\
JNI_ENTRY_NO_PRESERVE(Return, jni_Get##Result##Field(JNIEnv *env, jobject obj, jfieldID fieldID)) \
\
  EntryProbe; \
  Return ret = 0;\
  DT_RETURN_MARK_FOR(Result, Get##Result##Field, Return, (const Return&)ret);\
\
  oop o = JNIHandles::resolve_non_null(obj); \
  Klass* k = o->klass(); \
  int offset = jfieldIDWorkaround::from_instance_jfieldID(k, fieldID);  \
  /* Keep JVMTI addition small and only check enabled flag here.       */ \
  if (JvmtiExport::should_post_field_access()) { \
    o = JvmtiExport::jni_GetField_probe(thread, obj, o, k, fieldID, false); \
  } \
  ret = o->Fieldname##_field(offset); \
  return ret; \
JNI_END

DEFINE_GETFIELD(jboolean, bool,   Boolean
                , HOTSPOT_JNI_GETBOOLEANFIELD_ENTRY(env, obj, (uintptr_t)fieldID),
                HOTSPOT_JNI_GETBOOLEANFIELD_RETURN(_ret_ref))
DEFINE_GETFIELD(jbyte,    byte,   Byte
                , HOTSPOT_JNI_GETBYTEFIELD_ENTRY(env, obj, (uintptr_t)fieldID),
                HOTSPOT_JNI_GETBYTEFIELD_RETURN(_ret_ref))
DEFINE_GETFIELD(jchar,    char,   Char
                , HOTSPOT_JNI_GETCHARFIELD_ENTRY(env, obj, (uintptr_t)fieldID),
                HOTSPOT_JNI_GETCHARFIELD_RETURN(_ret_ref))
DEFINE_GETFIELD(jshort,   short,  Short
                , HOTSPOT_JNI_GETSHORTFIELD_ENTRY(env, obj, (uintptr_t)fieldID),
                HOTSPOT_JNI_GETSHORTFIELD_RETURN(_ret_ref))
DEFINE_GETFIELD(jint,     int,    Int
                , HOTSPOT_JNI_GETINTFIELD_ENTRY(env, obj, (uintptr_t)fieldID),
                HOTSPOT_JNI_GETINTFIELD_RETURN(_ret_ref))
DEFINE_GETFIELD(jlong,    long,   Long
                , HOTSPOT_JNI_GETLONGFIELD_ENTRY(env, obj, (uintptr_t)fieldID),
                HOTSPOT_JNI_GETLONGFIELD_RETURN(_ret_ref))
// Float and double probes don't return value because dtrace doesn't currently support it
DEFINE_GETFIELD(jfloat,   float,  Float
                , HOTSPOT_JNI_GETFLOATFIELD_ENTRY(env, obj, (uintptr_t)fieldID),
                HOTSPOT_JNI_GETFLOATFIELD_RETURN())
DEFINE_GETFIELD(jdouble,  double, Double
                , HOTSPOT_JNI_GETDOUBLEFIELD_ENTRY(env, obj, (uintptr_t)fieldID),
                HOTSPOT_JNI_GETDOUBLEFIELD_RETURN())

address jni_GetBooleanField_addr() {
  return (address)jni_GetBooleanField;
}
address jni_GetByteField_addr() {
  return (address)jni_GetByteField;
}
address jni_GetCharField_addr() {
  return (address)jni_GetCharField;
}
address jni_GetShortField_addr() {
  return (address)jni_GetShortField;
}
address jni_GetIntField_addr() {
  return (address)jni_GetIntField;
}
address jni_GetLongField_addr() {
  return (address)jni_GetLongField;
}
address jni_GetFloatField_addr() {
  return (address)jni_GetFloatField;
}
address jni_GetDoubleField_addr() {
  return (address)jni_GetDoubleField;
}

JNI_ENTRY_NO_PRESERVE(void, jni_SetObjectField(JNIEnv *env, jobject obj, jfieldID fieldID, jobject value))
  HOTSPOT_JNI_SETOBJECTFIELD_ENTRY(env, obj, (uintptr_t) fieldID, value);
  oop o = JNIHandles::resolve_non_null(obj);
  Klass* k = o->klass();
  int offset = jfieldIDWorkaround::from_instance_jfieldID(k, fieldID);
  // Keep JVMTI addition small and only check enabled flag here.
  if (JvmtiExport::should_post_field_modification()) {
    jvalue field_value;
    field_value.l = value;
    o = JvmtiExport::jni_SetField_probe(thread, obj, o, k, fieldID, false, JVM_SIGNATURE_CLASS, (jvalue *)&field_value);
  }
  HeapAccess<ON_UNKNOWN_OOP_REF>::oop_store_at(o, offset, JNIHandles::resolve(value));
  HOTSPOT_JNI_SETOBJECTFIELD_RETURN();
JNI_END

// TODO: make this a template

#define DEFINE_SETFIELD(Argument,Fieldname,Result,SigType,unionType \
                        , EntryProbe, ReturnProbe) \
\
JNI_ENTRY_NO_PRESERVE(void, jni_Set##Result##Field(JNIEnv *env, jobject obj, jfieldID fieldID, Argument value)) \
\
  EntryProbe; \
\
  oop o = JNIHandles::resolve_non_null(obj); \
  Klass* k = o->klass(); \
  int offset = jfieldIDWorkaround::from_instance_jfieldID(k, fieldID);  \
  /* Keep JVMTI addition small and only check enabled flag here.       */ \
  if (JvmtiExport::should_post_field_modification()) { \
    jvalue field_value; \
    field_value.unionType = value; \
    o = JvmtiExport::jni_SetField_probe(thread, obj, o, k, fieldID, false, SigType, (jvalue *)&field_value); \
  } \
  o->Fieldname##_field_put(offset, value); \
  ReturnProbe; \
JNI_END

DEFINE_SETFIELD(jboolean, bool,   Boolean, JVM_SIGNATURE_BOOLEAN, z
                , HOTSPOT_JNI_SETBOOLEANFIELD_ENTRY(env, obj, (uintptr_t)fieldID, value),
                HOTSPOT_JNI_SETBOOLEANFIELD_RETURN())
DEFINE_SETFIELD(jbyte,    byte,   Byte,    JVM_SIGNATURE_BYTE, b
                , HOTSPOT_JNI_SETBYTEFIELD_ENTRY(env, obj, (uintptr_t)fieldID, value),
                HOTSPOT_JNI_SETBYTEFIELD_RETURN())
DEFINE_SETFIELD(jchar,    char,   Char,    JVM_SIGNATURE_CHAR, c
                , HOTSPOT_JNI_SETCHARFIELD_ENTRY(env, obj, (uintptr_t)fieldID, value),
                HOTSPOT_JNI_SETCHARFIELD_RETURN())
DEFINE_SETFIELD(jshort,   short,  Short,   JVM_SIGNATURE_SHORT, s
                , HOTSPOT_JNI_SETSHORTFIELD_ENTRY(env, obj, (uintptr_t)fieldID, value),
                HOTSPOT_JNI_SETSHORTFIELD_RETURN())
DEFINE_SETFIELD(jint,     int,    Int,     JVM_SIGNATURE_INT, i
                , HOTSPOT_JNI_SETINTFIELD_ENTRY(env, obj, (uintptr_t)fieldID, value),
                HOTSPOT_JNI_SETINTFIELD_RETURN())
DEFINE_SETFIELD(jlong,    long,   Long,    JVM_SIGNATURE_LONG, j
                , HOTSPOT_JNI_SETLONGFIELD_ENTRY(env, obj, (uintptr_t)fieldID, value),
                HOTSPOT_JNI_SETLONGFIELD_RETURN())
// Float and double probes don't return value because dtrace doesn't currently support it
DEFINE_SETFIELD(jfloat,   float,  Float,   JVM_SIGNATURE_FLOAT, f
                , HOTSPOT_JNI_SETFLOATFIELD_ENTRY(env, obj, (uintptr_t)fieldID),
                HOTSPOT_JNI_SETFLOATFIELD_RETURN())
DEFINE_SETFIELD(jdouble,  double, Double,  JVM_SIGNATURE_DOUBLE, d
                , HOTSPOT_JNI_SETDOUBLEFIELD_ENTRY(env, obj, (uintptr_t)fieldID),
                HOTSPOT_JNI_SETDOUBLEFIELD_RETURN())

DT_RETURN_MARK_DECL(ToReflectedField, jobject
                    , HOTSPOT_JNI_TOREFLECTEDFIELD_RETURN(_ret_ref));

JNI_ENTRY(jobject, jni_ToReflectedField(JNIEnv *env, jclass cls, jfieldID fieldID, jboolean isStatic))
  HOTSPOT_JNI_TOREFLECTEDFIELD_ENTRY(env, cls, (uintptr_t) fieldID, isStatic);
  jobject ret = nullptr;
  DT_RETURN_MARK(ToReflectedField, jobject, (const jobject&)ret);

  fieldDescriptor fd;
  bool found = false;
  Klass* k = java_lang_Class::as_Klass(JNIHandles::resolve_non_null(cls));

  assert(jfieldIDWorkaround::is_static_jfieldID(fieldID) == (isStatic != 0), "invalid fieldID");

  if (isStatic) {
    // Static field. The fieldID a JNIid specifying the field holder and the offset within the Klass*.
    JNIid* id = jfieldIDWorkaround::from_static_jfieldID(fieldID);
    assert(id->is_static_field_id(), "invalid static field id");
    found = id->find_local_field(&fd);
  } else {
    // Non-static field. The fieldID is really the offset of the field within the instanceOop.
    int offset = jfieldIDWorkaround::from_instance_jfieldID(k, fieldID);
    found = InstanceKlass::cast(k)->find_field_from_offset(offset, false, &fd);
  }
  assert(found, "bad fieldID passed into jni_ToReflectedField");
  oop reflected = Reflection::new_field(&fd, CHECK_NULL);
  ret = JNIHandles::make_local(THREAD, reflected);
  return ret;
JNI_END


//
// Accessing Static Fields
//
DT_RETURN_MARK_DECL(GetStaticFieldID, jfieldID
                    , HOTSPOT_JNI_GETSTATICFIELDID_RETURN((uintptr_t)_ret_ref));

JNI_ENTRY(jfieldID, jni_GetStaticFieldID(JNIEnv *env, jclass clazz,
          const char *name, const char *sig))
  HOTSPOT_JNI_GETSTATICFIELDID_ENTRY(env, clazz, (char *) name, (char *) sig);
  jfieldID ret = nullptr;
  DT_RETURN_MARK(GetStaticFieldID, jfieldID, (const jfieldID&)ret);

  // The class should have been loaded (we have an instance of the class
  // passed in) so the field and signature should already be in the symbol
  // table.  If they're not there, the field doesn't exist.
  TempNewSymbol fieldname = SymbolTable::probe(name, (int)strlen(name));
  TempNewSymbol signame = SymbolTable::probe(sig, (int)strlen(sig));
  if (fieldname == nullptr || signame == nullptr) {
    THROW_MSG_NULL(vmSymbols::java_lang_NoSuchFieldError(), (char*) name);
  }
  Klass* k = java_lang_Class::as_Klass(JNIHandles::resolve_non_null(clazz));
  // Make sure class is initialized before handing id's out to static fields
  k->initialize(CHECK_NULL);

  fieldDescriptor fd;
  if (!k->is_instance_klass() ||
      !InstanceKlass::cast(k)->find_field(fieldname, signame, true, &fd)) {
    THROW_MSG_NULL(vmSymbols::java_lang_NoSuchFieldError(), (char*) name);
  }

  // A jfieldID for a static field is a JNIid specifying the field holder and the offset within the Klass*
  JNIid* id = fd.field_holder()->jni_id_for(fd.offset());
  debug_only(id->set_is_static_field_id();)

  debug_only(id->verify(fd.field_holder()));

  ret = jfieldIDWorkaround::to_static_jfieldID(id);
  return ret;
JNI_END


JNI_ENTRY(jobject, jni_GetStaticObjectField(JNIEnv *env, jclass clazz, jfieldID fieldID))
  HOTSPOT_JNI_GETSTATICOBJECTFIELD_ENTRY(env, clazz, (uintptr_t) fieldID);
#if INCLUDE_JNI_CHECK
  DEBUG_ONLY(Klass* param_k = jniCheck::validate_class(thread, clazz);)
#endif // INCLUDE_JNI_CHECK
  JNIid* id = jfieldIDWorkaround::from_static_jfieldID(fieldID);
  assert(id->is_static_field_id(), "invalid static field id");
  // Keep JVMTI addition small and only check enabled flag here.
  // jni_GetField_probe() assumes that is okay to create handles.
  if (JvmtiExport::should_post_field_access()) {
    JvmtiExport::jni_GetField_probe(thread, nullptr, nullptr, id->holder(), fieldID, true);
  }
  jobject ret = JNIHandles::make_local(THREAD, id->holder()->java_mirror()->obj_field(id->offset()));
  HOTSPOT_JNI_GETSTATICOBJECTFIELD_RETURN(ret);
  return ret;
JNI_END


#define DEFINE_GETSTATICFIELD(Return,Fieldname,Result \
                              , EntryProbe, ReturnProbe) \
\
  DT_RETURN_MARK_DECL_FOR(Result, GetStatic##Result##Field, Return \
                          , ReturnProbe);                                          \
\
JNI_ENTRY(Return, jni_GetStatic##Result##Field(JNIEnv *env, jclass clazz, jfieldID fieldID)) \
  EntryProbe; \
  Return ret = 0;\
  DT_RETURN_MARK_FOR(Result, GetStatic##Result##Field, Return, \
                     (const Return&)ret);\
  JNIid* id = jfieldIDWorkaround::from_static_jfieldID(fieldID); \
  assert(id->is_static_field_id(), "invalid static field id"); \
  /* Keep JVMTI addition small and only check enabled flag here. */ \
  /* jni_GetField_probe() assumes that is okay to create handles. */ \
  if (JvmtiExport::should_post_field_access()) { \
    JvmtiExport::jni_GetField_probe(thread, nullptr, nullptr, id->holder(), fieldID, true); \
  } \
  ret = id->holder()->java_mirror()-> Fieldname##_field (id->offset()); \
  return ret;\
JNI_END

DEFINE_GETSTATICFIELD(jboolean, bool,   Boolean
                      , HOTSPOT_JNI_GETSTATICBOOLEANFIELD_ENTRY(env, clazz, (uintptr_t) fieldID), HOTSPOT_JNI_GETSTATICBOOLEANFIELD_RETURN(_ret_ref))
DEFINE_GETSTATICFIELD(jbyte,    byte,   Byte
                      , HOTSPOT_JNI_GETSTATICBYTEFIELD_ENTRY(env, clazz, (uintptr_t) fieldID),    HOTSPOT_JNI_GETSTATICBYTEFIELD_RETURN(_ret_ref)   )
DEFINE_GETSTATICFIELD(jchar,    char,   Char
                      , HOTSPOT_JNI_GETSTATICCHARFIELD_ENTRY(env, clazz, (uintptr_t) fieldID),    HOTSPOT_JNI_GETSTATICCHARFIELD_RETURN(_ret_ref)   )
DEFINE_GETSTATICFIELD(jshort,   short,  Short
                      , HOTSPOT_JNI_GETSTATICSHORTFIELD_ENTRY(env, clazz, (uintptr_t) fieldID),   HOTSPOT_JNI_GETSTATICSHORTFIELD_RETURN(_ret_ref)  )
DEFINE_GETSTATICFIELD(jint,     int,    Int
                      , HOTSPOT_JNI_GETSTATICINTFIELD_ENTRY(env, clazz, (uintptr_t) fieldID),     HOTSPOT_JNI_GETSTATICINTFIELD_RETURN(_ret_ref)    )
DEFINE_GETSTATICFIELD(jlong,    long,   Long
                      , HOTSPOT_JNI_GETSTATICLONGFIELD_ENTRY(env, clazz, (uintptr_t) fieldID),    HOTSPOT_JNI_GETSTATICLONGFIELD_RETURN(_ret_ref)   )
// Float and double probes don't return value because dtrace doesn't currently support it
DEFINE_GETSTATICFIELD(jfloat,   float,  Float
                      , HOTSPOT_JNI_GETSTATICFLOATFIELD_ENTRY(env, clazz, (uintptr_t) fieldID),   HOTSPOT_JNI_GETSTATICFLOATFIELD_RETURN()          )
DEFINE_GETSTATICFIELD(jdouble,  double, Double
                      , HOTSPOT_JNI_GETSTATICDOUBLEFIELD_ENTRY(env, clazz, (uintptr_t) fieldID),  HOTSPOT_JNI_GETSTATICDOUBLEFIELD_RETURN()         )

JNI_ENTRY(void, jni_SetStaticObjectField(JNIEnv *env, jclass clazz, jfieldID fieldID, jobject value))
 HOTSPOT_JNI_SETSTATICOBJECTFIELD_ENTRY(env, clazz, (uintptr_t) fieldID, value);
  JNIid* id = jfieldIDWorkaround::from_static_jfieldID(fieldID);
  assert(id->is_static_field_id(), "invalid static field id");
  // Keep JVMTI addition small and only check enabled flag here.
  // jni_SetField_probe() assumes that is okay to create handles.
  if (JvmtiExport::should_post_field_modification()) {
    jvalue field_value;
    field_value.l = value;
    JvmtiExport::jni_SetField_probe(thread, nullptr, nullptr, id->holder(), fieldID, true, JVM_SIGNATURE_CLASS, (jvalue *)&field_value);
  }
  id->holder()->java_mirror()->obj_field_put(id->offset(), JNIHandles::resolve(value));
  HOTSPOT_JNI_SETSTATICOBJECTFIELD_RETURN();
JNI_END



#define DEFINE_SETSTATICFIELD(Argument,Fieldname,Result,SigType,unionType \
                              , EntryProbe, ReturnProbe) \
\
JNI_ENTRY(void, jni_SetStatic##Result##Field(JNIEnv *env, jclass clazz, jfieldID fieldID, Argument value)) \
  EntryProbe; \
\
  JNIid* id = jfieldIDWorkaround::from_static_jfieldID(fieldID); \
  assert(id->is_static_field_id(), "invalid static field id"); \
  /* Keep JVMTI addition small and only check enabled flag here. */ \
  /* jni_SetField_probe() assumes that is okay to create handles. */ \
  if (JvmtiExport::should_post_field_modification()) { \
    jvalue field_value; \
    field_value.unionType = value; \
    JvmtiExport::jni_SetField_probe(thread, nullptr, nullptr, id->holder(), fieldID, true, SigType, (jvalue *)&field_value); \
  } \
  id->holder()->java_mirror()-> Fieldname##_field_put (id->offset(), value); \
  ReturnProbe;\
JNI_END

DEFINE_SETSTATICFIELD(jboolean, bool,   Boolean, JVM_SIGNATURE_BOOLEAN, z
                      , HOTSPOT_JNI_SETSTATICBOOLEANFIELD_ENTRY(env, clazz, (uintptr_t)fieldID, value),
                      HOTSPOT_JNI_SETSTATICBOOLEANFIELD_RETURN())
DEFINE_SETSTATICFIELD(jbyte,    byte,   Byte,    JVM_SIGNATURE_BYTE, b
                      , HOTSPOT_JNI_SETSTATICBYTEFIELD_ENTRY(env, clazz, (uintptr_t) fieldID, value),
                      HOTSPOT_JNI_SETSTATICBYTEFIELD_RETURN())
DEFINE_SETSTATICFIELD(jchar,    char,   Char,    JVM_SIGNATURE_CHAR, c
                      , HOTSPOT_JNI_SETSTATICCHARFIELD_ENTRY(env, clazz, (uintptr_t) fieldID, value),
                      HOTSPOT_JNI_SETSTATICCHARFIELD_RETURN())
DEFINE_SETSTATICFIELD(jshort,   short,  Short,   JVM_SIGNATURE_SHORT, s
                      , HOTSPOT_JNI_SETSTATICSHORTFIELD_ENTRY(env, clazz, (uintptr_t) fieldID, value),
                      HOTSPOT_JNI_SETSTATICSHORTFIELD_RETURN())
DEFINE_SETSTATICFIELD(jint,     int,    Int,     JVM_SIGNATURE_INT, i
                      , HOTSPOT_JNI_SETSTATICINTFIELD_ENTRY(env, clazz, (uintptr_t) fieldID, value),
                      HOTSPOT_JNI_SETSTATICINTFIELD_RETURN())
DEFINE_SETSTATICFIELD(jlong,    long,   Long,    JVM_SIGNATURE_LONG, j
                      , HOTSPOT_JNI_SETSTATICLONGFIELD_ENTRY(env, clazz, (uintptr_t) fieldID, value),
                      HOTSPOT_JNI_SETSTATICLONGFIELD_RETURN())
// Float and double probes don't return value because dtrace doesn't currently support it
DEFINE_SETSTATICFIELD(jfloat,   float,  Float,   JVM_SIGNATURE_FLOAT, f
                      , HOTSPOT_JNI_SETSTATICFLOATFIELD_ENTRY(env, clazz, (uintptr_t) fieldID),
                      HOTSPOT_JNI_SETSTATICFLOATFIELD_RETURN())
DEFINE_SETSTATICFIELD(jdouble,  double, Double,  JVM_SIGNATURE_DOUBLE, d
                      , HOTSPOT_JNI_SETSTATICDOUBLEFIELD_ENTRY(env, clazz, (uintptr_t) fieldID),
                      HOTSPOT_JNI_SETSTATICDOUBLEFIELD_RETURN())

//
// String Operations
//

// Unicode Interface

DT_RETURN_MARK_DECL(NewString, jstring
                    , HOTSPOT_JNI_NEWSTRING_RETURN(_ret_ref));

JNI_ENTRY(jstring, jni_NewString(JNIEnv *env, const jchar *unicodeChars, jsize len))
 HOTSPOT_JNI_NEWSTRING_ENTRY(env, (uint16_t *) unicodeChars, len);
  jstring ret = nullptr;
  DT_RETURN_MARK(NewString, jstring, (const jstring&)ret);
  oop string=java_lang_String::create_oop_from_unicode((jchar*) unicodeChars, len, CHECK_NULL);
  ret = (jstring) JNIHandles::make_local(THREAD, string);
  return ret;
JNI_END


JNI_ENTRY_NO_PRESERVE(jsize, jni_GetStringLength(JNIEnv *env, jstring string))
  HOTSPOT_JNI_GETSTRINGLENGTH_ENTRY(env, string);
  jsize ret = 0;
  oop s = JNIHandles::resolve_non_null(string);
  ret = java_lang_String::length(s);
 HOTSPOT_JNI_GETSTRINGLENGTH_RETURN(ret);
  return ret;
JNI_END


JNI_ENTRY_NO_PRESERVE(const jchar*, jni_GetStringChars(
  JNIEnv *env, jstring string, jboolean *isCopy))
 HOTSPOT_JNI_GETSTRINGCHARS_ENTRY(env, string, (uintptr_t *) isCopy);
  jchar* buf = nullptr;
  oop s = JNIHandles::resolve_non_null(string);
  typeArrayOop s_value = java_lang_String::value(s);
  if (s_value != nullptr) {
    int s_len = java_lang_String::length(s, s_value);
    bool is_latin1 = java_lang_String::is_latin1(s);
    buf = NEW_C_HEAP_ARRAY_RETURN_NULL(jchar, s_len + 1, mtInternal);  // add one for zero termination
    /* JNI Specification states return null on OOM */
    if (buf != nullptr) {
      if (s_len > 0) {
        if (!is_latin1) {
          ArrayAccess<>::arraycopy_to_native(s_value, (size_t) typeArrayOopDesc::element_offset<jchar>(0),
                                             buf, s_len);
        } else {
          for (int i = 0; i < s_len; i++) {
            buf[i] = ((jchar) s_value->byte_at(i)) & 0xff;
          }
        }
      }
      buf[s_len] = 0;
      //%note jni_5
      if (isCopy != nullptr) {
        *isCopy = JNI_TRUE;
      }
    }
  }
  HOTSPOT_JNI_GETSTRINGCHARS_RETURN(buf);
  return buf;
JNI_END


JNI_ENTRY_NO_PRESERVE(void, jni_ReleaseStringChars(JNIEnv *env, jstring str, const jchar *chars))
  HOTSPOT_JNI_RELEASESTRINGCHARS_ENTRY(env, str, (uint16_t *) chars);
  //%note jni_6
  if (chars != nullptr) {
    // Since String objects are supposed to be immutable, don't copy any
    // new data back.  A bad user will have to go after the char array.
    FreeHeap((void*) chars);
  }
  HOTSPOT_JNI_RELEASESTRINGCHARS_RETURN();
JNI_END


// UTF Interface

DT_RETURN_MARK_DECL(NewStringUTF, jstring
                    , HOTSPOT_JNI_NEWSTRINGUTF_RETURN(_ret_ref));

JNI_ENTRY(jstring, jni_NewStringUTF(JNIEnv *env, const char *bytes))
  HOTSPOT_JNI_NEWSTRINGUTF_ENTRY(env, (char *) bytes);
  jstring ret;
  DT_RETURN_MARK(NewStringUTF, jstring, (const jstring&)ret);

  oop result = java_lang_String::create_oop_from_str((char*) bytes, CHECK_NULL);
  ret = (jstring) JNIHandles::make_local(THREAD, result);
  return ret;
JNI_END


JNI_ENTRY(jsize, jni_GetStringUTFLength(JNIEnv *env, jstring string))
  HOTSPOT_JNI_GETSTRINGUTFLENGTH_ENTRY(env, string);
  oop java_string = JNIHandles::resolve_non_null(string);
  jsize ret = java_lang_String::utf8_length_as_int(java_string);
  HOTSPOT_JNI_GETSTRINGUTFLENGTH_RETURN(ret);
  return ret;
JNI_END

JNI_ENTRY(jlong, jni_GetStringUTFLengthAsLong(JNIEnv *env, jstring string))
  HOTSPOT_JNI_GETSTRINGUTFLENGTHASLONG_ENTRY(env, string);
  oop java_string = JNIHandles::resolve_non_null(string);
  size_t ret = java_lang_String::utf8_length(java_string);
  HOTSPOT_JNI_GETSTRINGUTFLENGTHASLONG_RETURN(ret);
return checked_cast<jlong>(ret);
JNI_END


JNI_ENTRY(const char*, jni_GetStringUTFChars(JNIEnv *env, jstring string, jboolean *isCopy))
 HOTSPOT_JNI_GETSTRINGUTFCHARS_ENTRY(env, string, (uintptr_t *) isCopy);
  char* result = nullptr;
  oop java_string = JNIHandles::resolve_non_null(string);
  typeArrayOop s_value = java_lang_String::value(java_string);
  if (s_value != nullptr) {
    size_t length = java_lang_String::utf8_length(java_string, s_value);
    // JNI Specification states return null on OOM.
    // The resulting sequence doesn't have to be NUL-terminated but we do.
    result = AllocateHeap(length + 1, mtInternal, AllocFailStrategy::RETURN_NULL);
    if (result != nullptr) {
      java_lang_String::as_utf8_string(java_string, s_value, result, length + 1);
      if (isCopy != nullptr) {
        *isCopy = JNI_TRUE;
      }
    }
  }
 HOTSPOT_JNI_GETSTRINGUTFCHARS_RETURN(result);
  return result;
JNI_END


JNI_LEAF(void, jni_ReleaseStringUTFChars(JNIEnv *env, jstring str, const char *chars))
 HOTSPOT_JNI_RELEASESTRINGUTFCHARS_ENTRY(env, str, (char *) chars);
  if (chars != nullptr) {
    FreeHeap((char*) chars);
  }
HOTSPOT_JNI_RELEASESTRINGUTFCHARS_RETURN();
JNI_END


JNI_ENTRY_NO_PRESERVE(jsize, jni_GetArrayLength(JNIEnv *env, jarray array))
 HOTSPOT_JNI_GETARRAYLENGTH_ENTRY(env, array);
  arrayOop a = arrayOop(JNIHandles::resolve_non_null(array));
  assert(a->is_array(), "must be array");
  jsize ret = a->length();
 HOTSPOT_JNI_GETARRAYLENGTH_RETURN(ret);
  return ret;
JNI_END


//
// Object Array Operations
//

DT_RETURN_MARK_DECL(NewObjectArray, jobjectArray
                    , HOTSPOT_JNI_NEWOBJECTARRAY_RETURN(_ret_ref));

JNI_ENTRY(jobjectArray, jni_NewObjectArray(JNIEnv *env, jsize length, jclass elementClass, jobject initialElement))
 HOTSPOT_JNI_NEWOBJECTARRAY_ENTRY(env, length, elementClass, initialElement);
  jobjectArray ret = nullptr;
  DT_RETURN_MARK(NewObjectArray, jobjectArray, (const jobjectArray&)ret);
  Klass* ek = java_lang_Class::as_Klass(JNIHandles::resolve_non_null(elementClass));
  Klass* ak = ek->array_klass(CHECK_NULL);
  ObjArrayKlass::cast(ak)->initialize(CHECK_NULL);
  objArrayOop result = ObjArrayKlass::cast(ak)->allocate(length, CHECK_NULL);
  oop initial_value = JNIHandles::resolve(initialElement);
  if (initial_value != nullptr) {  // array already initialized with null
    for (int index = 0; index < length; index++) {
      result->obj_at_put(index, initial_value);
    }
  }
  ret = (jobjectArray) JNIHandles::make_local(THREAD, result);
  return ret;
JNI_END

DT_RETURN_MARK_DECL(GetObjectArrayElement, jobject
                    , HOTSPOT_JNI_GETOBJECTARRAYELEMENT_RETURN(_ret_ref));

JNI_ENTRY(jobject, jni_GetObjectArrayElement(JNIEnv *env, jobjectArray array, jsize index))
 HOTSPOT_JNI_GETOBJECTARRAYELEMENT_ENTRY(env, array, index);
  jobject ret = nullptr;
  DT_RETURN_MARK(GetObjectArrayElement, jobject, (const jobject&)ret);
  objArrayOop a = objArrayOop(JNIHandles::resolve_non_null(array));
  if (a->is_within_bounds(index)) {
    ret = JNIHandles::make_local(THREAD, a->obj_at(index));
    return ret;
  } else {
    ResourceMark rm(THREAD);
    stringStream ss;
    ss.print("Index %d out of bounds for length %d", index, a->length());
    THROW_MSG_NULL(vmSymbols::java_lang_ArrayIndexOutOfBoundsException(), ss.as_string());
  }
JNI_END

DT_VOID_RETURN_MARK_DECL(SetObjectArrayElement
                         , HOTSPOT_JNI_SETOBJECTARRAYELEMENT_RETURN());

JNI_ENTRY(void, jni_SetObjectArrayElement(JNIEnv *env, jobjectArray array, jsize index, jobject value))
 HOTSPOT_JNI_SETOBJECTARRAYELEMENT_ENTRY(env, array, index, value);
  DT_VOID_RETURN_MARK(SetObjectArrayElement);

  objArrayOop a = objArrayOop(JNIHandles::resolve_non_null(array));
  oop v = JNIHandles::resolve(value);
  if (a->is_within_bounds(index)) {
    if (v == nullptr || v->is_a(ObjArrayKlass::cast(a->klass())->element_klass())) {
      a->obj_at_put(index, v);
    } else {
      ResourceMark rm(THREAD);
      stringStream ss;
      Klass *bottom_kl = ObjArrayKlass::cast(a->klass())->bottom_klass();
      ss.print("type mismatch: can not store %s to %s[%d]",
               v->klass()->external_name(),
               bottom_kl->is_typeArray_klass() ? type2name_tab[ArrayKlass::cast(bottom_kl)->element_type()] : bottom_kl->external_name(),
               index);
      for (int dims = ArrayKlass::cast(a->klass())->dimension(); dims > 1; --dims) {
        ss.print("[]");
      }
      THROW_MSG(vmSymbols::java_lang_ArrayStoreException(), ss.as_string());
    }
  } else {
    ResourceMark rm(THREAD);
    stringStream ss;
    ss.print("Index %d out of bounds for length %d", index, a->length());
    THROW_MSG(vmSymbols::java_lang_ArrayIndexOutOfBoundsException(), ss.as_string());
  }
JNI_END



#define DEFINE_NEWSCALARARRAY(Return,Allocator,Result \
                              ,EntryProbe,ReturnProbe)  \
\
  DT_RETURN_MARK_DECL(New##Result##Array, Return \
                      , ReturnProbe); \
\
JNI_ENTRY(Return, \
          jni_New##Result##Array(JNIEnv *env, jsize len)) \
  EntryProbe; \
  Return ret = nullptr;\
  DT_RETURN_MARK(New##Result##Array, Return, (const Return&)ret);\
\
  oop obj= oopFactory::Allocator(len, CHECK_NULL); \
  ret = (Return) JNIHandles::make_local(THREAD, obj); \
  return ret;\
JNI_END

DEFINE_NEWSCALARARRAY(jbooleanArray, new_boolArray,   Boolean,
                      HOTSPOT_JNI_NEWBOOLEANARRAY_ENTRY(env, len),
                      HOTSPOT_JNI_NEWBOOLEANARRAY_RETURN(_ret_ref))
DEFINE_NEWSCALARARRAY(jbyteArray,    new_byteArray,   Byte,
                      HOTSPOT_JNI_NEWBYTEARRAY_ENTRY(env, len),
                      HOTSPOT_JNI_NEWBYTEARRAY_RETURN(_ret_ref))
DEFINE_NEWSCALARARRAY(jshortArray,   new_shortArray,  Short,
                      HOTSPOT_JNI_NEWSHORTARRAY_ENTRY(env, len),
                      HOTSPOT_JNI_NEWSHORTARRAY_RETURN(_ret_ref))
DEFINE_NEWSCALARARRAY(jcharArray,    new_charArray,   Char,
                      HOTSPOT_JNI_NEWCHARARRAY_ENTRY(env, len),
                      HOTSPOT_JNI_NEWCHARARRAY_RETURN(_ret_ref))
DEFINE_NEWSCALARARRAY(jintArray,     new_intArray,    Int,
                      HOTSPOT_JNI_NEWINTARRAY_ENTRY(env, len),
                      HOTSPOT_JNI_NEWINTARRAY_RETURN(_ret_ref))
DEFINE_NEWSCALARARRAY(jlongArray,    new_longArray,   Long,
                      HOTSPOT_JNI_NEWLONGARRAY_ENTRY(env, len),
                      HOTSPOT_JNI_NEWLONGARRAY_RETURN(_ret_ref))
DEFINE_NEWSCALARARRAY(jfloatArray,   new_floatArray,  Float,
                      HOTSPOT_JNI_NEWFLOATARRAY_ENTRY(env, len),
                      HOTSPOT_JNI_NEWFLOATARRAY_RETURN(_ret_ref))
DEFINE_NEWSCALARARRAY(jdoubleArray,  new_doubleArray, Double,
                      HOTSPOT_JNI_NEWDOUBLEARRAY_ENTRY(env, len),
                      HOTSPOT_JNI_NEWDOUBLEARRAY_RETURN(_ret_ref))

// Return an address which will fault if the caller writes to it.

static char* get_bad_address() {
  static char* bad_address = nullptr;
  if (bad_address == nullptr) {
    size_t size = os::vm_allocation_granularity();
    bad_address = os::reserve_memory(size);
    if (bad_address != nullptr) {
      os::protect_memory(bad_address, size, os::MEM_PROT_READ,
                         /*is_committed*/false);
<<<<<<< HEAD
      MemTracker::record_virtual_memory_type((void*)bad_address, size, mtInternal);
=======
      MemTracker::record_virtual_memory_tag((void*)bad_address, mtInternal);
>>>>>>> 52ba7282
    }
  }
  return bad_address;
}



#define DEFINE_GETSCALARARRAYELEMENTS(ElementTag,ElementType,Result, Tag \
                                      , EntryProbe, ReturnProbe) \
\
JNI_ENTRY_NO_PRESERVE(ElementType*, \
          jni_Get##Result##ArrayElements(JNIEnv *env, ElementType##Array array, jboolean *isCopy)) \
  EntryProbe; \
  /* allocate an chunk of memory in c land */ \
  typeArrayOop a = typeArrayOop(JNIHandles::resolve_non_null(array)); \
  ElementType* result; \
  int len = a->length(); \
  if (len == 0) { \
    if (isCopy != nullptr) { \
      *isCopy = JNI_FALSE; \
    } \
    /* Empty array: legal but useless, can't return null. \
     * Return a pointer to something useless. \
     * Avoid asserts in typeArrayOop. */ \
    result = (ElementType*)get_bad_address(); \
  } else { \
    /* JNI Specification states return null on OOM */                    \
    result = NEW_C_HEAP_ARRAY_RETURN_NULL(ElementType, len, mtInternal); \
    if (result != nullptr) {                                             \
      /* copy the array to the c chunk */                                \
      ArrayAccess<>::arraycopy_to_native(a, typeArrayOopDesc::element_offset<ElementType>(0), \
                                         result, len);                   \
      if (isCopy) {                                                      \
        *isCopy = JNI_TRUE;                                              \
      }                                                                  \
    }                                                                    \
  } \
  ReturnProbe; \
  return result; \
JNI_END

DEFINE_GETSCALARARRAYELEMENTS(T_BOOLEAN, jboolean, Boolean, bool
                              , HOTSPOT_JNI_GETBOOLEANARRAYELEMENTS_ENTRY(env, array, (uintptr_t *) isCopy),
                              HOTSPOT_JNI_GETBOOLEANARRAYELEMENTS_RETURN((uintptr_t*)result))
DEFINE_GETSCALARARRAYELEMENTS(T_BYTE,    jbyte,    Byte,    byte
                              , HOTSPOT_JNI_GETBYTEARRAYELEMENTS_ENTRY(env, array, (uintptr_t *) isCopy),
                              HOTSPOT_JNI_GETBYTEARRAYELEMENTS_RETURN((char*)result))
DEFINE_GETSCALARARRAYELEMENTS(T_SHORT,   jshort,   Short,   short
                              , HOTSPOT_JNI_GETSHORTARRAYELEMENTS_ENTRY(env, (uint16_t*) array, (uintptr_t *) isCopy),
                              HOTSPOT_JNI_GETSHORTARRAYELEMENTS_RETURN((uint16_t*)result))
DEFINE_GETSCALARARRAYELEMENTS(T_CHAR,    jchar,    Char,    char
                              , HOTSPOT_JNI_GETCHARARRAYELEMENTS_ENTRY(env, (uint16_t*) array, (uintptr_t *) isCopy),
                              HOTSPOT_JNI_GETCHARARRAYELEMENTS_RETURN(result))
DEFINE_GETSCALARARRAYELEMENTS(T_INT,     jint,     Int,     int
                              , HOTSPOT_JNI_GETINTARRAYELEMENTS_ENTRY(env, array, (uintptr_t *) isCopy),
                              HOTSPOT_JNI_GETINTARRAYELEMENTS_RETURN((uint32_t*)result))
DEFINE_GETSCALARARRAYELEMENTS(T_LONG,    jlong,    Long,    long
                              , HOTSPOT_JNI_GETLONGARRAYELEMENTS_ENTRY(env, array, (uintptr_t *) isCopy),
                              HOTSPOT_JNI_GETLONGARRAYELEMENTS_RETURN(((uintptr_t*)result)))
// Float and double probes don't return value because dtrace doesn't currently support it
DEFINE_GETSCALARARRAYELEMENTS(T_FLOAT,   jfloat,   Float,   float
                              , HOTSPOT_JNI_GETFLOATARRAYELEMENTS_ENTRY(env, array, (uintptr_t *) isCopy),
                              HOTSPOT_JNI_GETFLOATARRAYELEMENTS_RETURN(result))
DEFINE_GETSCALARARRAYELEMENTS(T_DOUBLE,  jdouble,  Double,  double
                              , HOTSPOT_JNI_GETDOUBLEARRAYELEMENTS_ENTRY(env, array, (uintptr_t *) isCopy),
                              HOTSPOT_JNI_GETDOUBLEARRAYELEMENTS_RETURN(result))


#define DEFINE_RELEASESCALARARRAYELEMENTS(ElementTag,ElementType,Result,Tag \
                                          , EntryProbe, ReturnProbe);\
\
JNI_ENTRY_NO_PRESERVE(void, \
          jni_Release##Result##ArrayElements(JNIEnv *env, ElementType##Array array, \
                                             ElementType *buf, jint mode)) \
  EntryProbe; \
  typeArrayOop a = typeArrayOop(JNIHandles::resolve_non_null(array)); \
  int len = a->length(); \
  if (len != 0) {   /* Empty array:  nothing to free or copy. */  \
    if ((mode == 0) || (mode == JNI_COMMIT)) { \
      ArrayAccess<>::arraycopy_from_native(buf, a, typeArrayOopDesc::element_offset<ElementType>(0), len); \
    } \
    if ((mode == 0) || (mode == JNI_ABORT)) { \
      FreeHeap(buf); \
    } \
  } \
  ReturnProbe; \
JNI_END

DEFINE_RELEASESCALARARRAYELEMENTS(T_BOOLEAN, jboolean, Boolean, bool
                                  , HOTSPOT_JNI_RELEASEBOOLEANARRAYELEMENTS_ENTRY(env, array, (uintptr_t *) buf, mode),
                                  HOTSPOT_JNI_RELEASEBOOLEANARRAYELEMENTS_RETURN())
DEFINE_RELEASESCALARARRAYELEMENTS(T_BYTE,    jbyte,    Byte,    byte
                                  , HOTSPOT_JNI_RELEASEBYTEARRAYELEMENTS_ENTRY(env, array, (char *) buf, mode),
                                  HOTSPOT_JNI_RELEASEBYTEARRAYELEMENTS_RETURN())
DEFINE_RELEASESCALARARRAYELEMENTS(T_SHORT,   jshort,   Short,   short
                                  ,  HOTSPOT_JNI_RELEASESHORTARRAYELEMENTS_ENTRY(env, array, (uint16_t *) buf, mode),
                                  HOTSPOT_JNI_RELEASESHORTARRAYELEMENTS_RETURN())
DEFINE_RELEASESCALARARRAYELEMENTS(T_CHAR,    jchar,    Char,    char
                                  ,  HOTSPOT_JNI_RELEASECHARARRAYELEMENTS_ENTRY(env, array, (uint16_t *) buf, mode),
                                  HOTSPOT_JNI_RELEASECHARARRAYELEMENTS_RETURN())
DEFINE_RELEASESCALARARRAYELEMENTS(T_INT,     jint,     Int,     int
                                  , HOTSPOT_JNI_RELEASEINTARRAYELEMENTS_ENTRY(env, array, (uint32_t *) buf, mode),
                                  HOTSPOT_JNI_RELEASEINTARRAYELEMENTS_RETURN())
DEFINE_RELEASESCALARARRAYELEMENTS(T_LONG,    jlong,    Long,    long
                                  , HOTSPOT_JNI_RELEASELONGARRAYELEMENTS_ENTRY(env, array, (uintptr_t *) buf, mode),
                                  HOTSPOT_JNI_RELEASELONGARRAYELEMENTS_RETURN())
DEFINE_RELEASESCALARARRAYELEMENTS(T_FLOAT,   jfloat,   Float,   float
                                  , HOTSPOT_JNI_RELEASEFLOATARRAYELEMENTS_ENTRY(env, array, (float *) buf, mode),
                                  HOTSPOT_JNI_RELEASEFLOATARRAYELEMENTS_RETURN())
DEFINE_RELEASESCALARARRAYELEMENTS(T_DOUBLE,  jdouble,  Double,  double
                                  , HOTSPOT_JNI_RELEASEDOUBLEARRAYELEMENTS_ENTRY(env, array, (double *) buf, mode),
                                  HOTSPOT_JNI_RELEASEDOUBLEARRAYELEMENTS_RETURN())

static void check_bounds(jsize start, jsize copy_len, jsize array_len, TRAPS) {
  ResourceMark rm(THREAD);
  if (copy_len < 0) {
    stringStream ss;
    ss.print("Length %d is negative", copy_len);
    THROW_MSG(vmSymbols::java_lang_ArrayIndexOutOfBoundsException(), ss.as_string());
  } else if (start < 0 || (start > array_len - copy_len)) {
    stringStream ss;
    ss.print("Array region %d.." INT64_FORMAT " out of bounds for length %d",
             start, (int64_t)start+(int64_t)copy_len, array_len);
    THROW_MSG(vmSymbols::java_lang_ArrayIndexOutOfBoundsException(), ss.as_string());
  }
}

#define DEFINE_GETSCALARARRAYREGION(ElementTag,ElementType,Result, Tag \
                                    , EntryProbe, ReturnProbe); \
  DT_VOID_RETURN_MARK_DECL(Get##Result##ArrayRegion \
                           , ReturnProbe); \
\
JNI_ENTRY(void, \
jni_Get##Result##ArrayRegion(JNIEnv *env, ElementType##Array array, jsize start, \
             jsize len, ElementType *buf)) \
  EntryProbe; \
  DT_VOID_RETURN_MARK(Get##Result##ArrayRegion); \
  typeArrayOop src = typeArrayOop(JNIHandles::resolve_non_null(array)); \
  check_bounds(start, len, src->length(), CHECK); \
  if (len > 0) {    \
    ArrayAccess<>::arraycopy_to_native(src, typeArrayOopDesc::element_offset<ElementType>(start), buf, len); \
  } \
JNI_END

DEFINE_GETSCALARARRAYREGION(T_BOOLEAN, jboolean,Boolean, bool
                            , HOTSPOT_JNI_GETBOOLEANARRAYREGION_ENTRY(env, array, start, len, (uintptr_t *) buf),
                            HOTSPOT_JNI_GETBOOLEANARRAYREGION_RETURN());
DEFINE_GETSCALARARRAYREGION(T_BYTE,    jbyte,   Byte,    byte
                            ,  HOTSPOT_JNI_GETBYTEARRAYREGION_ENTRY(env, array, start, len, (char *) buf),
                            HOTSPOT_JNI_GETBYTEARRAYREGION_RETURN());
DEFINE_GETSCALARARRAYREGION(T_SHORT,   jshort,  Short,   short
                            , HOTSPOT_JNI_GETSHORTARRAYREGION_ENTRY(env, array, start, len, (uint16_t *) buf),
                            HOTSPOT_JNI_GETSHORTARRAYREGION_RETURN());
DEFINE_GETSCALARARRAYREGION(T_CHAR,    jchar,   Char,    char
                            ,  HOTSPOT_JNI_GETCHARARRAYREGION_ENTRY(env, array, start, len, (uint16_t*) buf),
                            HOTSPOT_JNI_GETCHARARRAYREGION_RETURN());
DEFINE_GETSCALARARRAYREGION(T_INT,     jint,    Int,     int
                            , HOTSPOT_JNI_GETINTARRAYREGION_ENTRY(env, array, start, len, (uint32_t*) buf),
                            HOTSPOT_JNI_GETINTARRAYREGION_RETURN());
DEFINE_GETSCALARARRAYREGION(T_LONG,    jlong,   Long,    long
                            ,  HOTSPOT_JNI_GETLONGARRAYREGION_ENTRY(env, array, start, len, (uintptr_t *) buf),
                            HOTSPOT_JNI_GETLONGARRAYREGION_RETURN());
DEFINE_GETSCALARARRAYREGION(T_FLOAT,   jfloat,  Float,   float
                            , HOTSPOT_JNI_GETFLOATARRAYREGION_ENTRY(env, array, start, len, (float *) buf),
                            HOTSPOT_JNI_GETFLOATARRAYREGION_RETURN());
DEFINE_GETSCALARARRAYREGION(T_DOUBLE,  jdouble, Double,  double
                            , HOTSPOT_JNI_GETDOUBLEARRAYREGION_ENTRY(env, array, start, len, (double *) buf),
                            HOTSPOT_JNI_GETDOUBLEARRAYREGION_RETURN());


#define DEFINE_SETSCALARARRAYREGION(ElementTag,ElementType,Result, Tag \
                                    , EntryProbe, ReturnProbe); \
  DT_VOID_RETURN_MARK_DECL(Set##Result##ArrayRegion \
                           ,ReturnProbe);           \
\
JNI_ENTRY(void, \
jni_Set##Result##ArrayRegion(JNIEnv *env, ElementType##Array array, jsize start, \
             jsize len, const ElementType *buf)) \
  EntryProbe; \
  DT_VOID_RETURN_MARK(Set##Result##ArrayRegion); \
  typeArrayOop dst = typeArrayOop(JNIHandles::resolve_non_null(array)); \
  check_bounds(start, len, dst->length(), CHECK); \
  if (len > 0) { \
    ArrayAccess<>::arraycopy_from_native(buf, dst, typeArrayOopDesc::element_offset<ElementType>(start), len); \
  } \
JNI_END

DEFINE_SETSCALARARRAYREGION(T_BOOLEAN, jboolean, Boolean, bool
                            , HOTSPOT_JNI_SETBOOLEANARRAYREGION_ENTRY(env, array, start, len, (uintptr_t *)buf),
                            HOTSPOT_JNI_SETBOOLEANARRAYREGION_RETURN())
DEFINE_SETSCALARARRAYREGION(T_BYTE,    jbyte,    Byte,    byte
                            , HOTSPOT_JNI_SETBYTEARRAYREGION_ENTRY(env, array, start, len, (char *) buf),
                            HOTSPOT_JNI_SETBYTEARRAYREGION_RETURN())
DEFINE_SETSCALARARRAYREGION(T_SHORT,   jshort,   Short,   short
                            , HOTSPOT_JNI_SETSHORTARRAYREGION_ENTRY(env, array, start, len, (uint16_t *) buf),
                            HOTSPOT_JNI_SETSHORTARRAYREGION_RETURN())
DEFINE_SETSCALARARRAYREGION(T_CHAR,    jchar,    Char,    char
                            , HOTSPOT_JNI_SETCHARARRAYREGION_ENTRY(env, array, start, len, (uint16_t *) buf),
                            HOTSPOT_JNI_SETCHARARRAYREGION_RETURN())
DEFINE_SETSCALARARRAYREGION(T_INT,     jint,     Int,     int
                            , HOTSPOT_JNI_SETINTARRAYREGION_ENTRY(env, array, start, len, (uint32_t *) buf),
                            HOTSPOT_JNI_SETINTARRAYREGION_RETURN())
DEFINE_SETSCALARARRAYREGION(T_LONG,    jlong,    Long,    long
                            , HOTSPOT_JNI_SETLONGARRAYREGION_ENTRY(env, array, start, len, (uintptr_t *) buf),
                            HOTSPOT_JNI_SETLONGARRAYREGION_RETURN())
DEFINE_SETSCALARARRAYREGION(T_FLOAT,   jfloat,   Float,   float
                            , HOTSPOT_JNI_SETFLOATARRAYREGION_ENTRY(env, array, start, len, (float *) buf),
                            HOTSPOT_JNI_SETFLOATARRAYREGION_RETURN())
DEFINE_SETSCALARARRAYREGION(T_DOUBLE,  jdouble,  Double,  double
                            , HOTSPOT_JNI_SETDOUBLEARRAYREGION_ENTRY(env, array, start, len, (double *) buf),
                            HOTSPOT_JNI_SETDOUBLEARRAYREGION_RETURN())


DT_RETURN_MARK_DECL(RegisterNatives, jint
                    , HOTSPOT_JNI_REGISTERNATIVES_RETURN(_ret_ref));

JNI_ENTRY(jint, jni_RegisterNatives(JNIEnv *env, jclass clazz,
                                    const JNINativeMethod *methods,
                                    jint nMethods))
  HOTSPOT_JNI_REGISTERNATIVES_ENTRY(env, clazz, (void *) methods, nMethods);
  jint ret = 0;
  DT_RETURN_MARK(RegisterNatives, jint, (const jint&)ret);

  Klass* k = java_lang_Class::as_Klass(JNIHandles::resolve_non_null(clazz));

  // There are no restrictions on native code registering native methods,
  // which allows agents to redefine the bindings to native methods, however
  // we issue a warning if any code running outside of the boot/platform
  // loader is rebinding any native methods in classes loaded by the
  // boot/platform loader that are in named modules. That will catch changes
  // to platform classes while excluding classes added to the bootclasspath.
  bool do_warning = false;

  // Only instanceKlasses can have native methods
  if (k->is_instance_klass()) {
    oop cl = k->class_loader();
    InstanceKlass* ik = InstanceKlass::cast(k);
    // Check for a platform class
    if ((cl ==  nullptr || SystemDictionary::is_platform_class_loader(cl)) &&
        ik->module()->is_named()) {
      Klass* caller = thread->security_get_caller_class(1);
      // If no caller class, or caller class has a different loader, then
      // issue a warning below.
      do_warning = (caller == nullptr) || caller->class_loader() != cl;
    }
  }


  for (int index = 0; index < nMethods; index++) {
    const char* meth_name = methods[index].name;
    const char* meth_sig = methods[index].signature;
    int meth_name_len = (int)strlen(meth_name);

    // The class should have been loaded (we have an instance of the class
    // passed in) so the method and signature should already be in the symbol
    // table.  If they're not there, the method doesn't exist.
    TempNewSymbol  name = SymbolTable::probe(meth_name, meth_name_len);
    TempNewSymbol  signature = SymbolTable::probe(meth_sig, (int)strlen(meth_sig));

    if (name == nullptr || signature == nullptr) {
      ResourceMark rm(THREAD);
      stringStream st;
      st.print("Method %s.%s%s not found", k->external_name(), meth_name, meth_sig);
      // Must return negative value on failure
      THROW_MSG_(vmSymbols::java_lang_NoSuchMethodError(), st.as_string(), -1);
    }

    if (do_warning) {
      ResourceMark rm(THREAD);
      log_warning(jni, resolve)("Re-registering of platform native method: %s.%s%s "
              "from code in a different classloader", k->external_name(), meth_name, meth_sig);
    }

    bool res = Method::register_native(k, name, signature,
                                       (address) methods[index].fnPtr, THREAD);
    if (!res) {
      ret = -1;
      break;
    }
  }
  return ret;
JNI_END


JNI_ENTRY(jint, jni_UnregisterNatives(JNIEnv *env, jclass clazz))
 HOTSPOT_JNI_UNREGISTERNATIVES_ENTRY(env, clazz);
  Klass* k   = java_lang_Class::as_Klass(JNIHandles::resolve_non_null(clazz));
  //%note jni_2
  if (k->is_instance_klass()) {
    for (int index = 0; index < InstanceKlass::cast(k)->methods()->length(); index++) {
      Method* m = InstanceKlass::cast(k)->methods()->at(index);
      if (m->is_native()) {
        m->clear_native_function();
        m->set_signature_handler(nullptr);
      }
    }
  }
 HOTSPOT_JNI_UNREGISTERNATIVES_RETURN(0);
  return 0;
JNI_END

//
// Monitor functions
//

DT_RETURN_MARK_DECL(MonitorEnter, jint
                    , HOTSPOT_JNI_MONITORENTER_RETURN(_ret_ref));

JNI_ENTRY(jint, jni_MonitorEnter(JNIEnv *env, jobject jobj))
 HOTSPOT_JNI_MONITORENTER_ENTRY(env, jobj);
  jint ret = JNI_ERR;
  DT_RETURN_MARK(MonitorEnter, jint, (const jint&)ret);

  // If the object is null, we can't do anything with it
  if (jobj == nullptr) {
    THROW_(vmSymbols::java_lang_NullPointerException(), JNI_ERR);
  }

  Handle obj(thread, JNIHandles::resolve_non_null(jobj));
  ObjectSynchronizer::jni_enter(obj, thread);
  return JNI_OK;
JNI_END

DT_RETURN_MARK_DECL(MonitorExit, jint
                    , HOTSPOT_JNI_MONITOREXIT_RETURN(_ret_ref));

JNI_ENTRY(jint, jni_MonitorExit(JNIEnv *env, jobject jobj))
 HOTSPOT_JNI_MONITOREXIT_ENTRY(env, jobj);
  jint ret = JNI_ERR;
  DT_RETURN_MARK(MonitorExit, jint, (const jint&)ret);

  // Don't do anything with a null object
  if (jobj == nullptr) {
    THROW_(vmSymbols::java_lang_NullPointerException(), JNI_ERR);
  }

  Handle obj(THREAD, JNIHandles::resolve_non_null(jobj));
  ObjectSynchronizer::jni_exit(obj(), CHECK_(JNI_ERR));
  return JNI_OK;
JNI_END

//
// Extensions
//

DT_VOID_RETURN_MARK_DECL(GetStringRegion
                         , HOTSPOT_JNI_GETSTRINGREGION_RETURN());

JNI_ENTRY(void, jni_GetStringRegion(JNIEnv *env, jstring string, jsize start, jsize len, jchar *buf))
 HOTSPOT_JNI_GETSTRINGREGION_ENTRY(env, string, start, len, buf);
  DT_VOID_RETURN_MARK(GetStringRegion);
  oop s = JNIHandles::resolve_non_null(string);
  typeArrayOop s_value = java_lang_String::value(s);
  int s_len = java_lang_String::length(s, s_value);
  if (start < 0 || len < 0 || start > s_len - len) {
    THROW(vmSymbols::java_lang_StringIndexOutOfBoundsException());
  } else {
    if (len > 0) {
      bool is_latin1 = java_lang_String::is_latin1(s);
      if (!is_latin1) {
        ArrayAccess<>::arraycopy_to_native(s_value, typeArrayOopDesc::element_offset<jchar>(start),
                                           buf, len);
      } else {
        for (int i = 0; i < len; i++) {
          buf[i] = ((jchar) s_value->byte_at(i + start)) & 0xff;
        }
      }
    }
  }
JNI_END

DT_VOID_RETURN_MARK_DECL(GetStringUTFRegion
                         , HOTSPOT_JNI_GETSTRINGUTFREGION_RETURN());

JNI_ENTRY(void, jni_GetStringUTFRegion(JNIEnv *env, jstring string, jsize start, jsize len, char *buf))
 HOTSPOT_JNI_GETSTRINGUTFREGION_ENTRY(env, string, start, len, buf);
  DT_VOID_RETURN_MARK(GetStringUTFRegion);
  oop s = JNIHandles::resolve_non_null(string);
  typeArrayOop s_value = java_lang_String::value(s);
  int s_len = java_lang_String::length(s, s_value);
  if (start < 0 || len < 0 || start > s_len - len) {
    THROW(vmSymbols::java_lang_StringIndexOutOfBoundsException());
  } else {
    //%note jni_7
    if (len > 0) {
      // Assume the buffer is large enough as the JNI spec. does not require user error checking
      java_lang_String::as_utf8_string(s, s_value, start, len, buf, INT_MAX);
      // as_utf8_string null-terminates the result string
    } else {
      // JDK null-terminates the buffer even in len is zero
      if (buf != nullptr) {
        buf[0] = 0;
      }
    }
  }
JNI_END

JNI_ENTRY(void*, jni_GetPrimitiveArrayCritical(JNIEnv *env, jarray array, jboolean *isCopy))
 HOTSPOT_JNI_GETPRIMITIVEARRAYCRITICAL_ENTRY(env, array, (uintptr_t *) isCopy);
  Handle a(thread, JNIHandles::resolve_non_null(array));
  assert(a->is_typeArray(), "just checking");

  // Pin object
  Universe::heap()->pin_object(thread, a());

  BasicType type = TypeArrayKlass::cast(a->klass())->element_type();
  void* ret = arrayOop(a())->base(type);
  if (isCopy != nullptr) {
    *isCopy = JNI_FALSE;
  }
 HOTSPOT_JNI_GETPRIMITIVEARRAYCRITICAL_RETURN(ret);
  return ret;
JNI_END


JNI_ENTRY(void, jni_ReleasePrimitiveArrayCritical(JNIEnv *env, jarray array, void *carray, jint mode))
  HOTSPOT_JNI_RELEASEPRIMITIVEARRAYCRITICAL_ENTRY(env, array, carray, mode);
  // Unpin object
  Universe::heap()->unpin_object(thread, JNIHandles::resolve_non_null(array));
HOTSPOT_JNI_RELEASEPRIMITIVEARRAYCRITICAL_RETURN();
JNI_END


JNI_ENTRY(const jchar*, jni_GetStringCritical(JNIEnv *env, jstring string, jboolean *isCopy))
  HOTSPOT_JNI_GETSTRINGCRITICAL_ENTRY(env, string, (uintptr_t *) isCopy);
  oop s = JNIHandles::resolve_non_null(string);
  jchar* ret;
  if (!java_lang_String::is_latin1(s)) {
    typeArrayHandle s_value(thread, java_lang_String::value(s));

    // Pin value array
    Universe::heap()->pin_object(thread, s_value());

    ret = (jchar*) s_value->base(T_CHAR);
    if (isCopy != nullptr) *isCopy = JNI_FALSE;
  } else {
    // Inflate latin1 encoded string to UTF16
    typeArrayOop s_value = java_lang_String::value(s);
    int s_len = java_lang_String::length(s, s_value);
    ret = NEW_C_HEAP_ARRAY_RETURN_NULL(jchar, s_len + 1, mtInternal);  // add one for zero termination
    /* JNI Specification states return null on OOM */
    if (ret != nullptr) {
      for (int i = 0; i < s_len; i++) {
        ret[i] = ((jchar) s_value->byte_at(i)) & 0xff;
      }
      ret[s_len] = 0;
    }
    if (isCopy != nullptr) *isCopy = JNI_TRUE;
  }
 HOTSPOT_JNI_GETSTRINGCRITICAL_RETURN((uint16_t *) ret);
  return ret;
JNI_END


JNI_ENTRY(void, jni_ReleaseStringCritical(JNIEnv *env, jstring str, const jchar *chars))
  HOTSPOT_JNI_RELEASESTRINGCRITICAL_ENTRY(env, str, (uint16_t *) chars);
  oop s = JNIHandles::resolve_non_null(str);
  bool is_latin1 = java_lang_String::is_latin1(s);

  if (is_latin1) {
    // For latin1 string, free jchar array allocated by earlier call to GetStringCritical.
    // This assumes that ReleaseStringCritical bookends GetStringCritical.
    FREE_C_HEAP_ARRAY(jchar, chars);
  } else {
    // StringDedup can have replaced the value array, so don't fetch the array from 's'.
    // Instead, we calculate the address based on the jchar array exposed with GetStringCritical.
    oop value = cast_to_oop((address)chars - arrayOopDesc::base_offset_in_bytes(T_CHAR));

    // Unpin value array
    Universe::heap()->unpin_object(thread, value);
  }
HOTSPOT_JNI_RELEASESTRINGCRITICAL_RETURN();
JNI_END


JNI_ENTRY(jweak, jni_NewWeakGlobalRef(JNIEnv *env, jobject ref))
  HOTSPOT_JNI_NEWWEAKGLOBALREF_ENTRY(env, ref);
  Handle ref_handle(thread, JNIHandles::resolve(ref));
  jweak ret = JNIHandles::make_weak_global(ref_handle, AllocFailStrategy::RETURN_NULL);
  if (ret == nullptr && ref_handle.not_null()) {
    THROW_OOP_(Universe::out_of_memory_error_c_heap(), nullptr);
  }
  HOTSPOT_JNI_NEWWEAKGLOBALREF_RETURN(ret);
  return ret;
JNI_END

// Must be JNI_ENTRY (with HandleMark)
JNI_ENTRY(void, jni_DeleteWeakGlobalRef(JNIEnv *env, jweak ref))
  HOTSPOT_JNI_DELETEWEAKGLOBALREF_ENTRY(env, ref);
  JNIHandles::destroy_weak_global(ref);
  HOTSPOT_JNI_DELETEWEAKGLOBALREF_RETURN();
JNI_END


JNI_ENTRY_NO_PRESERVE(jboolean, jni_ExceptionCheck(JNIEnv *env))
 HOTSPOT_JNI_EXCEPTIONCHECK_ENTRY(env);
  jni_check_async_exceptions(thread);
  jboolean ret = (thread->has_pending_exception()) ? JNI_TRUE : JNI_FALSE;
 HOTSPOT_JNI_EXCEPTIONCHECK_RETURN(ret);
  return ret;
JNI_END


// Initialization state for three routines below relating to
// java.nio.DirectBuffers
static          int directBufferSupportInitializeStarted = 0;
static volatile int directBufferSupportInitializeEnded   = 0;
static volatile int directBufferSupportInitializeFailed  = 0;
static jclass    bufferClass                 = nullptr;
static jclass    directBufferClass           = nullptr;
static jclass    directByteBufferClass       = nullptr;
static jmethodID directByteBufferConstructor = nullptr;
static jfieldID  directBufferAddressField    = nullptr;
static jfieldID  bufferCapacityField         = nullptr;

static jclass lookupOne(JNIEnv* env, const char* name, TRAPS) {
  Handle loader;            // null (bootstrap) loader
  Handle protection_domain; // null protection domain

  TempNewSymbol sym = SymbolTable::new_symbol(name);
  jclass result =  find_class_from_class_loader(env, sym, true, loader, protection_domain, true, CHECK_NULL);

  if (log_is_enabled(Debug, class, resolve) && result != nullptr) {
    trace_class_resolution(java_lang_Class::as_Klass(JNIHandles::resolve_non_null(result)));
  }
  return result;
}

// These lookups are done with the null (bootstrap) ClassLoader to
// circumvent any security checks that would be done by jni_FindClass.
JNI_ENTRY(bool, lookupDirectBufferClasses(JNIEnv* env))
{
  if ((bufferClass           = lookupOne(env, "java/nio/Buffer", thread))           == nullptr) { return false; }
  if ((directBufferClass     = lookupOne(env, "sun/nio/ch/DirectBuffer", thread))   == nullptr) { return false; }
  if ((directByteBufferClass = lookupOne(env, "java/nio/DirectByteBuffer", thread)) == nullptr) { return false; }
  return true;
}
JNI_END


static bool initializeDirectBufferSupport(JNIEnv* env, JavaThread* thread) {
  if (directBufferSupportInitializeFailed) {
    return false;
  }

  if (Atomic::cmpxchg(&directBufferSupportInitializeStarted, 0, 1) == 0) {
    if (!lookupDirectBufferClasses(env)) {
      directBufferSupportInitializeFailed = 1;
      return false;
    }

    // Make global references for these
    bufferClass           = (jclass) env->NewGlobalRef(bufferClass);
    directBufferClass     = (jclass) env->NewGlobalRef(directBufferClass);
    directByteBufferClass = (jclass) env->NewGlobalRef(directByteBufferClass);

    // Global refs will be null if out-of-memory (no exception is pending)
    if (bufferClass == nullptr || directBufferClass == nullptr || directByteBufferClass == nullptr) {
      directBufferSupportInitializeFailed = 1;
      return false;
    }

    // Get needed field and method IDs
    directByteBufferConstructor = env->GetMethodID(directByteBufferClass, "<init>", "(JJ)V");
    if (env->ExceptionCheck()) {
      env->ExceptionClear();
      directBufferSupportInitializeFailed = 1;
      return false;
    }
    directBufferAddressField    = env->GetFieldID(bufferClass, "address", "J");
    if (env->ExceptionCheck()) {
      env->ExceptionClear();
      directBufferSupportInitializeFailed = 1;
      return false;
    }
    bufferCapacityField         = env->GetFieldID(bufferClass, "capacity", "I");
    if (env->ExceptionCheck()) {
      env->ExceptionClear();
      directBufferSupportInitializeFailed = 1;
      return false;
    }

    if ((directByteBufferConstructor == nullptr) ||
        (directBufferAddressField    == nullptr) ||
        (bufferCapacityField         == nullptr)) {
      directBufferSupportInitializeFailed = 1;
      return false;
    }

    directBufferSupportInitializeEnded = 1;
  } else {
    while (!directBufferSupportInitializeEnded && !directBufferSupportInitializeFailed) {
      os::naked_yield();
    }
  }

  return !directBufferSupportInitializeFailed;
}

extern "C" jobject JNICALL jni_NewDirectByteBuffer(JNIEnv *env, void* address, jlong capacity)
{
  // thread_from_jni_environment() will block if VM is gone.
  JavaThread* thread = JavaThread::thread_from_jni_environment(env);

 HOTSPOT_JNI_NEWDIRECTBYTEBUFFER_ENTRY(env, address, capacity);

  if (!directBufferSupportInitializeEnded) {
    if (!initializeDirectBufferSupport(env, thread)) {
      HOTSPOT_JNI_NEWDIRECTBYTEBUFFER_RETURN(nullptr);
      return nullptr;
    }
  }

  // Being paranoid about accidental sign extension on address
  jlong addr = (jlong) ((uintptr_t) address);
  jobject ret = env->NewObject(directByteBufferClass, directByteBufferConstructor, addr, capacity);
  HOTSPOT_JNI_NEWDIRECTBYTEBUFFER_RETURN(ret);
  return ret;
}

DT_RETURN_MARK_DECL(GetDirectBufferAddress, void*
                    , HOTSPOT_JNI_GETDIRECTBUFFERADDRESS_RETURN((void*) _ret_ref));

extern "C" void* JNICALL jni_GetDirectBufferAddress(JNIEnv *env, jobject buf)
{
  // thread_from_jni_environment() will block if VM is gone.
  JavaThread* thread = JavaThread::thread_from_jni_environment(env);

  HOTSPOT_JNI_GETDIRECTBUFFERADDRESS_ENTRY(env, buf);
  void* ret = nullptr;
  DT_RETURN_MARK(GetDirectBufferAddress, void*, (const void*&)ret);

  if (!directBufferSupportInitializeEnded) {
    if (!initializeDirectBufferSupport(env, thread)) {
      return nullptr;
    }
  }

  if ((buf != nullptr) && (!env->IsInstanceOf(buf, directBufferClass))) {
    return nullptr;
  }

  ret = (void*)(intptr_t)env->GetLongField(buf, directBufferAddressField);
  return ret;
}

DT_RETURN_MARK_DECL(GetDirectBufferCapacity, jlong
                    , HOTSPOT_JNI_GETDIRECTBUFFERCAPACITY_RETURN(_ret_ref));

extern "C" jlong JNICALL jni_GetDirectBufferCapacity(JNIEnv *env, jobject buf)
{
  // thread_from_jni_environment() will block if VM is gone.
  JavaThread* thread = JavaThread::thread_from_jni_environment(env);

  HOTSPOT_JNI_GETDIRECTBUFFERCAPACITY_ENTRY(env, buf);
  jlong ret = -1;
  DT_RETURN_MARK(GetDirectBufferCapacity, jlong, (const jlong&)ret);

  if (!directBufferSupportInitializeEnded) {
    if (!initializeDirectBufferSupport(env, thread)) {
      ret = 0;
      return ret;
    }
  }

  if (buf == nullptr) {
    return -1;
  }

  if (!env->IsInstanceOf(buf, directBufferClass)) {
    return -1;
  }

  // NOTE that capacity is currently an int in the implementation
  ret = env->GetIntField(buf, bufferCapacityField);
  return ret;
}


JNI_LEAF(jint, jni_GetVersion(JNIEnv *env))
  HOTSPOT_JNI_GETVERSION_ENTRY(env);
  HOTSPOT_JNI_GETVERSION_RETURN(CurrentVersion);
  return CurrentVersion;
JNI_END

extern struct JavaVM_ main_vm;

JNI_LEAF(jint, jni_GetJavaVM(JNIEnv *env, JavaVM **vm))
  HOTSPOT_JNI_GETJAVAVM_ENTRY(env, (void **) vm);
  *vm  = (JavaVM *)(&main_vm);
  HOTSPOT_JNI_GETJAVAVM_RETURN(JNI_OK);
  return JNI_OK;
JNI_END


JNI_ENTRY(jobject, jni_GetModule(JNIEnv* env, jclass clazz))
  return Modules::get_module(clazz, THREAD);
JNI_END

JNI_ENTRY(jboolean, jni_IsVirtualThread(JNIEnv* env, jobject obj))
  oop thread_obj = JNIHandles::resolve_external_guard(obj);
  if (thread_obj != nullptr && thread_obj->is_a(vmClasses::BaseVirtualThread_klass())) {
    return JNI_TRUE;
  } else {
    return JNI_FALSE;
  }
JNI_END


// Structure containing all jni functions
struct JNINativeInterface_ jni_NativeInterface = {
    nullptr,
    nullptr,
    nullptr,

    nullptr,

    jni_GetVersion,

    jni_DefineClass,
    jni_FindClass,

    jni_FromReflectedMethod,
    jni_FromReflectedField,

    jni_ToReflectedMethod,

    jni_GetSuperclass,
    jni_IsAssignableFrom,

    jni_ToReflectedField,

    jni_Throw,
    jni_ThrowNew,
    jni_ExceptionOccurred,
    jni_ExceptionDescribe,
    jni_ExceptionClear,
    jni_FatalError,

    jni_PushLocalFrame,
    jni_PopLocalFrame,

    jni_NewGlobalRef,
    jni_DeleteGlobalRef,
    jni_DeleteLocalRef,
    jni_IsSameObject,

    jni_NewLocalRef,
    jni_EnsureLocalCapacity,

    jni_AllocObject,
    jni_NewObject,
    jni_NewObjectV,
    jni_NewObjectA,

    jni_GetObjectClass,
    jni_IsInstanceOf,

    jni_GetMethodID,

    jni_CallObjectMethod,
    jni_CallObjectMethodV,
    jni_CallObjectMethodA,
    jni_CallBooleanMethod,
    jni_CallBooleanMethodV,
    jni_CallBooleanMethodA,
    jni_CallByteMethod,
    jni_CallByteMethodV,
    jni_CallByteMethodA,
    jni_CallCharMethod,
    jni_CallCharMethodV,
    jni_CallCharMethodA,
    jni_CallShortMethod,
    jni_CallShortMethodV,
    jni_CallShortMethodA,
    jni_CallIntMethod,
    jni_CallIntMethodV,
    jni_CallIntMethodA,
    jni_CallLongMethod,
    jni_CallLongMethodV,
    jni_CallLongMethodA,
    jni_CallFloatMethod,
    jni_CallFloatMethodV,
    jni_CallFloatMethodA,
    jni_CallDoubleMethod,
    jni_CallDoubleMethodV,
    jni_CallDoubleMethodA,
    jni_CallVoidMethod,
    jni_CallVoidMethodV,
    jni_CallVoidMethodA,

    jni_CallNonvirtualObjectMethod,
    jni_CallNonvirtualObjectMethodV,
    jni_CallNonvirtualObjectMethodA,
    jni_CallNonvirtualBooleanMethod,
    jni_CallNonvirtualBooleanMethodV,
    jni_CallNonvirtualBooleanMethodA,
    jni_CallNonvirtualByteMethod,
    jni_CallNonvirtualByteMethodV,
    jni_CallNonvirtualByteMethodA,
    jni_CallNonvirtualCharMethod,
    jni_CallNonvirtualCharMethodV,
    jni_CallNonvirtualCharMethodA,
    jni_CallNonvirtualShortMethod,
    jni_CallNonvirtualShortMethodV,
    jni_CallNonvirtualShortMethodA,
    jni_CallNonvirtualIntMethod,
    jni_CallNonvirtualIntMethodV,
    jni_CallNonvirtualIntMethodA,
    jni_CallNonvirtualLongMethod,
    jni_CallNonvirtualLongMethodV,
    jni_CallNonvirtualLongMethodA,
    jni_CallNonvirtualFloatMethod,
    jni_CallNonvirtualFloatMethodV,
    jni_CallNonvirtualFloatMethodA,
    jni_CallNonvirtualDoubleMethod,
    jni_CallNonvirtualDoubleMethodV,
    jni_CallNonvirtualDoubleMethodA,
    jni_CallNonvirtualVoidMethod,
    jni_CallNonvirtualVoidMethodV,
    jni_CallNonvirtualVoidMethodA,

    jni_GetFieldID,

    jni_GetObjectField,
    jni_GetBooleanField,
    jni_GetByteField,
    jni_GetCharField,
    jni_GetShortField,
    jni_GetIntField,
    jni_GetLongField,
    jni_GetFloatField,
    jni_GetDoubleField,

    jni_SetObjectField,
    jni_SetBooleanField,
    jni_SetByteField,
    jni_SetCharField,
    jni_SetShortField,
    jni_SetIntField,
    jni_SetLongField,
    jni_SetFloatField,
    jni_SetDoubleField,

    jni_GetStaticMethodID,

    jni_CallStaticObjectMethod,
    jni_CallStaticObjectMethodV,
    jni_CallStaticObjectMethodA,
    jni_CallStaticBooleanMethod,
    jni_CallStaticBooleanMethodV,
    jni_CallStaticBooleanMethodA,
    jni_CallStaticByteMethod,
    jni_CallStaticByteMethodV,
    jni_CallStaticByteMethodA,
    jni_CallStaticCharMethod,
    jni_CallStaticCharMethodV,
    jni_CallStaticCharMethodA,
    jni_CallStaticShortMethod,
    jni_CallStaticShortMethodV,
    jni_CallStaticShortMethodA,
    jni_CallStaticIntMethod,
    jni_CallStaticIntMethodV,
    jni_CallStaticIntMethodA,
    jni_CallStaticLongMethod,
    jni_CallStaticLongMethodV,
    jni_CallStaticLongMethodA,
    jni_CallStaticFloatMethod,
    jni_CallStaticFloatMethodV,
    jni_CallStaticFloatMethodA,
    jni_CallStaticDoubleMethod,
    jni_CallStaticDoubleMethodV,
    jni_CallStaticDoubleMethodA,
    jni_CallStaticVoidMethod,
    jni_CallStaticVoidMethodV,
    jni_CallStaticVoidMethodA,

    jni_GetStaticFieldID,

    jni_GetStaticObjectField,
    jni_GetStaticBooleanField,
    jni_GetStaticByteField,
    jni_GetStaticCharField,
    jni_GetStaticShortField,
    jni_GetStaticIntField,
    jni_GetStaticLongField,
    jni_GetStaticFloatField,
    jni_GetStaticDoubleField,

    jni_SetStaticObjectField,
    jni_SetStaticBooleanField,
    jni_SetStaticByteField,
    jni_SetStaticCharField,
    jni_SetStaticShortField,
    jni_SetStaticIntField,
    jni_SetStaticLongField,
    jni_SetStaticFloatField,
    jni_SetStaticDoubleField,

    jni_NewString,
    jni_GetStringLength,
    jni_GetStringChars,
    jni_ReleaseStringChars,

    jni_NewStringUTF,
    jni_GetStringUTFLength,
    jni_GetStringUTFChars,
    jni_ReleaseStringUTFChars,

    jni_GetArrayLength,

    jni_NewObjectArray,
    jni_GetObjectArrayElement,
    jni_SetObjectArrayElement,

    jni_NewBooleanArray,
    jni_NewByteArray,
    jni_NewCharArray,
    jni_NewShortArray,
    jni_NewIntArray,
    jni_NewLongArray,
    jni_NewFloatArray,
    jni_NewDoubleArray,

    jni_GetBooleanArrayElements,
    jni_GetByteArrayElements,
    jni_GetCharArrayElements,
    jni_GetShortArrayElements,
    jni_GetIntArrayElements,
    jni_GetLongArrayElements,
    jni_GetFloatArrayElements,
    jni_GetDoubleArrayElements,

    jni_ReleaseBooleanArrayElements,
    jni_ReleaseByteArrayElements,
    jni_ReleaseCharArrayElements,
    jni_ReleaseShortArrayElements,
    jni_ReleaseIntArrayElements,
    jni_ReleaseLongArrayElements,
    jni_ReleaseFloatArrayElements,
    jni_ReleaseDoubleArrayElements,

    jni_GetBooleanArrayRegion,
    jni_GetByteArrayRegion,
    jni_GetCharArrayRegion,
    jni_GetShortArrayRegion,
    jni_GetIntArrayRegion,
    jni_GetLongArrayRegion,
    jni_GetFloatArrayRegion,
    jni_GetDoubleArrayRegion,

    jni_SetBooleanArrayRegion,
    jni_SetByteArrayRegion,
    jni_SetCharArrayRegion,
    jni_SetShortArrayRegion,
    jni_SetIntArrayRegion,
    jni_SetLongArrayRegion,
    jni_SetFloatArrayRegion,
    jni_SetDoubleArrayRegion,

    jni_RegisterNatives,
    jni_UnregisterNatives,

    jni_MonitorEnter,
    jni_MonitorExit,

    jni_GetJavaVM,

    jni_GetStringRegion,
    jni_GetStringUTFRegion,

    jni_GetPrimitiveArrayCritical,
    jni_ReleasePrimitiveArrayCritical,

    jni_GetStringCritical,
    jni_ReleaseStringCritical,

    jni_NewWeakGlobalRef,
    jni_DeleteWeakGlobalRef,

    jni_ExceptionCheck,

    jni_NewDirectByteBuffer,
    jni_GetDirectBufferAddress,
    jni_GetDirectBufferCapacity,

    // New 1_6 features

    jni_GetObjectRefType,

    // Module features

    jni_GetModule,

    // Virtual threads

    jni_IsVirtualThread,

    // Large UTF8 support

    jni_GetStringUTFLengthAsLong
};


// For jvmti use to modify jni function table.
// Java threads in native contiues to run until it is transitioned
// to VM at safepoint. Before the transition or before it is blocked
// for safepoint it may access jni function table. VM could crash if
// any java thread access the jni function table in the middle of memcpy.
// To avoid this each function pointers are copied automically.
void copy_jni_function_table(const struct JNINativeInterface_ *new_jni_NativeInterface) {
  assert(SafepointSynchronize::is_at_safepoint(), "must be at safepoint");
  intptr_t *a = (intptr_t *) jni_functions();
  intptr_t *b = (intptr_t *) new_jni_NativeInterface;
  for (uint i=0; i <  sizeof(struct JNINativeInterface_)/sizeof(void *); i++) {
    Atomic::store(a++, *b++);
  }
}

void quicken_jni_functions() {
  // Replace Get<Primitive>Field with fast versions
  if (UseFastJNIAccessors && !VerifyJNIFields && !CheckJNICalls) {
    address func;
    func = JNI_FastGetField::generate_fast_get_boolean_field();
    if (func != (address)-1) {
      jni_NativeInterface.GetBooleanField = (GetBooleanField_t)func;
    }
    func = JNI_FastGetField::generate_fast_get_byte_field();
    if (func != (address)-1) {
      jni_NativeInterface.GetByteField = (GetByteField_t)func;
    }
    func = JNI_FastGetField::generate_fast_get_char_field();
    if (func != (address)-1) {
      jni_NativeInterface.GetCharField = (GetCharField_t)func;
    }
    func = JNI_FastGetField::generate_fast_get_short_field();
    if (func != (address)-1) {
      jni_NativeInterface.GetShortField = (GetShortField_t)func;
    }
    func = JNI_FastGetField::generate_fast_get_int_field();
    if (func != (address)-1) {
      jni_NativeInterface.GetIntField = (GetIntField_t)func;
    }
    func = JNI_FastGetField::generate_fast_get_long_field();
    if (func != (address)-1) {
      jni_NativeInterface.GetLongField = (GetLongField_t)func;
    }
    func = JNI_FastGetField::generate_fast_get_float_field();
    if (func != (address)-1) {
      jni_NativeInterface.GetFloatField = (GetFloatField_t)func;
    }
    func = JNI_FastGetField::generate_fast_get_double_field();
    if (func != (address)-1) {
      jni_NativeInterface.GetDoubleField = (GetDoubleField_t)func;
    }
  }
}

// Returns the function structure
struct JNINativeInterface_* jni_functions() {
#if INCLUDE_JNI_CHECK
  if (CheckJNICalls) return jni_functions_check();
#endif // INCLUDE_JNI_CHECK
  return &jni_NativeInterface;
}

// Returns the function structure
struct JNINativeInterface_* jni_functions_nocheck() {
  return &jni_NativeInterface;
}


// Invocation API


// Forward declaration
extern const struct JNIInvokeInterface_ jni_InvokeInterface;

// Global invocation API vars
enum VM_Creation_State {
  NOT_CREATED = 0,
  IN_PROGRESS,  // Most JNI operations are permitted during this phase to
                // allow for initialization actions by libraries and agents.
  COMPLETE
};

volatile VM_Creation_State vm_created = NOT_CREATED;

// Indicate whether it is safe to recreate VM. Recreation is only
// possible after a failed initial creation attempt in some cases.
volatile int safe_to_recreate_vm = 1;
struct JavaVM_ main_vm = {&jni_InvokeInterface};


#define JAVASTACKSIZE (400 * 1024)    /* Default size of a thread java stack */
enum { VERIFY_NONE, VERIFY_REMOTE, VERIFY_ALL };

DT_RETURN_MARK_DECL(GetDefaultJavaVMInitArgs, jint
                    , HOTSPOT_JNI_GETDEFAULTJAVAVMINITARGS_RETURN(_ret_ref));

_JNI_IMPORT_OR_EXPORT_ jint JNICALL JNI_GetDefaultJavaVMInitArgs(void *args_) {
  HOTSPOT_JNI_GETDEFAULTJAVAVMINITARGS_ENTRY(args_);
  JDK1_1InitArgs *args = (JDK1_1InitArgs *)args_;
  jint ret = JNI_ERR;
  DT_RETURN_MARK(GetDefaultJavaVMInitArgs, jint, (const jint&)ret);

  if (Threads::is_supported_jni_version(args->version)) {
    ret = JNI_OK;
  }
  // 1.1 style no longer supported in hotspot.
  // According the JNI spec, we should update args->version on return.
  // We also use the structure to communicate with launcher about default
  // stack size.
  if (args->version == JNI_VERSION_1_1) {
    args->version = JNI_VERSION_1_2;
    // javaStackSize is int in arguments structure
    assert(jlong(ThreadStackSize) * K < INT_MAX, "integer overflow");
    args->javaStackSize = (jint)(ThreadStackSize * K);
  }
  return ret;
}

DT_RETURN_MARK_DECL(CreateJavaVM, jint
                    , HOTSPOT_JNI_CREATEJAVAVM_RETURN(_ret_ref));

static jint JNI_CreateJavaVM_inner(JavaVM **vm, void **penv, void *args) {
  HOTSPOT_JNI_CREATEJAVAVM_ENTRY((void **) vm, penv, args);

  jint result = JNI_ERR;
  DT_RETURN_MARK(CreateJavaVM, jint, (const jint&)result);

  // We're about to use Atomic::xchg for synchronization.  Some Zero
  // platforms use the GCC builtin __sync_lock_test_and_set for this,
  // but __sync_lock_test_and_set is not guaranteed to do what we want
  // on all architectures.  So we check it works before relying on it.
#if defined(ZERO) && defined(ASSERT)
  {
    jint a = 0xcafebabe;
    jint b = Atomic::xchg(&a, (jint) 0xdeadbeef);
    void *c = &a;
    void *d = Atomic::xchg(&c, &b);
    assert(a == (jint) 0xdeadbeef && b == (jint) 0xcafebabe, "Atomic::xchg() works");
    assert(c == &b && d == &a, "Atomic::xchg() works");
  }
#endif // ZERO && ASSERT

  // At the moment it's only possible to have one Java VM,
  // since some of the runtime state is in global variables.

  // We cannot use our mutex locks here, since they only work on
  // Threads. We do an atomic compare and exchange to ensure only
  // one thread can call this method at a time

  // We use Atomic::xchg rather than Atomic::add/dec since on some platforms
  // the add/dec implementations are dependent on whether we are running
  // on a multiprocessor Atomic::xchg does not have this problem.
  if (Atomic::xchg(&vm_created, IN_PROGRESS) != NOT_CREATED) {
    return JNI_EEXIST;   // already created, or create attempt in progress
  }

  // If a previous creation attempt failed but can be retried safely,
  // then safe_to_recreate_vm will have been reset to 1 after being
  // cleared here. If a previous creation attempt succeeded and we then
  // destroyed that VM, we will be prevented from trying to recreate
  // the VM in the same process, as the value will still be 0.
  if (Atomic::xchg(&safe_to_recreate_vm, 0) == 0) {
    return JNI_ERR;
  }

  /**
   * Certain errors during initialization are recoverable and do not
   * prevent this method from being called again at a later time
   * (perhaps with different arguments).  However, at a certain
   * point during initialization if an error occurs we cannot allow
   * this function to be called again (or it will crash).  In those
   * situations, the 'canTryAgain' flag is set to false, which atomically
   * sets safe_to_recreate_vm to 1, such that any new call to
   * JNI_CreateJavaVM will immediately fail using the above logic.
   */
  bool can_try_again = true;

  result = Threads::create_vm((JavaVMInitArgs*) args, &can_try_again);
  if (result == JNI_OK) {
    JavaThread *thread = JavaThread::current();
    assert(!thread->has_pending_exception(), "should have returned not OK");
    // thread is thread_in_vm here
    *vm = (JavaVM *)(&main_vm);
    *(JNIEnv**)penv = thread->jni_environment();
    // mark creation complete for other JNI ops
    Atomic::release_store(&vm_created, COMPLETE);

#if INCLUDE_JVMCI
    if (EnableJVMCI) {
      if (UseJVMCICompiler) {
        // JVMCI is initialized on a CompilerThread
        if (BootstrapJVMCI) {
          JavaThread* THREAD = thread; // For exception macros.
          JVMCICompiler* compiler = JVMCICompiler::instance(true, CATCH);
          compiler->bootstrap(THREAD);
          if (HAS_PENDING_EXCEPTION) {
            HandleMark hm(THREAD);
            vm_exit_during_initialization(Handle(THREAD, PENDING_EXCEPTION));
          }
        }
      }
    }
#endif

    // Notify JVMTI
    if (JvmtiExport::should_post_thread_life()) {
       JvmtiExport::post_thread_start(thread);
    }

    JFR_ONLY(Jfr::on_thread_start(thread);)

    if (ReplayCompiles) ciReplay::replay(thread);

#ifdef ASSERT
    // Some platforms (like Win*) need a wrapper around these test
    // functions in order to properly handle error conditions.
    if (ErrorHandlerTest != 0) {
      VMError::controlled_crash(ErrorHandlerTest);
    }
#endif

    // Since this is not a JVM_ENTRY we have to set the thread state manually before leaving.
    ThreadStateTransition::transition_from_vm(thread, _thread_in_native);
    MACOS_AARCH64_ONLY(thread->enable_wx(WXExec));
  } else {
    // If create_vm exits because of a pending exception, exit with that
    // exception.  In the future when we figure out how to reclaim memory,
    // we may be able to exit with JNI_ERR and allow the calling application
    // to continue.
    if (Universe::is_fully_initialized()) {
      // otherwise no pending exception possible - VM will already have aborted
      Thread* current = Thread::current_or_null();
      if (current != nullptr) {
        JavaThread* THREAD = JavaThread::cast(current); // For exception macros.
        assert(HAS_PENDING_EXCEPTION, "must be - else no current thread exists");
        HandleMark hm(THREAD);
        vm_exit_during_initialization(Handle(THREAD, PENDING_EXCEPTION));
      }
    }

    if (can_try_again) {
      // reset safe_to_recreate_vm to 1 so that retrial would be possible
      safe_to_recreate_vm = 1;
    }

    // Creation failed. We must reset vm_created
    *vm = nullptr;
    *(JNIEnv**)penv = nullptr;
    // reset vm_created last to avoid race condition. Use OrderAccess to
    // control both compiler and architectural-based reordering.
    assert(vm_created == IN_PROGRESS, "must be");
    Atomic::release_store(&vm_created, NOT_CREATED);
  }

  // Flush stdout and stderr before exit.
  fflush(stdout);
  fflush(stderr);

  return result;

}

_JNI_IMPORT_OR_EXPORT_ jint JNICALL JNI_CreateJavaVM(JavaVM **vm, void **penv, void *args) {
  jint result = JNI_ERR;
  // On Windows, let CreateJavaVM run with SEH protection
#if defined(_WIN32) && !defined(USE_VECTORED_EXCEPTION_HANDLING)
  __try {
#endif
    result = JNI_CreateJavaVM_inner(vm, penv, args);
#if defined(_WIN32) && !defined(USE_VECTORED_EXCEPTION_HANDLING)
  } __except(topLevelExceptionFilter((_EXCEPTION_POINTERS*)_exception_info())) {
    // Nothing to do.
  }
#endif
  return result;
}

_JNI_IMPORT_OR_EXPORT_ jint JNICALL JNI_GetCreatedJavaVMs(JavaVM **vm_buf, jsize bufLen, jsize *numVMs) {
  HOTSPOT_JNI_GETCREATEDJAVAVMS_ENTRY((void **) vm_buf, bufLen, (uintptr_t *) numVMs);

  if (vm_created == COMPLETE) {
    if (numVMs != nullptr) *numVMs = 1;
    if (bufLen > 0)     *vm_buf = (JavaVM *)(&main_vm);
  } else {
    if (numVMs != nullptr) *numVMs = 0;
  }
  HOTSPOT_JNI_GETCREATEDJAVAVMS_RETURN(JNI_OK);
  return JNI_OK;
}

extern "C" {

DT_RETURN_MARK_DECL(DestroyJavaVM, jint
                    , HOTSPOT_JNI_DESTROYJAVAVM_RETURN(_ret_ref));

static jint JNICALL jni_DestroyJavaVM_inner(JavaVM *vm) {
  HOTSPOT_JNI_DESTROYJAVAVM_ENTRY(vm);
  jint res = JNI_ERR;
  DT_RETURN_MARK(DestroyJavaVM, jint, (const jint&)res);

  if (vm_created == NOT_CREATED) {
    res = JNI_ERR;
    return res;
  }

  JNIEnv *env;
  JavaVMAttachArgs destroyargs;
  destroyargs.version = CurrentVersion;
  destroyargs.name = (char *)"DestroyJavaVM";
  destroyargs.group = nullptr;
  res = vm->AttachCurrentThread((void **)&env, (void *)&destroyargs);
  if (res != JNI_OK) {
    return res;
  }

  JavaThread* thread = JavaThread::current();

  // Make sure we are actually in a newly attached thread, with no
  // existing Java frame.
  if (thread->has_last_Java_frame()) {
    return JNI_ERR;
  }

  // Since this is not a JVM_ENTRY we have to set the thread state manually before entering.

  // We are going to VM, change W^X state to the expected one.
  MACOS_AARCH64_ONLY(WXMode oldmode = thread->enable_wx(WXWrite));

  ThreadStateTransition::transition_from_native(thread, _thread_in_vm);
  Threads::destroy_vm();
  // Don't bother restoring thread state, VM is gone.
  vm_created = NOT_CREATED;
  return JNI_OK;
}

jint JNICALL jni_DestroyJavaVM(JavaVM *vm) {
  jint result = JNI_ERR;
  // On Windows, we need SEH protection
#if defined(_WIN32) && !defined(USE_VECTORED_EXCEPTION_HANDLING)
  __try {
#endif
    result = jni_DestroyJavaVM_inner(vm);
#if defined(_WIN32) && !defined(USE_VECTORED_EXCEPTION_HANDLING)
  } __except(topLevelExceptionFilter((_EXCEPTION_POINTERS*)_exception_info())) {
    // Nothing to do.
  }
#endif
  return result;
}

static jint attach_current_thread(JavaVM *vm, void **penv, void *_args, bool daemon) {
  JavaVMAttachArgs *args = (JavaVMAttachArgs *) _args;

  // Check below commented out from JDK1.2fcs as well
  /*
  if (args && (args->version != JNI_VERSION_1_1 || args->version != JNI_VERSION_1_2)) {
    return JNI_EVERSION;
  }
  */

  Thread* t = Thread::current_or_null();
  if (t != nullptr) {
    // If executing from an atexit hook we may be in the VMThread.
    if (t->is_Java_thread()) {
      // If the thread has been attached this operation is a no-op
      *(JNIEnv**)penv = JavaThread::cast(t)->jni_environment();
      return JNI_OK;
    } else {
      return JNI_ERR;
    }
  }

  // Create a thread and mark it as attaching so it will be skipped by the
  // ThreadsListEnumerator - see CR 6404306
  JavaThread* thread = JavaThread::create_attaching_thread();

  // Set correct safepoint info. The thread is going to call into Java when
  // initializing the Java level thread object. Hence, the correct state must
  // be set in order for the Safepoint code to deal with it correctly.
  thread->set_thread_state(_thread_in_vm);
  thread->record_stack_base_and_size();
  thread->register_thread_stack_with_NMT();
  thread->initialize_thread_current();
  MACOS_AARCH64_ONLY(thread->init_wx());

  if (!os::create_attached_thread(thread)) {
    thread->smr_delete();
    return JNI_ERR;
  }
  // Enable stack overflow checks
  thread->stack_overflow_state()->create_stack_guard_pages();

  thread->initialize_tlab();

  thread->cache_global_variables();

  // This thread will not do a safepoint check, since it has
  // not been added to the Thread list yet.
  { MutexLocker ml(Threads_lock);
    // This must be inside this lock in order to get FullGCALot to work properly, i.e., to
    // avoid this thread trying to do a GC before it is added to the thread-list
    thread->set_active_handles(JNIHandleBlock::allocate_block());
    Threads::add(thread, daemon);
  }
  // Create thread group and name info from attach arguments
  oop group = nullptr;
  char* thread_name = nullptr;
  if (args != nullptr && Threads::is_supported_jni_version(args->version)) {
    group = JNIHandles::resolve(args->group);
    thread_name = args->name; // may be null
  }
  if (group == nullptr) group = Universe::main_thread_group();

  // Create Java level thread object and attach it to this thread
  bool attach_failed = false;
  {
    EXCEPTION_MARK;
    HandleMark hm(THREAD);
    Handle thread_group(THREAD, group);
    thread->allocate_threadObj(thread_group, thread_name, daemon, THREAD);
    if (HAS_PENDING_EXCEPTION) {
      CLEAR_PENDING_EXCEPTION;
      // cleanup outside the handle mark.
      attach_failed = true;
    }
  }

  if (attach_failed) {
    // Added missing cleanup
    thread->cleanup_failed_attach_current_thread(daemon);
    return JNI_ERR;
  }

  // mark the thread as no longer attaching
  // this uses a fence to push the change through so we don't have
  // to regrab the threads_lock
  thread->set_done_attaching_via_jni();

  // Set java thread status.
  java_lang_Thread::set_thread_status(thread->threadObj(),
              JavaThreadStatus::RUNNABLE);

  // Notify the debugger
  if (JvmtiExport::should_post_thread_life()) {
    JvmtiExport::post_thread_start(thread);
  }

  JFR_ONLY(Jfr::on_thread_start(thread);)

  *(JNIEnv**)penv = thread->jni_environment();

  // Now leaving the VM, so change thread_state. This is normally automatically taken care
  // of in the JVM_ENTRY. But in this situation we have to do it manually.
  ThreadStateTransition::transition_from_vm(thread, _thread_in_native);
  MACOS_AARCH64_ONLY(thread->enable_wx(WXExec));

  // Perform any platform dependent FPU setup
  os::setup_fpu();

  return JNI_OK;
}


jint JNICALL jni_AttachCurrentThread(JavaVM *vm, void **penv, void *_args) {
  HOTSPOT_JNI_ATTACHCURRENTTHREAD_ENTRY(vm, penv, _args);
  if (vm_created == NOT_CREATED) {
    // Not sure how we could possibly get here.
    HOTSPOT_JNI_ATTACHCURRENTTHREAD_RETURN((uint32_t) JNI_ERR);
    return JNI_ERR;
  }

  jint ret = attach_current_thread(vm, penv, _args, false);
  HOTSPOT_JNI_ATTACHCURRENTTHREAD_RETURN(ret);
  return ret;
}


jint JNICALL jni_DetachCurrentThread(JavaVM *vm)  {
  HOTSPOT_JNI_DETACHCURRENTTHREAD_ENTRY(vm);
  if (vm_created == NOT_CREATED) {
    // Not sure how we could possibly get here.
    HOTSPOT_JNI_DETACHCURRENTTHREAD_RETURN(JNI_ERR);
    return JNI_ERR;
  }

  Thread* current = Thread::current_or_null();

  // If the thread has already been detached the operation is a no-op
  if (current == nullptr) {
    HOTSPOT_JNI_DETACHCURRENTTHREAD_RETURN(JNI_OK);
    return JNI_OK;
  }

  // If executing from an atexit hook we may be in the VMThread.
  if (!current->is_Java_thread()) {
    HOTSPOT_JNI_DETACHCURRENTTHREAD_RETURN((uint32_t) JNI_ERR);
    return JNI_ERR;
  }

  VM_Exit::block_if_vm_exited();

  JavaThread* thread = JavaThread::cast(current);
  if (thread->has_last_Java_frame()) {
    HOTSPOT_JNI_DETACHCURRENTTHREAD_RETURN((uint32_t) JNI_ERR);
    // Can't detach a thread that's running java, that can't work.
    return JNI_ERR;
  }

  // We are going to VM, change W^X state to the expected one.
  MACOS_AARCH64_ONLY(thread->enable_wx(WXWrite));

  // Safepoint support. Have to do call-back to safepoint code, if in the
  // middle of a safepoint operation
  ThreadStateTransition::transition_from_native(thread, _thread_in_vm);

  // XXX: Note that JavaThread::exit() call below removes the guards on the
  // stack pages set up via enable_stack_{red,yellow}_zone() calls
  // above in jni_AttachCurrentThread. Unfortunately, while the setting
  // of the guards is visible in jni_AttachCurrentThread above,
  // the removal of the guards is buried below in JavaThread::exit()
  // here. The abstraction should be more symmetrically either exposed
  // or hidden (e.g. it could probably be hidden in the same
  // (platform-dependent) methods where we do alternate stack
  // maintenance work?)
  thread->exit(false, JavaThread::jni_detach);
  thread->smr_delete();

  // Go to the execute mode, the initial state of the thread on creation.
  // Use os interface as the thread is not a JavaThread anymore.
  MACOS_AARCH64_ONLY(os::current_thread_enable_wx(WXExec));

  HOTSPOT_JNI_DETACHCURRENTTHREAD_RETURN(JNI_OK);
  return JNI_OK;
}

DT_RETURN_MARK_DECL(GetEnv, jint
                    , HOTSPOT_JNI_GETENV_RETURN(_ret_ref));

jint JNICALL jni_GetEnv(JavaVM *vm, void **penv, jint version) {
  HOTSPOT_JNI_GETENV_ENTRY(vm, penv, version);
  jint ret = JNI_ERR;
  DT_RETURN_MARK(GetEnv, jint, (const jint&)ret);

  if (vm_created == NOT_CREATED) {
    *penv = nullptr;
    ret = JNI_EDETACHED;
    return ret;
  }

  if (JniExportedInterface::GetExportedInterface(vm, penv, version, &ret)) {
    return ret;
  }

#ifndef JVMPI_VERSION_1
// need these in order to be polite about older agents
#define JVMPI_VERSION_1   ((jint)0x10000001)
#define JVMPI_VERSION_1_1 ((jint)0x10000002)
#define JVMPI_VERSION_1_2 ((jint)0x10000003)
#endif // !JVMPI_VERSION_1

  Thread* thread = Thread::current_or_null();
  if (thread != nullptr && thread->is_Java_thread()) {
    if (Threads::is_supported_jni_version_including_1_1(version)) {
      *(JNIEnv**)penv = JavaThread::cast(thread)->jni_environment();
      ret = JNI_OK;
      return ret;

    } else if (version == JVMPI_VERSION_1 ||
               version == JVMPI_VERSION_1_1 ||
               version == JVMPI_VERSION_1_2) {
      tty->print_cr("ERROR: JVMPI, an experimental interface, is no longer supported.");
      tty->print_cr("Please use the supported interface: the JVM Tool Interface (JVM TI).");
      ret = JNI_EVERSION;
      return ret;
    } else if (JvmtiExport::is_jvmdi_version(version)) {
      tty->print_cr("FATAL ERROR: JVMDI is no longer supported.");
      tty->print_cr("Please use the supported interface: the JVM Tool Interface (JVM TI).");
      ret = JNI_EVERSION;
      return ret;
    } else {
      *penv = nullptr;
      ret = JNI_EVERSION;
      return ret;
    }
  } else {
    *penv = nullptr;
    ret = JNI_EDETACHED;
    return ret;
  }
}


jint JNICALL jni_AttachCurrentThreadAsDaemon(JavaVM *vm, void **penv, void *_args) {
  HOTSPOT_JNI_ATTACHCURRENTTHREADASDAEMON_ENTRY(vm, penv, _args);
  if (vm_created == NOT_CREATED) {
    // Not sure how we could possibly get here.
    HOTSPOT_JNI_ATTACHCURRENTTHREADASDAEMON_RETURN((uint32_t) JNI_ERR);
    return JNI_ERR;
  }

  jint ret = attach_current_thread(vm, penv, _args, true);
  HOTSPOT_JNI_ATTACHCURRENTTHREADASDAEMON_RETURN(ret);
  return ret;
}


} // End extern "C"

const struct JNIInvokeInterface_ jni_InvokeInterface = {
    nullptr,
    nullptr,
    nullptr,

    jni_DestroyJavaVM,
    jni_AttachCurrentThread,
    jni_DetachCurrentThread,
    jni_GetEnv,
    jni_AttachCurrentThreadAsDaemon
};<|MERGE_RESOLUTION|>--- conflicted
+++ resolved
@@ -2411,11 +2411,7 @@
     if (bad_address != nullptr) {
       os::protect_memory(bad_address, size, os::MEM_PROT_READ,
                          /*is_committed*/false);
-<<<<<<< HEAD
-      MemTracker::record_virtual_memory_type((void*)bad_address, size, mtInternal);
-=======
-      MemTracker::record_virtual_memory_tag((void*)bad_address, mtInternal);
->>>>>>> 52ba7282
+      MemTracker::record_virtual_memory_tag((void*)bad_address, size, mtInternal);
     }
   }
   return bad_address;
