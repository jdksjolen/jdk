/*
 * Copyright (c) 1997, 2023, Oracle and/or its affiliates. All rights reserved.
 * DO NOT ALTER OR REMOVE COPYRIGHT NOTICES OR THIS FILE HEADER.
 *
 * This code is free software; you can redistribute it and/or modify it
 * under the terms of the GNU General Public License version 2 only, as
 * published by the Free Software Foundation.
 *
 * This code is distributed in the hope that it will be useful, but WITHOUT
 * ANY WARRANTY; without even the implied warranty of MERCHANTABILITY or
 * FITNESS FOR A PARTICULAR PURPOSE.  See the GNU General Public License
 * version 2 for more details (a copy is included in the LICENSE file that
 * accompanied this code).
 *
 * You should have received a copy of the GNU General Public License version
 * 2 along with this work; if not, write to the Free Software Foundation,
 * Inc., 51 Franklin St, Fifth Floor, Boston, MA 02110-1301 USA.
 *
 * Please contact Oracle, 500 Oracle Parkway, Redwood Shores, CA 94065 USA
 * or visit www.oracle.com if you need additional information or have any
 * questions.
 *
 */

#ifndef SHARE_RUNTIME_GLOBALS_HPP
#define SHARE_RUNTIME_GLOBALS_HPP

#include "compiler/compiler_globals_pd.hpp"
#include "runtime/globals_shared.hpp"
#include "utilities/align.hpp"
#include "utilities/globalDefinitions.hpp"
#include "utilities/macros.hpp"
#include CPU_HEADER(globals)
#include OS_HEADER(globals)
#include OS_CPU_HEADER(globals)

// develop flags are settable / visible only during development and are constant in the PRODUCT version
// product flags are always settable / visible
// notproduct flags are settable / visible only during development and are not declared in the PRODUCT version
// develop_pd/product_pd flags are the same as develop/product, except that their default values
// are specified in platform-dependent header files.

// Flags must be declared with the following number of parameters:
// non-pd flags:
//    (type, name, default_value, doc), or
//    (type, name, default_value, extra_attrs, doc)
// pd flags:
//    (type, name, doc), or
//    (type, name, extra_attrs, doc)

// A flag must be declared with one of the following types:
// bool, int, uint, intx, uintx, size_t, ccstr, ccstrlist, double, or uint64_t.
// The type "ccstr" and "ccstrlist" are an alias for "const char*" and is used
// only in this file, because the macrology requires single-token type names.

// The optional extra_attrs parameter may have one of the following values:
// DIAGNOSTIC, EXPERIMENTAL, or MANAGEABLE. Currently extra_attrs can be used
// only with product/product_pd flags.
//
// DIAGNOSTIC options are not meant for VM tuning or for product modes.
//    They are to be used for VM quality assurance or field diagnosis
//    of VM bugs.  They are hidden so that users will not be encouraged to
//    try them as if they were VM ordinary execution options.  However, they
//    are available in the product version of the VM.  Under instruction
//    from support engineers, VM customers can turn them on to collect
//    diagnostic information about VM problems.  To use a VM diagnostic
//    option, you must first specify +UnlockDiagnosticVMOptions.
//    (This master switch also affects the behavior of -Xprintflags.)
//
// EXPERIMENTAL flags are in support of features that are not
//    part of the officially supported product, but are available
//    for experimenting with. They could, for example, be performance
//    features that may not have undergone full or rigorous QA, but which may
//    help performance in some cases and released for experimentation
//    by the community of users and developers. This flag also allows one to
//    be able to build a fully supported product that nonetheless also
//    ships with some unsupported, lightly tested, experimental features.
//    Like the UnlockDiagnosticVMOptions flag above, there is a corresponding
//    UnlockExperimentalVMOptions flag, which allows the control and
//    modification of the experimental flags.
//
// Nota bene: neither diagnostic nor experimental options should be used casually,
//    and they are not supported on production loads, except under explicit
//    direction from support engineers.
//
// MANAGEABLE flags are writeable external product flags.
//    They are dynamically writeable through the JDK management interface
//    (com.sun.management.HotSpotDiagnosticMXBean API) and also through JConsole.
//    These flags are external exported interface (see CSR).  The list of
//    manageable flags can be queried programmatically through the management
//    interface.
//
//    A flag can be made as "manageable" only if
//    - the flag is defined in a CSR request as an external exported interface.
//    - the VM implementation supports dynamic setting of the flag.
//      This implies that the VM must *always* query the flag variable
//      and not reuse state related to the flag state at any given time.
//    - you want the flag to be queried programmatically by the customers.
//

//
// range is a macro that will expand to min and max arguments for range
//    checking code if provided - see jvmFlagLimit.hpp
//
// constraint is a macro that will expand to custom function call
//    for constraint checking if provided - see jvmFlagLimit.hpp

// Default and minimum StringTable and SymbolTable size values
// Must be powers of 2
const size_t defaultStringTableSize = NOT_LP64(1024) LP64_ONLY(65536);
const size_t minimumStringTableSize = 128;
const size_t defaultSymbolTableSize = 32768; // 2^15
const size_t minimumSymbolTableSize = 1024;

#ifdef _LP64
#define LP64_RUNTIME_FLAGS(develop,                                         \
                           develop_pd,                                      \
                           product,                                         \
                           product_pd,                                      \
                           notproduct,                                      \
                           range,                                           \
                           constraint)                                      \
                                                                            \
  product(bool, UseCompressedOops, false,                                   \
          "Use 32-bit object references in 64-bit VM. "                     \
          "lp64_product means flag is always constant in 32 bit VM")        \
                                                                            \
  product(bool, UseCompressedClassPointers, true,                           \
          "Use 32-bit class pointers in 64-bit VM. "                        \
          "lp64_product means flag is always constant in 32 bit VM")        \
                                                                            \
  product(int, ObjectAlignmentInBytes, 8,                                   \
          "Default object alignment in bytes, 8 is minimum")                \
          range(8, 256)                                                     \
          constraint(ObjectAlignmentInBytesConstraintFunc, AtParse)

#else
// !_LP64

#define LP64_RUNTIME_FLAGS(develop,                                         \
                           develop_pd,                                      \
                           product,                                         \
                           product_pd,                                      \
                           notproduct,                                      \
                           range,                                           \
                           constraint)
const bool UseCompressedOops = false;
const bool UseCompressedClassPointers = false;
const int ObjectAlignmentInBytes = 8;

#endif // _LP64

#define RUNTIME_FLAGS(develop,                                              \
                      develop_pd,                                           \
                      product,                                              \
                      product_pd,                                           \
                      notproduct,                                           \
                      range,                                                \
                      constraint)                                           \
                                                                            \
  notproduct(bool, CheckCompressedOops, true,                               \
          "Generate checks in encoding/decoding code in debug VM")          \
                                                                            \
  product(uintx, HeapSearchSteps, 3 PPC64_ONLY(+17),                        \
          "Heap allocation steps through preferred address regions to find" \
          " where it can allocate the heap. Number of steps to take per "   \
          "region.")                                                        \
          range(1, max_uintx)                                               \
                                                                            \
  product(uint, HandshakeTimeout, 0, DIAGNOSTIC,                            \
          "If nonzero set a timeout in milliseconds for handshakes")        \
                                                                            \
  product(bool, AlwaysSafeConstructors, false, EXPERIMENTAL,                \
          "Force safe construction, as if all fields are final.")           \
                                                                            \
  product(bool, UnlockDiagnosticVMOptions, trueInDebug, DIAGNOSTIC,         \
          "Enable normal processing of flags relating to field diagnostics")\
                                                                            \
  product(bool, UnlockExperimentalVMOptions, false, EXPERIMENTAL,           \
          "Enable normal processing of flags relating to experimental "     \
          "features")                                                       \
                                                                            \
  product(bool, JavaMonitorsInStackTrace, true,                             \
          "Print information about Java monitor locks when the stacks are " \
          "dumped")                                                         \
                                                                            \
  product_pd(bool, UseLargePages,                                           \
          "Use large page memory")                                          \
                                                                            \
  product_pd(bool, UseLargePagesIndividualAllocation,                       \
          "Allocate large pages individually for better affinity")          \
                                                                            \
  develop(bool, LargePagesIndividualAllocationInjectError, false,           \
          "Fail large pages individual allocation")                         \
                                                                            \
  product(bool, UseNUMA, false,                                             \
          "Use NUMA if available")                                          \
                                                                            \
  product(bool, UseNUMAInterleaving, false,                                 \
          "Interleave memory across NUMA nodes if available")               \
                                                                            \
  product(size_t, NUMAInterleaveGranularity, 2*M,                           \
          "Granularity to use for NUMA interleaving on Windows OS")         \
          constraint(NUMAInterleaveGranularityConstraintFunc, AtParse)      \
                                                                            \
  product(uintx, NUMAChunkResizeWeight, 20,                                 \
          "Percentage (0-100) used to weight the current sample when "      \
          "computing exponentially decaying average for "                   \
          "AdaptiveNUMAChunkSizing")                                        \
          range(0, 100)                                                     \
                                                                            \
  product(size_t, NUMASpaceResizeRate, 1*G,                                 \
          "Do not reallocate more than this amount per collection")         \
          range(0, max_uintx)                                               \
                                                                            \
  product(bool, UseAdaptiveNUMAChunkSizing, true,                           \
          "Enable adaptive chunk sizing for NUMA")                          \
                                                                            \
  product(bool, NUMAStats, false,                                           \
          "Print NUMA stats in detailed heap information")                  \
                                                                            \
  product(bool, FixedSizeCompilation, false,                                \
          "Use contiguous allocator in order to reduce fragmentation.")     \
                                                                            \
  product(uintx, NUMAPageScanRate, 256,                                     \
          "Maximum number of pages to include in the page scan procedure")  \
          range(0, max_uintx)                                               \
                                                                            \
  product(bool, UseAES, false,                                              \
          "Control whether AES instructions are used when available")       \
                                                                            \
  product(bool, UseFMA, false,                                              \
          "Control whether FMA instructions are used when available")       \
                                                                            \
  product(bool, UseSHA, false,                                              \
          "Control whether SHA instructions are used when available")       \
                                                                            \
  product(bool, UseGHASHIntrinsics, false, DIAGNOSTIC,                      \
          "Use intrinsics for GHASH versions of crypto")                    \
                                                                            \
  product(bool, UseBASE64Intrinsics, false,                                 \
          "Use intrinsics for java.util.Base64")                            \
                                                                            \
  product(bool, UsePoly1305Intrinsics, false, DIAGNOSTIC,                   \
          "Use intrinsics for sun.security.util.math.intpoly")              \
                                                                            \
  product(size_t, LargePageSizeInBytes, 0,                                  \
          "Maximum large page size used (0 will use the default large "     \
          "page size for the environment as the maximum)")                  \
          range(0, max_uintx)                                               \
                                                                            \
  product(size_t, LargePageHeapSizeThreshold, 128*M,                        \
          "Use large pages if maximum heap is at least this big")           \
          range(0, max_uintx)                                               \
                                                                            \
  product(bool, ForceTimeHighResolution, false,                             \
          "Using high time resolution (for Win32 only)")                    \
                                                                            \
  develop(bool, TracePcPatching, false,                                     \
          "Trace usage of frame::patch_pc")                                 \
                                                                            \
  develop(bool, TraceRelocator, false,                                      \
          "Trace the bytecode relocator")                                   \
                                                                            \
                                                                            \
  product(bool, SafepointALot, false, DIAGNOSTIC,                           \
          "Generate a lot of safepoints. This works with "                  \
          "GuaranteedSafepointInterval")                                    \
                                                                            \
  product(bool, HandshakeALot, false, DIAGNOSTIC,                           \
          "Generate a lot of handshakes. This works with "                  \
          "GuaranteedSafepointInterval")                                    \
                                                                            \
  product_pd(bool, BackgroundCompilation,                                   \
          "A thread requesting compilation is not blocked during "          \
          "compilation")                                                    \
                                                                            \
  product(bool, MethodFlushing, true,                                       \
          "Reclamation of compiled methods")                                \
                                                                            \
  develop(bool, VerifyStack, false,                                         \
          "Verify stack of each thread when it is entering a runtime call") \
                                                                            \
  product(bool, ForceUnreachable, false, DIAGNOSTIC,                        \
          "Make all non code cache addresses to be unreachable by "         \
          "forcing use of 64bit literal fixups")                            \
                                                                            \
  develop(bool, TraceDerivedPointers, false,                                \
          "Trace traversal of derived pointers on stack")                   \
                                                                            \
  notproduct(bool, TraceCodeBlobStacks, false,                              \
          "Trace stack-walk of codeblobs")                                  \
                                                                            \
  notproduct(bool, PrintRewrites, false,                                    \
          "Print methods that are being rewritten")                         \
                                                                            \
  product(bool, UseInlineCaches, true,                                      \
          "Use Inline Caches for virtual calls ")                           \
                                                                            \
  product(bool, InlineArrayCopy, true, DIAGNOSTIC,                          \
          "Inline arraycopy native that is known to be part of "            \
          "base library DLL")                                               \
                                                                            \
  product(bool, InlineObjectHash, true, DIAGNOSTIC,                         \
          "Inline Object::hashCode() native that is known to be part "      \
          "of base library DLL")                                            \
                                                                            \
  product(bool, InlineNatives, true, DIAGNOSTIC,                            \
          "Inline natives that are known to be part of base library DLL")   \
                                                                            \
  product(bool, InlineMathNatives, true, DIAGNOSTIC,                        \
          "Inline SinD, CosD, etc.")                                        \
                                                                            \
  product(bool, InlineClassNatives, true, DIAGNOSTIC,                       \
          "Inline Class.isInstance, etc")                                   \
                                                                            \
  product(bool, InlineThreadNatives, true, DIAGNOSTIC,                      \
          "Inline Thread.currentThread, etc")                               \
                                                                            \
  product(bool, InlineUnsafeOps, true, DIAGNOSTIC,                          \
          "Inline memory ops (native methods) from Unsafe")                 \
                                                                            \
  product(bool, UseAESIntrinsics, false, DIAGNOSTIC,                        \
          "Use intrinsics for AES versions of crypto")                      \
                                                                            \
  product(bool, UseAESCTRIntrinsics, false, DIAGNOSTIC,                     \
          "Use intrinsics for the paralleled version of AES/CTR crypto")    \
                                                                            \
  product(bool, UseChaCha20Intrinsics, false, DIAGNOSTIC,                   \
          "Use intrinsics for the vectorized version of ChaCha20")          \
                                                                            \
  product(bool, UseMD5Intrinsics, false, DIAGNOSTIC,                        \
          "Use intrinsics for MD5 crypto hash function")                    \
                                                                            \
  product(bool, UseSHA1Intrinsics, false, DIAGNOSTIC,                       \
          "Use intrinsics for SHA-1 crypto hash function. "                 \
          "Requires that UseSHA is enabled.")                               \
                                                                            \
  product(bool, UseSHA256Intrinsics, false, DIAGNOSTIC,                     \
          "Use intrinsics for SHA-224 and SHA-256 crypto hash functions. "  \
          "Requires that UseSHA is enabled.")                               \
                                                                            \
  product(bool, UseSHA512Intrinsics, false, DIAGNOSTIC,                     \
          "Use intrinsics for SHA-384 and SHA-512 crypto hash functions. "  \
          "Requires that UseSHA is enabled.")                               \
                                                                            \
  product(bool, UseSHA3Intrinsics, false, DIAGNOSTIC,                       \
          "Use intrinsics for SHA3 crypto hash function. "                  \
          "Requires that UseSHA is enabled.")                               \
                                                                            \
  product(bool, UseCRC32Intrinsics, false, DIAGNOSTIC,                      \
          "use intrinsics for java.util.zip.CRC32")                         \
                                                                            \
  product(bool, UseCRC32CIntrinsics, false, DIAGNOSTIC,                     \
          "use intrinsics for java.util.zip.CRC32C")                        \
                                                                            \
  product(bool, UseAdler32Intrinsics, false, DIAGNOSTIC,                    \
          "use intrinsics for java.util.zip.Adler32")                       \
                                                                            \
  product(bool, UseVectorizedMismatchIntrinsic, false, DIAGNOSTIC,          \
          "Enables intrinsification of ArraysSupport.vectorizedMismatch()") \
                                                                            \
  product(bool, UseVectorizedHashCodeIntrinsic, false, DIAGNOSTIC,          \
          "Enables intrinsification of ArraysSupport.vectorizedHashCode()") \
                                                                            \
  product(bool, UseCopySignIntrinsic, false, DIAGNOSTIC,                    \
          "Enables intrinsification of Math.copySign")                      \
                                                                            \
  product(bool, UseSignumIntrinsic, false, DIAGNOSTIC,                      \
          "Enables intrinsification of Math.signum")                        \
                                                                            \
  product_pd(bool, DelayCompilerStubsGeneration, DIAGNOSTIC,                \
          "Use Compiler thread for compiler's stubs generation")            \
                                                                            \
  product(ccstrlist, DisableIntrinsic, "", DIAGNOSTIC,                      \
         "do not expand intrinsics whose (internal) names appear here")     \
         constraint(DisableIntrinsicConstraintFunc,AfterErgo)               \
                                                                            \
  product(ccstrlist, ControlIntrinsic, "", DIAGNOSTIC,                      \
         "Control intrinsics using a list of +/- (internal) names, "        \
         "separated by commas")                                             \
         constraint(ControlIntrinsicConstraintFunc,AfterErgo)               \
                                                                            \
  develop(bool, TraceCallFixup, false,                                      \
          "Trace all call fixups")                                          \
                                                                            \
  develop(bool, DeoptimizeALot, false,                                      \
          "Deoptimize at every exit from the runtime system")               \
                                                                            \
  notproduct(ccstrlist, DeoptimizeOnlyAt, "",                               \
          "A comma separated list of bcis to deoptimize at")                \
                                                                            \
  develop(bool, DeoptimizeRandom, false,                                    \
          "Deoptimize random frames on random exit from the runtime system")\
                                                                            \
  notproduct(bool, ZombieALot, false,                                       \
          "Create non-entrant nmethods at exit from the runtime system")    \
                                                                            \
  notproduct(bool, WalkStackALot, false,                                    \
          "Trace stack (no print) at every exit from the runtime system")   \
                                                                            \
  develop(bool, DeoptimizeObjectsALot, false,                               \
          "For testing purposes concurrent threads revert optimizations "   \
          "based on escape analysis at intervals given with "               \
          "DeoptimizeObjectsALotInterval=n. The thread count is given "     \
          "with DeoptimizeObjectsALotThreadCountSingle and "                \
          "DeoptimizeObjectsALotThreadCountAll.")                           \
                                                                            \
  develop(uint64_t, DeoptimizeObjectsALotInterval, 5,                       \
          "Interval for DeoptimizeObjectsALot.")                            \
          range(0, max_jlong)                                               \
                                                                            \
  develop(int, DeoptimizeObjectsALotThreadCountSingle, 1,                   \
          "The number of threads that revert optimizations based on "       \
          "escape analysis for a single thread if DeoptimizeObjectsALot "   \
          "is enabled. The target thread is selected round robin." )        \
          range(0, max_jint)                                                \
                                                                            \
  develop(int, DeoptimizeObjectsALotThreadCountAll, 1,                      \
          "The number of threads that revert optimizations based on "       \
          "escape analysis for all threads if DeoptimizeObjectsALot "       \
          "is enabled." )                                                   \
          range(0, max_jint)                                                \
                                                                            \
  notproduct(bool, VerifyLastFrame, false,                                  \
          "Verify oops on last frame on entry to VM")                       \
                                                                            \
  product(bool, SafepointTimeout, false,                                    \
          "Time out and warn or fail after SafepointTimeoutDelay "          \
          "milliseconds if failed to reach safepoint")                      \
                                                                            \
  product(bool, AbortVMOnSafepointTimeout, false, DIAGNOSTIC,               \
          "Abort upon failure to reach safepoint (see SafepointTimeout)")   \
                                                                            \
  product(bool, AbortVMOnVMOperationTimeout, false, DIAGNOSTIC,             \
          "Abort upon failure to complete VM operation promptly")           \
                                                                            \
  product(intx, AbortVMOnVMOperationTimeoutDelay, 1000, DIAGNOSTIC,         \
          "Delay in milliseconds for option AbortVMOnVMOperationTimeout")   \
          range(0, max_intx)                                                \
                                                                            \
  product(bool, MaxFDLimit, true,                                           \
          "Bump the number of file descriptors to maximum (Unix only)")     \
                                                                            \
  product(bool, LogEvents, true, DIAGNOSTIC,                                \
          "Enable the various ring buffer event logs")                      \
                                                                            \
  product(uintx, LogEventsBufferEntries, 20, DIAGNOSTIC,                    \
          "Number of ring buffer event logs")                               \
          range(1, NOT_LP64(1*K) LP64_ONLY(1*M))                            \
                                                                            \
  product(bool, BytecodeVerificationRemote, true, DIAGNOSTIC,               \
          "Enable the Java bytecode verifier for remote classes")           \
                                                                            \
  product(bool, BytecodeVerificationLocal, false, DIAGNOSTIC,               \
          "Enable the Java bytecode verifier for local classes")            \
                                                                            \
  develop(bool, VerifyStackAtCalls, false,                                  \
          "Verify that the stack pointer is unchanged after calls")         \
                                                                            \
  develop(bool, TraceJavaAssertions, false,                                 \
          "Trace java language assertions")                                 \
                                                                            \
  notproduct(bool, VerifyCodeCache, false,                                  \
          "Verify code cache on memory allocation/deallocation")            \
                                                                            \
  develop(bool, ZapResourceArea, trueInDebug,                               \
          "Zap freed resource/arena space")                                 \
                                                                            \
  notproduct(bool, ZapVMHandleArea, trueInDebug,                            \
          "Zap freed VM handle space")                                      \
                                                                            \
  notproduct(bool, ZapStackSegments, trueInDebug,                           \
          "Zap allocated/freed stack segments")                             \
                                                                            \
  develop(bool, ZapUnusedHeapArea, trueInDebug,                             \
          "Zap unused heap space")                                          \
                                                                            \
  develop(bool, CheckZapUnusedHeapArea, false,                              \
          "Check zapping of unused heap space")                             \
                                                                            \
  develop(bool, ZapFillerObjects, trueInDebug,                              \
          "Zap filler objects")                                             \
                                                                            \
  product(bool, ExecutingUnitTests, false,                                  \
          "Whether the JVM is running unit tests or not")                   \
                                                                            \
  develop(uint, ErrorHandlerTest, 0,                                        \
          "If > 0, provokes an error after VM initialization; the value "   \
          "determines which error to provoke. See controlled_crash() "      \
          "in vmError.cpp.")                                                \
          range(0, 17)                                                      \
                                                                            \
  develop(uint, TestCrashInErrorHandler, 0,                                 \
          "If > 0, provokes an error inside VM error handler (a secondary " \
          "crash). see controlled_crash() in vmError.cpp")                  \
          range(0, 17)                                                      \
                                                                            \
  develop(bool, TestSafeFetchInErrorHandler, false   ,                      \
          "If true, tests SafeFetch inside error handler.")                 \
                                                                            \
  develop(bool, TestUnresponsiveErrorHandler, false,                        \
          "If true, simulates an unresponsive error handler.")              \
                                                                            \
  develop(bool, Verbose, false,                                             \
          "Print additional debugging information from other modes")        \
                                                                            \
  develop(bool, PrintMiscellaneous, false,                                  \
          "Print uncategorized debugging information (requires +Verbose)")  \
                                                                            \
  develop(bool, WizardMode, false,                                          \
          "Print much more debugging information")                          \
                                                                            \
  product(bool, ShowMessageBoxOnError, false,                               \
          "Keep process alive on VM fatal error")                           \
                                                                            \
  product(bool, CreateCoredumpOnCrash, true,                                \
          "Create core/mini dump on VM fatal error")                        \
                                                                            \
  product(uint64_t, ErrorLogTimeout, 2 * 60,                                \
          "Timeout, in seconds, to limit the time spent on writing an "     \
          "error log in case of a crash.")                                  \
          range(0, (uint64_t)max_jlong/1000)                                \
                                                                            \
  product(bool, ErrorLogSecondaryErrorDetails, false, DIAGNOSTIC,           \
          "If enabled, show details on secondary crashes in the error log") \
                                                                            \
  develop(intx, TraceDwarfLevel, 0,                                         \
          "Debug levels for the dwarf parser")                              \
          range(0, 4)                                                       \
                                                                            \
  product(bool, SuppressFatalErrorMessage, false,                           \
          "Report NO fatal error message (avoid deadlock)")                 \
                                                                            \
  product(ccstrlist, OnError, "",                                           \
          "Run user-defined commands on fatal error; see VMError.cpp "      \
          "for examples")                                                   \
                                                                            \
  product(ccstrlist, OnOutOfMemoryError, "",                                \
          "Run user-defined commands on first java.lang.OutOfMemoryError "  \
          "thrown from JVM")                                                \
                                                                            \
  product(bool, HeapDumpBeforeFullGC, false, MANAGEABLE,                    \
          "Dump heap to file before any major stop-the-world GC")           \
                                                                            \
  product(bool, HeapDumpAfterFullGC, false, MANAGEABLE,                     \
          "Dump heap to file after any major stop-the-world GC")            \
                                                                            \
  product(bool, HeapDumpOnOutOfMemoryError, false, MANAGEABLE,              \
          "Dump heap to file when java.lang.OutOfMemoryError is thrown "    \
          "from JVM")                                                       \
                                                                            \
  product(ccstr, HeapDumpPath, nullptr, MANAGEABLE,                            \
          "When HeapDumpOnOutOfMemoryError is on, the path (filename or "   \
          "directory) of the dump file (defaults to java_pid<pid>.hprof "   \
          "in the working directory)")                                      \
                                                                            \
  product(intx, HeapDumpGzipLevel, 0, MANAGEABLE,                           \
          "When HeapDumpOnOutOfMemoryError is on, the gzip compression "    \
          "level of the dump file. 0 (the default) disables gzip "          \
          "compression. Otherwise the level must be between 1 and 9.")      \
          range(0, 9)                                                       \
                                                                            \
  product(ccstr, NativeMemoryTracking, DEBUG_ONLY("summary") NOT_DEBUG("off"), \
          "Native memory tracking options")                                 \
                                                                            \
  product(bool, PrintNMTStatistics, false, DIAGNOSTIC,                      \
          "Print native memory tracking summary data if it is on")          \
                                                                            \
  product(bool, LogCompilation, false, DIAGNOSTIC,                          \
          "Log compilation activity in detail to LogFile")                  \
                                                                            \
  product(bool, PrintCompilation, false,                                    \
          "Print compilations")                                             \
                                                                            \
  product(intx, RepeatCompilation, 0, DIAGNOSTIC,                           \
          "Repeat compilation without installing code (number of times)")   \
          range(0, max_jint)                                                \
                                                                            \
  product(bool, PrintExtendedThreadInfo, false,                             \
          "Print more information in thread dump")                          \
                                                                            \
  product(intx, ScavengeRootsInCode, 2, DIAGNOSTIC,                         \
          "0: do not allow scavengable oops in the code cache; "            \
          "1: allow scavenging from the code cache; "                       \
          "2: emit as many constants as the compiler can see")              \
          range(0, 2)                                                       \
                                                                            \
  product(bool, AlwaysRestoreFPU, false,                                    \
          "Restore the FPU control word after every JNI call (expensive)")  \
                                                                            \
  product(bool, PrintCompilation2, false, DIAGNOSTIC,                       \
          "Print additional statistics per compilation")                    \
                                                                            \
  product(bool, PrintAdapterHandlers, false, DIAGNOSTIC,                    \
          "Print code generated for i2c/c2i adapters")                      \
                                                                            \
  product(bool, VerifyAdapterCalls, trueInDebug, DIAGNOSTIC,                \
          "Verify that i2c/c2i adapters are called properly")               \
                                                                            \
  develop(bool, VerifyAdapterSharing, false,                                \
          "Verify that the code for shared adapters is the equivalent")     \
                                                                            \
  product(bool, PrintAssembly, false, DIAGNOSTIC,                           \
          "Print assembly code (using external disassembler.so)")           \
                                                                            \
  product(ccstr, PrintAssemblyOptions, nullptr, DIAGNOSTIC,                    \
          "Print options string passed to disassembler.so")                 \
                                                                            \
  notproduct(bool, PrintNMethodStatistics, false,                           \
          "Print a summary statistic for the generated nmethods")           \
                                                                            \
  product(bool, PrintNMethods, false, DIAGNOSTIC,                           \
          "Print assembly code for nmethods when generated")                \
                                                                            \
  product(bool, PrintNativeNMethods, false, DIAGNOSTIC,                     \
          "Print assembly code for native nmethods when generated")         \
                                                                            \
  develop(bool, PrintDebugInfo, false,                                      \
          "Print debug information for all nmethods when generated")        \
                                                                            \
  develop(bool, PrintRelocations, false,                                    \
          "Print relocation information for all nmethods when generated")   \
                                                                            \
  develop(bool, PrintDependencies, false,                                   \
          "Print dependency information for all nmethods when generated")   \
                                                                            \
  develop(bool, PrintExceptionHandlers, false,                              \
          "Print exception handler tables for all nmethods when generated") \
                                                                            \
  develop(bool, StressCompiledExceptionHandlers, false,                     \
          "Exercise compiled exception handlers")                           \
                                                                            \
  develop(bool, InterceptOSException, false,                                \
          "Start debugger when an implicit OS (e.g. nullptr) "                 \
          "exception happens")                                              \
                                                                            \
  product(bool, PrintCodeCache, false,                                      \
          "Print the code cache memory usage when exiting")                 \
                                                                            \
  develop(bool, PrintCodeCache2, false,                                     \
          "Print detailed usage information on the code cache when exiting")\
                                                                            \
  product(bool, PrintCodeCacheOnCompilation, false,                         \
          "Print the code cache memory usage each time a method is "        \
          "compiled")                                                       \
                                                                            \
  product(bool, PrintCodeHeapAnalytics, false, DIAGNOSTIC,                  \
          "Print code heap usage statistics on exit and on full condition") \
                                                                            \
  product(bool, PrintStubCode, false, DIAGNOSTIC,                           \
          "Print generated stub code")                                      \
                                                                            \
  product(bool, StackTraceInThrowable, true,                                \
          "Collect backtrace in throwable when exception happens")          \
                                                                            \
  product(bool, OmitStackTraceInFastThrow, true,                            \
          "Omit backtraces for some 'hot' exceptions in optimized code")    \
                                                                            \
  product(bool, ShowCodeDetailsInExceptionMessages, true, MANAGEABLE,       \
          "Show exception messages from RuntimeExceptions that contain "    \
          "snippets of the failing code. Disable this to improve privacy.") \
                                                                            \
  product(bool, PrintWarnings, true,                                        \
          "Print JVM warnings to output stream")                            \
                                                                            \
  product(bool, RegisterFinalizersAtInit, true,                             \
          "Register finalizable objects at end of Object.<init> or "        \
          "after allocation")                                               \
                                                                            \
  develop(bool, RegisterReferences, true,                                   \
          "Tell whether the VM should register soft/weak/final/phantom "    \
          "references")                                                     \
                                                                            \
  develop(bool, PrintCodeCacheExtension, false,                             \
          "Print extension of code cache")                                  \
                                                                            \
  develop(bool, UsePrivilegedStack, true,                                   \
          "Enable the security JVM functions")                              \
                                                                            \
  product(bool, ClassUnloading, true,                                       \
          "Do unloading of classes")                                        \
                                                                            \
  product(bool, ClassUnloadingWithConcurrentMark, true,                     \
          "Do unloading of classes with a concurrent marking cycle")        \
                                                                            \
  notproduct(bool, PrintSystemDictionaryAtExit, false,                      \
          "Print the system dictionary at exit")                            \
                                                                            \
  notproduct(bool, PrintClassLoaderDataGraphAtExit, false,                  \
          "Print the class loader data graph at exit")                      \
                                                                            \
  product(bool, AllowParallelDefineClass, false,                            \
          "Allow parallel defineClass requests for class loaders "          \
          "registering as parallel capable")                                \
                                                                            \
  product_pd(bool, DontYieldALot,                                           \
          "Throw away obvious excess yield calls")                          \
                                                                            \
  product(bool, DisablePrimordialThreadGuardPages, false, EXPERIMENTAL,     \
               "Disable the use of stack guard pages if the JVM is loaded " \
               "on the primordial process thread")                          \
                                                                            \
  product(bool, DoJVMTIVirtualThreadTransitions, true, EXPERIMENTAL,        \
               "Do JVMTI virtual thread mount/unmount transitions "         \
               "(disabling this flag implies no JVMTI events are posted)")  \
                                                                            \
  /* notice: the max range value here is max_jint, not max_intx  */         \
  /* because of overflow issue                                   */         \
  product(intx, AsyncDeflationInterval, 250, DIAGNOSTIC,                    \
          "Async deflate idle monitors every so many milliseconds when "    \
          "MonitorUsedDeflationThreshold is exceeded (0 is off).")          \
          range(0, max_jint)                                                \
                                                                            \
  /* notice: the max range value here is max_jint, not max_intx  */         \
  /* because of overflow issue                                   */         \
  product(intx, GuaranteedAsyncDeflationInterval, 60000, DIAGNOSTIC,        \
          "Async deflate idle monitors every so many milliseconds even "    \
          "when MonitorUsedDeflationThreshold is NOT exceeded (0 is off).") \
          range(0, max_jint)                                                \
                                                                            \
  product(size_t, AvgMonitorsPerThreadEstimate, 1024, DIAGNOSTIC,           \
          "Used to estimate a variable ceiling based on number of threads " \
          "for use with MonitorUsedDeflationThreshold (0 is off).")         \
          range(0, max_uintx)                                               \
                                                                            \
  /* notice: the max range value here is max_jint, not max_intx  */         \
  /* because of overflow issue                                   */         \
  product(intx, MonitorDeflationMax, 1000000, DIAGNOSTIC,                   \
          "The maximum number of monitors to deflate, unlink and delete "   \
          "at one time (minimum is 1024).")                      \
          range(1024, max_jint)                                             \
                                                                            \
  product(intx, MonitorUsedDeflationThreshold, 90, DIAGNOSTIC,              \
          "Percentage of used monitors before triggering deflation (0 is "  \
          "off). The check is performed on GuaranteedSafepointInterval, "   \
          "AsyncDeflationInterval or GuaranteedAsyncDeflationInterval, "    \
          "whichever is lower.")                                            \
          range(0, 100)                                                     \
                                                                            \
  product(uintx, NoAsyncDeflationProgressMax, 3, DIAGNOSTIC,                \
          "Max number of no progress async deflation attempts to tolerate " \
          "before adjusting the in_use_list_ceiling up (0 is off).")        \
          range(0, max_uintx)                                               \
                                                                            \
  product(intx, hashCode, 5, EXPERIMENTAL,                                  \
               "(Unstable) select hashCode generation algorithm")           \
                                                                            \
  product(bool, ReduceSignalUsage, false,                                   \
          "Reduce the use of OS signals in Java and/or the VM")             \
                                                                            \
  develop(bool, LoadLineNumberTables, true,                                 \
          "Tell whether the class file parser loads line number tables")    \
                                                                            \
  develop(bool, LoadLocalVariableTables, true,                              \
          "Tell whether the class file parser loads local variable tables") \
                                                                            \
  develop(bool, LoadLocalVariableTypeTables, true,                          \
          "Tell whether the class file parser loads local variable type"    \
          "tables")                                                         \
                                                                            \
  product(bool, AllowUserSignalHandlers, false,                             \
          "Application will install primary signal handlers for the JVM "   \
          "(Unix only)")                                                    \
                                                                            \
  product(bool, UseSignalChaining, true,                                    \
          "Use signal-chaining to invoke signal handlers installed "        \
          "by the application (Unix only)")                                 \
                                                                            \
  product(bool, RestoreMXCSROnJNICalls, false,                              \
          "Restore MXCSR when returning from JNI calls")                    \
                                                                            \
  product(bool, CheckJNICalls, false,                                       \
          "Verify all arguments to JNI calls")                              \
                                                                            \
  product(bool, UseFastJNIAccessors, true,                                  \
          "Use optimized versions of Get<Primitive>Field")                  \
                                                                            \
  product(intx, MaxJNILocalCapacity, 65536,                                 \
          "Maximum allowable local JNI handle capacity to "                 \
          "EnsureLocalCapacity() and PushLocalFrame(), "                    \
          "where <= 0 is unlimited, default: 65536")                        \
          range(min_intx, max_intx)                                         \
                                                                            \
  product(bool, EagerXrunInit, false,                                       \
          "Eagerly initialize -Xrun libraries; allows startup profiling, "  \
          "but not all -Xrun libraries may support the state of the VM "    \
          "at this time")                                                   \
                                                                            \
  product(bool, PreserveAllAnnotations, false,                              \
          "Preserve RuntimeInvisibleAnnotations as well "                   \
          "as RuntimeVisibleAnnotations")                                   \
                                                                            \
  develop(uintx, PreallocatedOutOfMemoryErrorCount, 4,                      \
          "Number of OutOfMemoryErrors preallocated with backtrace")        \
                                                                            \
  product(bool, UseXMMForArrayCopy, false,                                  \
          "Use SSE2 MOVQ instruction for Arraycopy")                        \
                                                                            \
  notproduct(bool, PrintFieldLayout, false,                                 \
          "Print field layout for each class")                              \
                                                                            \
  /* Need to limit the extent of the padding to reasonable size.          */\
  /* 8K is well beyond the reasonable HW cache line size, even with       */\
  /* aggressive prefetching, while still leaving the room for segregating */\
  /* among the distinct pages.                                            */\
  product(intx, ContendedPaddingWidth, 128,                                 \
          "How many bytes to pad the fields/classes marked @Contended with")\
          range(0, 8192)                                                    \
          constraint(ContendedPaddingWidthConstraintFunc,AfterErgo)         \
                                                                            \
  product(bool, EnableContended, true,                                      \
          "Enable @Contended annotation support")                           \
                                                                            \
  product(bool, RestrictContended, true,                                    \
          "Restrict @Contended to trusted classes")                         \
                                                                            \
  product(int, DiagnoseSyncOnValueBasedClasses, 0, DIAGNOSTIC,              \
             "Detect and take action upon identifying synchronization on "  \
             "value based classes. Modes: "                                 \
             "0: off; "                                                     \
             "1: exit with fatal error; "                                   \
             "2: log message to stdout. Output file can be specified with " \
             "   -Xlog:valuebasedclasses. If JFR is running it will "       \
             "   also generate JFR events.")                                \
             range(0, 2)                                                    \
                                                                            \
  product(bool, ExitOnOutOfMemoryError, false,                              \
          "JVM exits on the first occurrence of an out-of-memory error "    \
          "thrown from JVM")                                                \
                                                                            \
  product(bool, CrashOnOutOfMemoryError, false,                             \
          "JVM aborts, producing an error log and core/mini dump, on the "  \
          "first occurrence of an out-of-memory error thrown from JVM")     \
                                                                            \
  /* tracing */                                                             \
                                                                            \
  develop(bool, StressRewriter, false,                                      \
          "Stress linktime bytecode rewriting")                             \
                                                                            \
  product(ccstr, TraceJVMTI, nullptr,                                          \
          "Trace flags for JVMTI functions and events")                     \
                                                                            \
  product(bool, StressLdcRewrite, false, DIAGNOSTIC,                        \
          "Force ldc -> ldc_w rewrite during RedefineClasses. "             \
          "This option can change an EMCP method into an obsolete method "  \
          "and can affect tests that expect specific methods to be EMCP. "  \
          "This option should be used with caution.")                       \
                                                                            \
  product(bool, AllowRedefinitionToAddDeleteMethods, false,                 \
          "(Deprecated) Allow redefinition to add and delete private "      \
          "static or final methods for compatibility with old releases")    \
                                                                            \
  develop(bool, TraceBytecodes, false,                                      \
          "Trace bytecode execution")                                       \
                                                                            \
  develop(bool, TraceICs, false,                                            \
          "Trace inline cache changes")                                     \
                                                                            \
  notproduct(bool, TraceInvocationCounterOverflow, false,                   \
          "Trace method invocation counter overflow")                       \
                                                                            \
  develop(bool, TraceInlineCacheClearing, false,                            \
          "Trace clearing of inline caches in nmethods")                    \
                                                                            \
  develop(bool, VerifyDependencies, trueInDebug,                            \
          "Exercise and verify the compilation dependency mechanism")       \
                                                                            \
  develop(bool, TraceNewOopMapGeneration, false,                            \
          "Trace OopMapGeneration")                                         \
                                                                            \
  develop(bool, TraceNewOopMapGenerationDetailed, false,                    \
          "Trace OopMapGeneration: print detailed cell states")             \
                                                                            \
  develop(bool, TimeOopMap, false,                                          \
          "Time calls to GenerateOopMap::compute_map() in sum")             \
                                                                            \
  develop(bool, TimeOopMap2, false,                                         \
          "Time calls to GenerateOopMap::compute_map() individually")       \
                                                                            \
  develop(bool, TraceOopMapRewrites, false,                                 \
          "Trace rewriting of methods during oop map generation")           \
                                                                            \
  develop(bool, TraceICBuffer, false,                                       \
          "Trace usage of IC buffer")                                       \
                                                                            \
  develop(bool, TraceCompiledIC, false,                                     \
          "Trace changes of compiled IC")                                   \
                                                                            \
  develop(bool, FLSVerifyDictionary, false,                                 \
          "Do lots of (expensive) FLS dictionary verification")             \
                                                                            \
                                                                            \
  notproduct(bool, CheckMemoryInitialization, false,                        \
          "Check memory initialization")                                    \
                                                                            \
  product(uintx, ProcessDistributionStride, 4,                              \
          "Stride through processors when distributing processes")          \
          range(0, max_juint)                                               \
                                                                            \
  develop(bool, TraceFinalizerRegistration, false,                          \
          "Trace registration of final references")                         \
                                                                            \
  product(bool, IgnoreEmptyClassPaths, false,                               \
          "Ignore empty path elements in -classpath")                       \
                                                                            \
  product(bool, PrintHeapAtSIGBREAK, true,                                  \
          "Print heap layout in response to SIGBREAK")                      \
                                                                            \
  product(bool, PrintClassHistogram, false, MANAGEABLE,                     \
          "Print a histogram of class instances")                           \
                                                                            \
  product(double, ObjectCountCutOffPercent, 0.5, EXPERIMENTAL,              \
          "The percentage of the used heap that the instances of a class "  \
          "must occupy for the class to generate a trace event")            \
          range(0.0, 100.0)                                                 \
                                                                            \
  /* JVMTI heap profiling */                                                \
                                                                            \
  product(bool, VerifyBeforeIteration, false, DIAGNOSTIC,                   \
          "Verify memory system before JVMTI iteration")                    \
                                                                            \
  /* compiler */                                                            \
                                                                            \
  /* notice: the max range value here is max_jint, not max_intx  */         \
  /* because of overflow issue                                   */         \
  product(intx, CICompilerCount, CI_COMPILER_COUNT,                         \
          "Number of compiler threads to run")                              \
          range(0, max_jint)                                                \
          constraint(CICompilerCountConstraintFunc, AfterErgo)              \
                                                                            \
  product(bool, UseDynamicNumberOfCompilerThreads, true,                    \
          "Dynamically choose the number of parallel compiler threads")     \
                                                                            \
  product(bool, ReduceNumberOfCompilerThreads, true, DIAGNOSTIC,            \
             "Reduce the number of parallel compiler threads when they "    \
             "are not used")                                                \
                                                                            \
  product(bool, TraceCompilerThreads, false, DIAGNOSTIC,                    \
             "Trace creation and removal of compiler threads")              \
                                                                            \
  develop(bool, InjectCompilerCreationFailure, false,                       \
          "Inject thread creation failures for "                            \
          "UseDynamicNumberOfCompilerThreads")                              \
                                                                            \
  develop(bool, GenerateSynchronizationCode, true,                          \
          "generate locking/unlocking code for synchronized methods and "   \
          "monitors")                                                       \
                                                                            \
  product_pd(bool, ImplicitNullChecks, DIAGNOSTIC,                          \
          "Generate code for implicit null checks")                         \
                                                                            \
  product_pd(bool, TrapBasedNullChecks,                                     \
          "Generate code for null checks that uses a cmp and trap "         \
          "instruction raising SIGTRAP.  This is only used if an access to" \
          "null (+offset) will not raise a SIGSEGV, i.e.,"                  \
          "ImplicitNullChecks don't work (PPC64).")                         \
                                                                            \
  product(bool, EnableThreadSMRStatistics, trueInDebug, DIAGNOSTIC,         \
             "Enable Thread SMR Statistics")                                \
                                                                            \
  product(bool, UseNotificationThread, true,                                \
          "Use Notification Thread")                                        \
                                                                            \
  product(bool, Inline, true,                                               \
          "Enable inlining")                                                \
                                                                            \
  product(bool, ClipInlining, true,                                         \
          "Clip inlining if aggregate method exceeds DesiredMethodLimit")   \
                                                                            \
  develop(bool, UseCHA, true,                                               \
          "Enable CHA")                                                     \
                                                                            \
  product(bool, UseVtableBasedCHA, true,  DIAGNOSTIC,                       \
          "Use vtable information during CHA")                              \
                                                                            \
  product(bool, UseTypeProfile, true,                                       \
          "Check interpreter profile for historically monomorphic calls")   \
                                                                            \
  product(bool, PrintInlining, false, DIAGNOSTIC,                           \
          "Print inlining optimizations")                                   \
                                                                            \
  product(bool, UsePopCountInstruction, false,                              \
          "Use population count instruction")                               \
                                                                            \
  develop(bool, TraceMethodReplacement, false,                              \
          "Print when methods are replaced do to recompilation")            \
                                                                            \
  product(bool, PrintMethodFlushingStatistics, false, DIAGNOSTIC,           \
          "print statistics about method flushing")                         \
                                                                            \
  product(intx, MinPassesBeforeFlush, 10, DIAGNOSTIC,                       \
          "Minimum number of sweeper passes before an nmethod "             \
          "can be flushed")                                                 \
          range(0, max_intx)                                                \
                                                                            \
  develop(bool, StressCodeBuffers, false,                                   \
          "Exercise code buffer expansion and other rare state changes")    \
                                                                            \
  product(bool, DebugNonSafepoints, trueInDebug, DIAGNOSTIC,                \
          "Generate extra debugging information for non-safepoints in "     \
          "nmethods")                                                       \
                                                                            \
  product(bool, PrintVMOptions, false,                                      \
          "Print flags that appeared on the command line")                  \
                                                                            \
  product(bool, IgnoreUnrecognizedVMOptions, false,                         \
          "Ignore unrecognized VM options")                                 \
                                                                            \
  product(bool, PrintCommandLineFlags, false,                               \
          "Print flags specified on command line or set by ergonomics")     \
                                                                            \
  product(bool, PrintFlagsInitial, false,                                   \
          "Print all VM flags before argument processing and exit VM")      \
                                                                            \
  product(bool, PrintFlagsFinal, false,                                     \
          "Print all VM flags after argument and ergonomic processing")     \
                                                                            \
  notproduct(bool, PrintFlagsWithComments, false,                           \
          "Print all VM flags with default values and descriptions and "    \
          "exit")                                                           \
                                                                            \
  product(bool, PrintFlagsRanges, false,                                    \
          "Print VM flags and their ranges")                                \
                                                                            \
  product(bool, SerializeVMOutput, true, DIAGNOSTIC,                        \
          "Use a mutex to serialize output to tty and LogFile")             \
                                                                            \
  product(bool, DisplayVMOutput, true, DIAGNOSTIC,                          \
          "Display all VM output on the tty, independently of LogVMOutput") \
                                                                            \
  product(bool, LogVMOutput, false, DIAGNOSTIC,                             \
          "Save VM output to LogFile")                                      \
                                                                            \
  product(ccstr, LogFile, nullptr, DIAGNOSTIC,                                 \
          "If LogVMOutput or LogCompilation is on, save VM output to "      \
          "this file [default: ./hotspot_pid%p.log] (%p replaced with pid)")\
                                                                            \
  product(ccstr, ErrorFile, nullptr,                                           \
          "If an error occurs, save the error data to this file "           \
          "[default: ./hs_err_pid%p.log] (%p replaced with pid)")           \
                                                                            \
  product(bool, ExtensiveErrorReports,                                      \
          PRODUCT_ONLY(false) NOT_PRODUCT(true),                            \
          "Error reports are more extensive.")                              \
                                                                            \
  product(bool, DisplayVMOutputToStderr, false,                             \
          "If DisplayVMOutput is true, display all VM output to stderr")    \
                                                                            \
  product(bool, DisplayVMOutputToStdout, false,                             \
          "If DisplayVMOutput is true, display all VM output to stdout")    \
                                                                            \
  product(bool, ErrorFileToStderr, false,                                   \
          "If true, error data is printed to stderr instead of a file")     \
                                                                            \
  product(bool, ErrorFileToStdout, false,                                   \
          "If true, error data is printed to stdout instead of a file")     \
                                                                            \
  develop(bool, UseHeavyMonitors, false,                                    \
          "(Deprecated) Use heavyweight instead of lightweight Java "       \
          "monitors")                                                       \
                                                                            \
  develop(bool, VerifyHeavyMonitors, false,                                 \
          "Checks that no stack locking happens when using "                \
          "+UseHeavyMonitors")                                              \
                                                                            \
  product(bool, PrintStringTableStatistics, false,                          \
          "print statistics about the StringTable and SymbolTable")         \
                                                                            \
  product(bool, VerifyStringTableAtExit, false, DIAGNOSTIC,                 \
          "verify StringTable contents at exit")                            \
                                                                            \
  notproduct(bool, PrintSymbolTableSizeHistogram, false,                    \
          "print histogram of the symbol table")                            \
                                                                            \
  product(ccstr, AbortVMOnException, nullptr, DIAGNOSTIC,                      \
          "Call fatal if this exception is thrown.  Example: "              \
          "java -XX:AbortVMOnException=java.lang.NullPointerException Foo") \
                                                                            \
  product(ccstr, AbortVMOnExceptionMessage, nullptr, DIAGNOSTIC,               \
          "Call fatal if the exception pointed by AbortVMOnException "      \
          "has this message")                                               \
                                                                            \
  develop(bool, DebugVtables, false,                                        \
          "add debugging code to vtable dispatch")                          \
                                                                            \
  product(bool, RangeCheckElimination, true,                                \
          "Eliminate range checks")                                         \
                                                                            \
  develop_pd(bool, UncommonNullCast,                                        \
          "track occurrences of null in casts; adjust compiler tactics")    \
                                                                            \
  develop(bool, TypeProfileCasts,  true,                                    \
          "treat casts like calls for purposes of type profiling")          \
                                                                            \
  develop(bool, TraceLivenessGen, false,                                    \
          "Trace the generation of liveness analysis information")          \
                                                                            \
  notproduct(bool, TraceLivenessQuery, false,                               \
          "Trace queries of liveness analysis information")                 \
                                                                            \
  notproduct(bool, CollectIndexSetStatistics, false,                        \
          "Collect information about IndexSets")                            \
                                                                            \
  develop(intx, FastAllocateSizeLimit, 128*K,                               \
          /* Note:  This value is zero mod 1<<13 for a cheap sparc set. */  \
          "Inline allocations larger than this in doublewords must go slow")\
                                                                            \
  product_pd(bool, CompactStrings,                                          \
          "Enable Strings to use single byte chars in backing store")       \
                                                                            \
  product_pd(uint, TypeProfileLevel,                                        \
          "=XYZ, with Z: Type profiling of arguments at call; "             \
                     "Y: Type profiling of return value at call; "          \
                     "X: Type profiling of parameters to methods; "         \
          "X, Y and Z in 0=off ; 1=jsr292 only; 2=all methods")             \
          constraint(TypeProfileLevelConstraintFunc, AfterErgo)             \
                                                                            \
  product(intx, TypeProfileArgsLimit,     2,                                \
          "max number of call arguments to consider for type profiling")    \
          range(0, 16)                                                      \
                                                                            \
  product(intx, TypeProfileParmsLimit,    2,                                \
          "max number of incoming parameters to consider for type profiling"\
          ", -1 for all")                                                   \
          range(-1, 64)                                                     \
                                                                            \
  /* statistics */                                                          \
  develop(bool, CountCompiledCalls, false,                                  \
          "Count method invocations")                                       \
                                                                            \
  notproduct(bool, ICMissHistogram, false,                                  \
          "Produce histogram of IC misses")                                 \
                                                                            \
  /* interpreter */                                                         \
  product_pd(bool, RewriteBytecodes,                                        \
          "Allow rewriting of bytecodes (bytecodes are not immutable)")     \
                                                                            \
  product_pd(bool, RewriteFrequentPairs,                                    \
          "Rewrite frequently used bytecode pairs into a single bytecode")  \
                                                                            \
  product(bool, PrintInterpreter, false, DIAGNOSTIC,                        \
          "Print the generated interpreter code")                           \
                                                                            \
  product(bool, UseInterpreter, true,                                       \
          "Use interpreter for non-compiled methods")                       \
                                                                            \
  develop(bool, UseFastSignatureHandlers, true,                             \
          "Use fast signature handlers for native calls")                   \
                                                                            \
  product(bool, UseLoopCounter, true,                                       \
          "Increment invocation counter on backward branch")                \
                                                                            \
  product_pd(bool, UseOnStackReplacement,                                   \
          "Use on stack replacement, calls runtime if invoc. counter "      \
          "overflows in loop")                                              \
                                                                            \
  notproduct(bool, TraceOnStackReplacement, false,                          \
          "Trace on stack replacement")                                     \
                                                                            \
  product_pd(bool, PreferInterpreterNativeStubs,                            \
          "Use always interpreter stubs for native methods invoked via "    \
          "interpreter")                                                    \
                                                                            \
  develop(bool, CountBytecodes, false,                                      \
          "Count number of bytecodes executed")                             \
                                                                            \
  develop(bool, PrintBytecodeHistogram, false,                              \
          "Print histogram of the executed bytecodes")                      \
                                                                            \
  develop(bool, PrintBytecodePairHistogram, false,                          \
          "Print histogram of the executed bytecode pairs")                 \
                                                                            \
  product(bool, PrintSignatureHandlers, false, DIAGNOSTIC,                  \
          "Print code generated for native method signature handlers")      \
                                                                            \
  develop(bool, VerifyOops, false,                                          \
          "Do plausibility checks for oops")                                \
                                                                            \
  develop(bool, CheckUnhandledOops, false,                                  \
          "Check for unhandled oops in VM code")                            \
                                                                            \
  develop(bool, VerifyJNIFields, trueInDebug,                               \
          "Verify jfieldIDs for instance fields")                           \
                                                                            \
  develop(bool, VerifyFPU, false,                                           \
          "Verify FPU state (check for NaN's, etc.)")                       \
                                                                            \
  develop(bool, VerifyActivationFrameSize, false,                           \
          "Verify that activation frame didn't become smaller than its "    \
          "minimal size")                                                   \
                                                                            \
  develop(bool, TraceFrequencyInlining, false,                              \
          "Trace frequency based inlining")                                 \
                                                                            \
  develop_pd(bool, InlineIntrinsics,                                        \
          "Use intrinsics in Interpreter that can be statically resolved")  \
                                                                            \
  product_pd(bool, ProfileInterpreter,                                      \
          "Profile at the bytecode level during interpretation")            \
                                                                            \
  develop_pd(bool, ProfileTraps,                                            \
          "Profile deoptimization traps at the bytecode level")             \
                                                                            \
  product(intx, ProfileMaturityPercentage, 20,                              \
          "number of method invocations/branches (expressed as % of "       \
          "CompileThreshold) before using the method's profile")            \
          range(0, 100)                                                     \
                                                                            \
  product(bool, PrintMethodData, false, DIAGNOSTIC,                         \
          "Print the results of +ProfileInterpreter at end of run")         \
                                                                            \
  develop(bool, VerifyDataPointer, trueInDebug,                             \
          "Verify the method data pointer during interpreter profiling")    \
                                                                            \
  notproduct(bool, CrashGCForDumpingJavaThread, false,                      \
          "Manually make GC thread crash then dump java stack trace;  "     \
          "Test only")                                                      \
                                                                            \
  /* compilation */                                                         \
  product(bool, UseCompiler, true,                                          \
          "Use Just-In-Time compilation")                                   \
                                                                            \
  product(bool, UseCounterDecay, true,                                      \
          "Adjust recompilation counters")                                  \
                                                                            \
  develop(intx, CounterHalfLifeTime,    30,                                 \
          "Half-life time of invocation counters (in seconds)")             \
                                                                            \
  develop(intx, CounterDecayMinIntervalLength,   500,                       \
          "The minimum interval (in milliseconds) between invocation of "   \
          "CounterDecay")                                                   \
                                                                            \
  product(bool, AlwaysCompileLoopMethods, false,                            \
          "When using recompilation, never interpret methods "              \
          "containing loops")                                               \
                                                                            \
  product(intx,  AllocatePrefetchStyle, 1,                                  \
          "0 = no prefetch, "                                               \
          "1 = generate prefetch instructions for each allocation, "        \
          "2 = use TLAB watermark to gate allocation prefetch, "            \
          "3 = generate one prefetch instruction per cache line")           \
          range(0, 3)                                                       \
                                                                            \
  product(intx,  AllocatePrefetchDistance, -1,                              \
          "Distance to prefetch ahead of allocation pointer. "              \
          "-1: use system-specific value (automatically determined")        \
          constraint(AllocatePrefetchDistanceConstraintFunc,AfterMemoryInit)\
                                                                            \
  product(intx,  AllocatePrefetchLines, 3,                                  \
          "Number of lines to prefetch ahead of array allocation pointer")  \
          range(1, 64)                                                      \
                                                                            \
  product(intx,  AllocateInstancePrefetchLines, 1,                          \
          "Number of lines to prefetch ahead of instance allocation "       \
          "pointer")                                                        \
          range(1, 64)                                                      \
                                                                            \
  product(intx,  AllocatePrefetchStepSize, 16,                              \
          "Step size in bytes of sequential prefetch instructions")         \
          range(1, 512)                                                     \
          constraint(AllocatePrefetchStepSizeConstraintFunc,AfterMemoryInit)\
                                                                            \
  product(intx,  AllocatePrefetchInstr, 0,                                  \
          "Select instruction to prefetch ahead of allocation pointer")     \
          constraint(AllocatePrefetchInstrConstraintFunc, AfterMemoryInit)  \
                                                                            \
  /* deoptimization */                                                      \
  product(bool, TraceDeoptimization, false, DIAGNOSTIC,                     \
          "Trace deoptimization")                                           \
                                                                            \
  develop(bool, PrintDeoptimizationDetails, false,                          \
          "Print more information about deoptimization")                    \
                                                                            \
  develop(bool, DebugDeoptimization, false,                                 \
          "Tracing various information while debugging deoptimization")     \
                                                                            \
  product(double, SelfDestructTimer, 0.0,                                   \
          "Will cause VM to terminate after a given time "                  \
          "(in fractional minutes) "                                        \
          "(0.0 means off)")                                                \
          range(0.0, (double)max_intx)                                      \
                                                                            \
  product(intx, MaxJavaStackTraceDepth, 1024,                               \
          "The maximum number of lines in the stack trace for Java "        \
          "exceptions (0 means all)")                                       \
          range(0, max_jint/2)                                              \
                                                                            \
  /* notice: the max range value here is max_jint, not max_intx  */         \
  /* because of overflow issue                                   */         \
  product(intx, GuaranteedSafepointInterval, 1000, DIAGNOSTIC,              \
          "Guarantee a safepoint (at least) every so many milliseconds "    \
          "(0 means none)")                                                 \
          range(0, max_jint)                                                \
                                                                            \
  product(intx, SafepointTimeoutDelay, 10000,                               \
          "Delay in milliseconds for option SafepointTimeout")              \
          range(0, max_intx LP64_ONLY(/MICROUNITS))                         \
                                                                            \
  product(bool, UseSystemMemoryBarrier, false,                              \
          "Try to enable system memory barrier if supported by OS")         \
                                                                            \
  product(intx, NmethodSweepActivity, 4,                                    \
          "Removes cold nmethods from code cache if > 0. Higher values "    \
          "result in more aggressive sweeping")                             \
          range(0, 2000)                                                    \
                                                                            \
  develop(intx, MallocCatchPtr, -1,                                         \
          "Hit breakpoint when mallocing/freeing this pointer")             \
                                                                            \
  develop(intx, StackPrintLimit, 100,                                       \
          "number of stack frames to print in VM-level stack dump")         \
                                                                            \
  product(int, ErrorLogPrintCodeLimit, 3, DIAGNOSTIC,                       \
          "max number of compiled code units to print in error log")        \
          range(0, VMError::max_error_log_print_code)                       \
                                                                            \
  notproduct(intx, MaxElementPrintSize, 256,                                \
          "maximum number of elements to print")                            \
                                                                            \
  notproduct(intx, MaxSubklassPrintSize, 4,                                 \
          "maximum number of subklasses to print when printing klass")      \
                                                                            \
  develop(intx, MaxForceInlineLevel, 100,                                   \
          "maximum number of nested calls that are forced for inlining "    \
          "(using CompileCommand or marked w/ @ForceInline)")               \
          range(0, max_jint)                                                \
                                                                            \
  develop(intx, MethodHistogramCutoff, 100,                                 \
          "The cutoff value for method invocation histogram (+CountCalls)") \
                                                                            \
  develop(intx, DontYieldALotInterval,    10,                               \
          "Interval between which yields will be dropped (milliseconds)")   \
                                                                            \
  notproduct(intx, DeoptimizeALotInterval,     5,                           \
          "Number of exits until DeoptimizeALot kicks in")                  \
                                                                            \
  notproduct(intx, ZombieALotInterval,     5,                               \
          "Number of exits until ZombieALot kicks in")                      \
                                                                            \
  product(ccstr, MallocLimit, nullptr, DIAGNOSTIC,                          \
          "Limit malloc allocation size from VM. Reaching a limit will "    \
          "trigger an action (see flag). This feature requires "            \
          "NativeMemoryTracking=summary or NativeMemoryTracking=detail."    \
          "Usage:"                                                          \
          "\"-XX:MallocLimit=<size>[:<flag>]\" sets a total limit."         \
          "\"-XX:MallocLimit=<category>:<size>[:<flag>][,<category>:<size>[:<flag>] ...]\"" \
          "sets one or more category-specific limits."                      \
          "<flag> defines the action upon reaching the limit:"              \
          "\"fatal\": end VM with a fatal error at the allocation site"     \
          "\"oom\"  : will mimic a native OOM"                              \
          "If <flag> is omitted, \"fatal\" is the default."                 \
          "Examples:\n"                                                     \
          "-XX:MallocLimit=2g"                                              \
          "-XX:MallocLimit=2g:oom"                                          \
          "-XX:MallocLimit=compiler:200m:oom,code:100m")                    \
                                                                            \
  product(intx, TypeProfileWidth, 2,                                        \
          "Number of receiver types to record in call/cast profile")        \
          range(0, 8)                                                       \
                                                                            \
  develop(intx, BciProfileWidth,      2,                                    \
          "Number of return bci's to record in ret profile")                \
                                                                            \
  product(intx, PerMethodRecompilationCutoff, 400,                          \
          "After recompiling N times, stay in the interpreter (-1=>'Inf')") \
          range(-1, max_intx)                                               \
                                                                            \
  product(intx, PerBytecodeRecompilationCutoff, 200,                        \
          "Per-BCI limit on repeated recompilation (-1=>'Inf')")            \
          range(-1, max_intx)                                               \
                                                                            \
  product(intx, PerMethodTrapLimit,  100,                                   \
          "Limit on traps (of one kind) in a method (includes inlines)")    \
          range(0, max_jint)                                                \
                                                                            \
  product(intx, PerMethodSpecTrapLimit,  5000, EXPERIMENTAL,                \
          "Limit on speculative traps (of one kind) in a method "           \
          "(includes inlines)")                                             \
          range(0, max_jint)                                                \
                                                                            \
  product(intx, PerBytecodeTrapLimit,  4,                                   \
          "Limit on traps (of one kind) at a particular BCI")               \
          range(0, max_jint)                                                \
                                                                            \
  product(intx, SpecTrapLimitExtraEntries,  3, EXPERIMENTAL,                \
          "Extra method data trap entries for speculation")                 \
                                                                            \
  product(double, InlineFrequencyRatio, 0.25, DIAGNOSTIC,                   \
          "Ratio of call site execution to caller method invocation")       \
                                                                            \
  product(double, MinInlineFrequencyRatio, 0.0085, DIAGNOSTIC,               \
          "Minimum ratio of call site execution to caller method"           \
          "invocation to be considered for inlining")                       \
                                                                            \
  develop(intx, InlineThrowCount,    50,                                    \
          "Force inlining of interpreted methods that throw this often")    \
          range(0, max_jint)                                                \
                                                                            \
  develop(intx, InlineThrowMaxSize,   200,                                  \
          "Force inlining of throwing methods smaller than this")           \
          range(0, max_jint)                                                \
                                                                            \
  product(size_t, MetaspaceSize, NOT_LP64(16 * M) LP64_ONLY(21 * M),        \
          "Initial threshold (in bytes) at which a garbage collection "     \
          "is done to reduce Metaspace usage")                              \
          constraint(MetaspaceSizeConstraintFunc,AfterErgo)                 \
                                                                            \
  product(size_t, MaxMetaspaceSize, max_uintx,                              \
          "Maximum size of Metaspaces (in bytes)")                          \
          constraint(MaxMetaspaceSizeConstraintFunc,AfterErgo)              \
                                                                            \
  product(size_t, CompressedClassSpaceSize, 1*G,                            \
          "Maximum size of class area in Metaspace when compressed "        \
          "class pointers are used")                                        \
          range(1*M, 3*G)                                                   \
                                                                            \
  develop(size_t, CompressedClassSpaceBaseAddress, 0,                       \
          "Force the class space to be allocated at this address or "       \
          "fails VM initialization (requires -Xshare=off.")                 \
                                                                            \
  product(bool, PrintMetaspaceStatisticsAtExit, false, DIAGNOSTIC,          \
          "Print metaspace statistics upon VM exit.")                       \
                                                                            \
  develop(bool, MetaspaceGuardAllocations, false,                           \
          "Metapace allocations are guarded.")                              \
                                                                            \
  product(uintx, MinHeapFreeRatio, 40, MANAGEABLE,                          \
          "The minimum percentage of heap free after GC to avoid expansion."\
          " For most GCs this applies to the old generation. In G1 and"     \
          " ParallelGC it applies to the whole heap.")                      \
          range(0, 100)                                                     \
          constraint(MinHeapFreeRatioConstraintFunc,AfterErgo)              \
                                                                            \
  product(uintx, MaxHeapFreeRatio, 70, MANAGEABLE,                          \
          "The maximum percentage of heap free after GC to avoid shrinking."\
          " For most GCs this applies to the old generation. In G1 and"     \
          " ParallelGC it applies to the whole heap.")                      \
          range(0, 100)                                                     \
          constraint(MaxHeapFreeRatioConstraintFunc,AfterErgo)              \
                                                                            \
  product(bool, ShrinkHeapInSteps, true,                                    \
          "When disabled, informs the GC to shrink the java heap directly"  \
          " to the target size at the next full GC rather than requiring"   \
          " smaller steps during multiple full GCs.")                       \
                                                                            \
  product(intx, SoftRefLRUPolicyMSPerMB, 1000,                              \
          "Number of milliseconds per MB of free space in the heap")        \
          range(0, max_intx)                                                \
          constraint(SoftRefLRUPolicyMSPerMBConstraintFunc,AfterMemoryInit) \
                                                                            \
  product(size_t, MinHeapDeltaBytes, ScaleForWordSize(128*K),               \
          "The minimum change in heap space due to GC (in bytes)")          \
          range(0, max_uintx)                                               \
                                                                            \
  product(size_t, MinMetaspaceExpansion, ScaleForWordSize(256*K),           \
          "The minimum expansion of Metaspace (in bytes)")                  \
          range(0, max_uintx)                                               \
                                                                            \
  product(uintx, MaxMetaspaceFreeRatio,    70,                              \
          "The maximum percentage of Metaspace free after GC to avoid "     \
          "shrinking")                                                      \
          range(0, 100)                                                     \
          constraint(MaxMetaspaceFreeRatioConstraintFunc,AfterErgo)         \
                                                                            \
  product(uintx, MinMetaspaceFreeRatio,    40,                              \
          "The minimum percentage of Metaspace free after GC to avoid "     \
          "expansion")                                                      \
          range(0, 99)                                                      \
          constraint(MinMetaspaceFreeRatioConstraintFunc,AfterErgo)         \
                                                                            \
  product(size_t, MaxMetaspaceExpansion, ScaleForWordSize(4*M),             \
          "The maximum expansion of Metaspace without full GC (in bytes)")  \
          range(0, max_uintx)                                               \
                                                                            \
  /* stack parameters */                                                    \
  product_pd(intx, StackYellowPages,                                        \
          "Number of yellow zone (recoverable overflows) pages of size "    \
          "4KB. If pages are bigger yellow zone is aligned up.")            \
          range(MIN_STACK_YELLOW_PAGES, (DEFAULT_STACK_YELLOW_PAGES+5))     \
                                                                            \
  product_pd(intx, StackRedPages,                                           \
          "Number of red zone (unrecoverable overflows) pages of size "     \
          "4KB. If pages are bigger red zone is aligned up.")               \
          range(MIN_STACK_RED_PAGES, (DEFAULT_STACK_RED_PAGES+2))           \
                                                                            \
  product_pd(intx, StackReservedPages,                                      \
          "Number of reserved zone (reserved to annotated methods) pages"   \
          " of size 4KB. If pages are bigger reserved zone is aligned up.") \
          range(MIN_STACK_RESERVED_PAGES, (DEFAULT_STACK_RESERVED_PAGES+10))\
                                                                            \
  product(bool, RestrictReservedStack, true,                                \
          "Restrict @ReservedStackAccess to trusted classes")               \
                                                                            \
  /* greater stack shadow pages can't generate instruction to bang stack */ \
  product_pd(intx, StackShadowPages,                                        \
          "Number of shadow zone (for overflow checking) pages of size "    \
          "4KB. If pages are bigger shadow zone is aligned up. "            \
          "This should exceed the depth of the VM and native call stack.")  \
          range(MIN_STACK_SHADOW_PAGES, (DEFAULT_STACK_SHADOW_PAGES+30))    \
                                                                            \
  product_pd(intx, ThreadStackSize,                                         \
          "Thread Stack Size (in Kbytes)")                                  \
          range(0, 1 * M)                                                   \
                                                                            \
  product_pd(intx, VMThreadStackSize,                                       \
          "Non-Java Thread Stack Size (in Kbytes)")                         \
          range(0, max_intx/(1 * K))                                        \
                                                                            \
  product_pd(intx, CompilerThreadStackSize,                                 \
          "Compiler Thread Stack Size (in Kbytes)")                         \
          range(0, max_intx/(1 * K))                                        \
                                                                            \
  develop_pd(size_t, JVMInvokeMethodSlack,                                  \
          "Stack space (bytes) required for JVM_InvokeMethod to complete")  \
                                                                            \
  /* code cache parameters                                    */            \
  product_pd(uintx, CodeCacheSegmentSize, EXPERIMENTAL,                     \
          "Code cache segment size (in bytes) - smallest unit of "          \
          "allocation")                                                     \
          range(1, 1024)                                                    \
          constraint(CodeCacheSegmentSizeConstraintFunc, AfterErgo)         \
                                                                            \
  product_pd(intx, CodeEntryAlignment, EXPERIMENTAL,                        \
          "Code entry alignment for generated code (in bytes)")             \
          constraint(CodeEntryAlignmentConstraintFunc, AfterErgo)           \
                                                                            \
  product_pd(intx, OptoLoopAlignment,                                       \
          "Align inner loops to zero relative to this modulus")             \
          range(1, 128)                                                     \
          constraint(OptoLoopAlignmentConstraintFunc, AfterErgo)            \
                                                                            \
  product_pd(uintx, InitialCodeCacheSize,                                   \
          "Initial code cache size (in bytes)")                             \
          constraint(VMPageSizeConstraintFunc, AtParse)                     \
                                                                            \
  develop_pd(uintx, CodeCacheMinimumUseSpace,                               \
          "Minimum code cache size (in bytes) required to start VM.")       \
          range(0, max_uintx)                                               \
                                                                            \
  product(bool, SegmentedCodeCache, false,                                  \
          "Use a segmented code cache")                                     \
                                                                            \
  product_pd(uintx, ReservedCodeCacheSize,                                  \
          "Reserved code cache size (in bytes) - maximum code cache size")  \
          constraint(VMPageSizeConstraintFunc, AtParse)                     \
                                                                            \
  product_pd(uintx, NonProfiledCodeHeapSize,                                \
          "Size of code heap with non-profiled methods (in bytes)")         \
          range(0, max_uintx)                                               \
                                                                            \
  product_pd(uintx, ProfiledCodeHeapSize,                                   \
          "Size of code heap with profiled methods (in bytes)")             \
          range(0, max_uintx)                                               \
                                                                            \
  product_pd(uintx, NonNMethodCodeHeapSize,                                 \
          "Size of code heap with non-nmethods (in bytes)")                 \
          constraint(VMPageSizeConstraintFunc, AtParse)                     \
                                                                            \
  product_pd(uintx, CodeCacheExpansionSize,                                 \
          "Code cache expansion size (in bytes)")                           \
          range(32*K, max_uintx)                                            \
                                                                            \
  product_pd(uintx, CodeCacheMinBlockLength, DIAGNOSTIC,                    \
          "Minimum number of segments in a code cache block")               \
          range(1, 100)                                                     \
                                                                            \
  notproduct(bool, ExitOnFullCodeCache, false,                              \
          "Exit the VM if we fill the code cache")                          \
                                                                            \
  product(bool, UseCodeCacheFlushing, true,                                 \
          "Remove cold/old nmethods from the code cache")                   \
                                                                            \
  product(double, SweeperThreshold, 15.0,                                   \
          "Threshold when a code cache unloading GC is invoked."            \
          "Value is percentage of ReservedCodeCacheSize.")                  \
          range(0.0, 100.0)                                                 \
                                                                            \
  product(uintx, StartAggressiveSweepingAt, 10,                             \
          "Start aggressive sweeping if X[%] of the code cache is free."    \
          "Segmented code cache: X[%] of the non-profiled heap."            \
          "Non-segmented code cache: X[%] of the total code cache")         \
          range(0, 100)                                                     \
                                                                            \
  /* interpreter debugging */                                               \
  develop(intx, BinarySwitchThreshold, 5,                                   \
          "Minimal number of lookupswitch entries for rewriting to binary " \
          "switch")                                                         \
                                                                            \
  develop(intx, StopInterpreterAt, 0,                                       \
          "Stop interpreter execution at specified bytecode number")        \
                                                                            \
  develop(intx, TraceBytecodesAt, 0,                                        \
          "Trace bytecodes starting with specified bytecode number")        \
                                                                            \
  /* Priorities */                                                          \
  product_pd(bool, UseThreadPriorities,  "Use native thread priorities")    \
                                                                            \
  product(int, ThreadPriorityPolicy, 0,                                     \
          "0 : Normal.                                                     "\
          "    VM chooses priorities that are appropriate for normal       "\
          "    applications.                                               "\
          "    On Windows applications are allowed to use higher native    "\
          "    priorities. However, with ThreadPriorityPolicy=0, VM will   "\
          "    not use the highest possible native priority,               "\
          "    THREAD_PRIORITY_TIME_CRITICAL, as it may interfere with     "\
          "    system threads. On Linux thread priorities are ignored      "\
          "    because the OS does not support static priority in          "\
          "    SCHED_OTHER scheduling class which is the only choice for   "\
          "    non-root, non-realtime applications.                        "\
          "1 : Aggressive.                                                 "\
          "    Java thread priorities map over to the entire range of      "\
          "    native thread priorities. Higher Java thread priorities map "\
          "    to higher native thread priorities. This policy should be   "\
          "    used with care, as sometimes it can cause performance       "\
          "    degradation in the application and/or the entire system. On "\
          "    Linux/BSD/macOS this policy requires root privilege or an   "\
          "    extended capability.")                                       \
          range(0, 1)                                                       \
                                                                            \
  product(bool, ThreadPriorityVerbose, false,                               \
          "Print priority changes")                                         \
                                                                            \
  product(int, CompilerThreadPriority, -1,                                  \
          "The native priority at which compiler threads should run "       \
          "(-1 means no change)")                                           \
          range(min_jint, max_jint)                                         \
                                                                            \
  product(int, VMThreadPriority, -1,                                        \
          "The native priority at which the VM thread should run "          \
          "(-1 means no change)")                                           \
          range(-1, 127)                                                    \
                                                                            \
  product(int, JavaPriority1_To_OSPriority, -1,                             \
          "Map Java priorities to OS priorities")                           \
          range(-1, 127)                                                    \
                                                                            \
  product(int, JavaPriority2_To_OSPriority, -1,                             \
          "Map Java priorities to OS priorities")                           \
          range(-1, 127)                                                    \
                                                                            \
  product(int, JavaPriority3_To_OSPriority, -1,                             \
          "Map Java priorities to OS priorities")                           \
          range(-1, 127)                                                    \
                                                                            \
  product(int, JavaPriority4_To_OSPriority, -1,                             \
          "Map Java priorities to OS priorities")                           \
          range(-1, 127)                                                    \
                                                                            \
  product(int, JavaPriority5_To_OSPriority, -1,                             \
          "Map Java priorities to OS priorities")                           \
          range(-1, 127)                                                    \
                                                                            \
  product(int, JavaPriority6_To_OSPriority, -1,                             \
          "Map Java priorities to OS priorities")                           \
          range(-1, 127)                                                    \
                                                                            \
  product(int, JavaPriority7_To_OSPriority, -1,                             \
          "Map Java priorities to OS priorities")                           \
          range(-1, 127)                                                    \
                                                                            \
  product(int, JavaPriority8_To_OSPriority, -1,                             \
          "Map Java priorities to OS priorities")                           \
          range(-1, 127)                                                    \
                                                                            \
  product(int, JavaPriority9_To_OSPriority, -1,                             \
          "Map Java priorities to OS priorities")                           \
          range(-1, 127)                                                    \
                                                                            \
  product(int, JavaPriority10_To_OSPriority,-1,                             \
          "Map Java priorities to OS priorities")                           \
          range(-1, 127)                                                    \
                                                                            \
  product(bool, UseCriticalJavaThreadPriority, false, EXPERIMENTAL,         \
          "Java thread priority 10 maps to critical scheduling priority")   \
                                                                            \
  product(bool, UseCriticalCompilerThreadPriority, false, EXPERIMENTAL,     \
          "Compiler thread(s) run at critical scheduling priority")         \
                                                                            \
  develop(intx, NewCodeParameter,      0,                                   \
          "Testing Only: Create a dedicated integer parameter before "      \
          "putback")                                                        \
                                                                            \
  /* new oopmap storage allocation */                                       \
  develop(intx, MinOopMapAllocation,     8,                                 \
          "Minimum number of OopMap entries in an OopMapSet")               \
                                                                            \
  /* recompilation */                                                       \
  product_pd(intx, CompileThreshold,                                        \
          "number of interpreted method invocations before (re-)compiling") \
          constraint(CompileThresholdConstraintFunc, AfterErgo)             \
                                                                            \
  product_pd(bool, TieredCompilation,                                       \
          "Enable tiered compilation")                                      \
                                                                            \
  /* Properties for Java libraries  */                                      \
                                                                            \
  product(uint64_t, MaxDirectMemorySize, 0,                                 \
          "Maximum total size of NIO direct-buffer allocations. "           \
          "Ignored if not explicitly set.")                                 \
          range(0, max_jlong)                                               \
                                                                            \
  /* Flags used for temporary code during development  */                   \
                                                                            \
  product(bool, UseNewCode, false, DIAGNOSTIC,                              \
          "Testing Only: Use the new version while testing")                \
                                                                            \
  product(bool, UseNewCode2, false, DIAGNOSTIC,                             \
          "Testing Only: Use the new version while testing")                \
                                                                            \
  product(bool, UseNewCode3, false, DIAGNOSTIC,                             \
          "Testing Only: Use the new version while testing")                \
                                                                            \
  notproduct(bool, UseDebuggerErgo, false,                                  \
          "Debugging Only: Adjust the VM to be more debugger-friendly. "    \
          "Turns on the other UseDebuggerErgo* flags")                      \
                                                                            \
  notproduct(bool, UseDebuggerErgo1, false,                                 \
          "Debugging Only: Enable workarounds for debugger induced "        \
          "os::processor_id() >= os::processor_count() problems")           \
                                                                            \
  notproduct(bool, UseDebuggerErgo2, false,                                 \
          "Debugging Only: Limit the number of spawned JVM threads")        \
                                                                            \
  notproduct(bool, EnableJVMTIStackDepthAsserts, true,                      \
          "Enable JVMTI asserts related to stack depth checks")             \
                                                                            \
  /* flags for performance data collection */                               \
                                                                            \
  product(bool, UsePerfData, true,                                          \
          "Flag to disable jvmstat instrumentation for performance testing "\
          "and problem isolation purposes")                                 \
                                                                            \
  product(bool, PerfDataSaveToFile, false,                                  \
          "Save PerfData memory to hsperfdata_<pid> file on exit")          \
                                                                            \
  product(ccstr, PerfDataSaveFile, nullptr,                                    \
          "Save PerfData memory to the specified absolute pathname. "       \
          "The string %p in the file name (if present) "                    \
          "will be replaced by pid")                                        \
                                                                            \
  product(intx, PerfDataSamplingInterval, 50,                               \
          "Data sampling interval (in milliseconds)")                       \
          range(PeriodicTask::min_interval, max_jint)                       \
          constraint(PerfDataSamplingIntervalFunc, AfterErgo)               \
                                                                            \
  product(bool, PerfDisableSharedMem, false,                                \
          "Store performance data in standard memory")                      \
                                                                            \
  product(int, PerfDataMemorySize, 32*K,                                    \
          "Size of performance data memory region. Will be rounded "        \
          "up to a multiple of the native os page size.")                   \
          range(128, 32*64*K)                                               \
                                                                            \
  product(int, PerfMaxStringConstLength, 1024,                              \
          "Maximum PerfStringConstant string length before truncation")     \
          range(32, 32*K)                                                   \
                                                                            \
  product(bool, PerfAllowAtExitRegistration, false,                         \
          "Allow registration of atexit() methods")                         \
                                                                            \
  product(bool, PerfBypassFileSystemCheck, false,                           \
          "Bypass Win32 file system criteria checks (Windows Only)")        \
                                                                            \
  product(int, UnguardOnExecutionViolation, 0,                              \
          "Unguard page and retry on no-execute fault (Win32 only) "        \
          "0=off, 1=conservative, 2=aggressive")                            \
          range(0, 2)                                                       \
                                                                            \
  /* Serviceability Support */                                              \
                                                                            \
  product(bool, ManagementServer, false,                                    \
          "Create JMX Management Server")                                   \
                                                                            \
  product(bool, DisableAttachMechanism, false,                              \
          "Disable mechanism that allows tools to attach to this VM")       \
                                                                            \
  product(bool, StartAttachListener, false,                                 \
          "Always start Attach Listener at VM startup")                     \
                                                                            \
  product(bool, EnableDynamicAgentLoading, true,                            \
          "Allow tools to load agents with the attach mechanism")           \
                                                                            \
  product(bool, PrintConcurrentLocks, false, MANAGEABLE,                    \
          "Print java.util.concurrent locks in thread dump")                \
                                                                            \
  product(bool, PrintMethodHandleStubs, false, DIAGNOSTIC,                  \
          "Print generated stub code for method handles")                   \
                                                                            \
  product(bool, VerifyMethodHandles, trueInDebug, DIAGNOSTIC,               \
          "perform extra checks when constructing method handles")          \
                                                                            \
  product(bool, ShowHiddenFrames, false, DIAGNOSTIC,                        \
          "show method handle implementation frames (usually hidden)")      \
                                                                            \
  product(bool, ShowCarrierFrames, false, DIAGNOSTIC,                       \
          "show virtual threads' carrier frames in exceptions")             \
                                                                            \
  product(bool, TrustFinalNonStaticFields, false, EXPERIMENTAL,             \
          "trust final non-static declarations for constant folding")       \
                                                                            \
  product(bool, FoldStableValues, true, DIAGNOSTIC,                         \
          "Optimize loads from stable fields (marked w/ @Stable)")          \
                                                                            \
  product(int, UseBootstrapCallInfo, 1, DIAGNOSTIC,                         \
          "0: when resolving InDy or ConDy, force all BSM arguments to be " \
          "resolved before the bootstrap method is called; 1: when a BSM "  \
          "that may accept a BootstrapCallInfo is detected, use that API "  \
          "to pass BSM arguments, which allows the BSM to delay their "     \
          "resolution; 2+: stress test the BCI API by calling more BSMs "   \
          "via that API, instead of with the eagerly-resolved array.")      \
                                                                            \
  product(bool, PauseAtStartup,      false, DIAGNOSTIC,                     \
          "Causes the VM to pause at startup time and wait for the pause "  \
          "file to be removed (default: ./vm.paused.<pid>)")                \
                                                                            \
  product(ccstr, PauseAtStartupFile, nullptr, DIAGNOSTIC,                      \
          "The file to create and for whose removal to await when pausing " \
          "at startup. (default: ./vm.paused.<pid>)")                       \
                                                                            \
  product(bool, PauseAtExit, false, DIAGNOSTIC,                             \
          "Pause and wait for keypress on exit if a debugger is attached")  \
                                                                            \
  product(bool, DTraceMethodProbes, false,                                  \
          "Enable dtrace tool probes for method-entry and method-exit")     \
                                                                            \
  product(bool, DTraceAllocProbes, false,                                   \
          "Enable dtrace tool probes for object allocation")                \
                                                                            \
  product(bool, DTraceMonitorProbes, false,                                 \
          "Enable dtrace tool probes for monitor events")                   \
                                                                            \
  product(bool, RelaxAccessControlCheck, false,                             \
          "Relax the access control checks in the verifier")                \
                                                                            \
  product(uintx, StringTableSize, defaultStringTableSize,                   \
          "Number of buckets in the interned String table "                 \
          "(will be rounded to nearest higher power of 2)")                 \
          range(minimumStringTableSize, 16777216ul /* 2^24 */)              \
                                                                            \
  product(uintx, SymbolTableSize, defaultSymbolTableSize, EXPERIMENTAL,     \
          "Number of buckets in the JVM internal Symbol table")             \
          range(minimumSymbolTableSize, 16777216ul /* 2^24 */)              \
                                                                            \
  product(bool, UseStringDeduplication, false,                              \
          "Use string deduplication")                                       \
                                                                            \
  product(uint, StringDeduplicationAgeThreshold, 3,                         \
          "A string must reach this age (or be promoted to an old region) " \
          "to be considered for deduplication")                             \
          range(1, markWord::max_age)                                       \
                                                                            \
  product(size_t, StringDeduplicationInitialTableSize, 500, EXPERIMENTAL,   \
          "Approximate initial number of buckets in the table")             \
          range(1, 1 * G)                                                   \
                                                                            \
  product(double, StringDeduplicationGrowTableLoad, 14.0, EXPERIMENTAL,     \
          "Entries per bucket above which the table should be expanded")    \
          range(0.1, 1000.0)                                                \
                                                                            \
  product(double, StringDeduplicationShrinkTableLoad, 1.0, EXPERIMENTAL,    \
          "Entries per bucket below which the table should be shrunk")      \
          range(0.01, 100.0)                                                \
                                                                            \
  product(double, StringDeduplicationTargetTableLoad, 7.0, EXPERIMENTAL,    \
          "Desired entries per bucket when resizing the table")             \
          range(0.01, 1000.0)                                               \
                                                                            \
  product(size_t, StringDeduplicationCleanupDeadMinimum, 100, EXPERIMENTAL, \
          "Minimum number of dead table entries for cleaning the table")    \
                                                                            \
  product(int, StringDeduplicationCleanupDeadPercent, 5, EXPERIMENTAL,      \
          "Minimum percentage of dead table entries for cleaning the table") \
          range(1, 100)                                                     \
                                                                            \
  product(bool, StringDeduplicationResizeALot, false, DIAGNOSTIC,           \
          "Force more frequent table resizing")                             \
                                                                            \
  product(uint64_t, StringDeduplicationHashSeed, 0, DIAGNOSTIC,             \
          "Seed for the table hashing function; 0 requests computed seed")  \
                                                                            \
  product(bool, WhiteBoxAPI, false, DIAGNOSTIC,                             \
          "Enable internal testing APIs")                                   \
                                                                            \
  product(size_t, ArrayAllocatorMallocLimit, SIZE_MAX, EXPERIMENTAL,        \
          "Allocation less than this value will be allocated "              \
          "using malloc. Larger allocations will use mmap.")                \
                                                                            \
  product(bool, AlwaysAtomicAccesses, false, EXPERIMENTAL,                  \
          "Accesses to all variables should always be atomic")              \
                                                                            \
  product(bool, UseUnalignedAccesses, false, DIAGNOSTIC,                    \
          "Use unaligned memory accesses in Unsafe")                        \
                                                                            \
  product_pd(bool, PreserveFramePointer,                                    \
             "Use the FP register for holding the frame pointer "           \
             "and not as a general purpose register.")                      \
                                                                            \
  product(size_t, AsyncLogBufferSize, 2*M,                                  \
          "Memory budget (in bytes) for the buffer of Asynchronous "        \
          "Logging (-Xlog:async).")                                         \
          range(100*K, 50*M)                                                \
                                                                            \
  product(bool, CheckIntrinsics, true, DIAGNOSTIC,                          \
             "When a class C is loaded, check that "                        \
             "(1) all intrinsics defined by the VM for class C are present "\
             "in the loaded class file and are marked with the "            \
             "@IntrinsicCandidate annotation, that "                        \
             "(2) there is an intrinsic registered for all loaded methods " \
             "that are annotated with the @IntrinsicCandidate annotation, " \
             "and that "                                                    \
             "(3) no orphan methods exist for class C (i.e., methods for "  \
             "which the VM declares an intrinsic but that are not declared "\
             "in the loaded class C. "                                      \
             "Check (3) is available only in debug builds.")                \
                                                                            \
  product_pd(intx, InitArrayShortSize, DIAGNOSTIC,                          \
          "Threshold small size (in bytes) for clearing arrays. "           \
          "Anything this size or smaller may get converted to discrete "    \
          "scalar stores.")                                                 \
          range(0, max_intx)                                                \
          constraint(InitArrayShortSizeConstraintFunc, AfterErgo)           \
                                                                            \
  product(ccstr, AllocateHeapAt, nullptr,                                      \
          "Path to the directory where a temporary file will be created "   \
          "to use as the backing store for Java Heap.")                     \
                                                                            \
  product_pd(bool, VMContinuations, EXPERIMENTAL,                           \
          "Enable VM continuations support")                                \
                                                                            \
  develop(bool, LoomDeoptAfterThaw, false,                                  \
          "Deopt stack after thaw")                                         \
                                                                            \
  develop(bool, LoomVerifyAfterThaw, false,                                 \
          "Verify stack after thaw")                                        \
                                                                            \
  develop(bool, VerifyContinuations, false,                                 \
          "Verify continuation consistency")                                \
                                                                            \
  develop(bool, UseContinuationFastPath, true,                              \
          "Use fast-path frame walking in continuations")                   \
                                                                            \
  develop(int, VerifyMetaspaceInterval, DEBUG_ONLY(500) NOT_DEBUG(0),       \
               "Run periodic metaspace verifications (0 - none, "           \
               "1 - always, >1 every nth interval)")                        \
                                                                            \
  product(bool, ShowRegistersOnAssert, true, DIAGNOSTIC,                    \
          "On internal errors, include registers in error report.")         \
                                                                            \
  product(bool, UseSwitchProfiling, true, DIAGNOSTIC,                       \
          "leverage profiling for table/lookup switch")                     \
                                                                            \
  develop(bool, TraceMemoryWriteback, false,                                \
          "Trace memory writeback operations")                              \
                                                                            \
  JFR_ONLY(product(bool, FlightRecorder, false,                             \
          "(Deprecated) Enable Flight Recorder"))                           \
                                                                            \
  JFR_ONLY(product(ccstr, FlightRecorderOptions, nullptr,                      \
          "Flight Recorder options"))                                       \
                                                                            \
  JFR_ONLY(product(ccstr, StartFlightRecording, nullptr,                       \
          "Start flight recording with options"))                           \
                                                                            \
  product(bool, UseFastUnorderedTimeStamps, false, EXPERIMENTAL,            \
          "Use platform unstable time where supported for timestamps only") \
                                                                            \
  product(bool, UseEmptySlotsInSupers, true,                                \
                "Allow allocating fields in empty slots of super-classes")  \
                                                                            \
  product(bool, DeoptimizeNMethodBarriersALot, false, DIAGNOSTIC,           \
                "Make nmethod barriers deoptimise a lot.")                  \
                                                                            \
  develop(bool, VerifyCrossModifyFence,                                     \
          false AARCH64_ONLY(DEBUG_ONLY(||true)),                           \
             "Mark all threads after a safepoint, and clear on a modify "   \
             "fence. Add cleanliness checks.")                              \
                                                                            \
<<<<<<< HEAD
  product(intx, NativeHeapTrimPeriod, 0,                                    \
          "Native heap trimming period (in number of malloc calls)")        \
          range(min_intx, max_intx)                                         \
=======
  product(int, LockingMode, LM_LEGACY, EXPERIMENTAL,                        \
          "Select locking mode: "                                           \
          "0: monitors only (LM_MONITOR), "                                 \
          "1: monitors & legacy stack-locking (LM_LEGACY, default), "       \
          "2: monitors & new lightweight locking (LM_LIGHTWEIGHT)")         \
          range(0, 2)                                                       \
>>>>>>> 41ee125a

// end of RUNTIME_FLAGS

DECLARE_FLAGS(LP64_RUNTIME_FLAGS)
DECLARE_ARCH_FLAGS(ARCH_FLAGS)
DECLARE_FLAGS(RUNTIME_FLAGS)
DECLARE_FLAGS(RUNTIME_OS_FLAGS)

#endif // SHARE_RUNTIME_GLOBALS_HPP<|MERGE_RESOLUTION|>--- conflicted
+++ resolved
@@ -1976,18 +1976,15 @@
              "Mark all threads after a safepoint, and clear on a modify "   \
              "fence. Add cleanliness checks.")                              \
                                                                             \
-<<<<<<< HEAD
   product(intx, NativeHeapTrimPeriod, 0,                                    \
           "Native heap trimming period (in number of malloc calls)")        \
           range(min_intx, max_intx)                                         \
-=======
   product(int, LockingMode, LM_LEGACY, EXPERIMENTAL,                        \
           "Select locking mode: "                                           \
           "0: monitors only (LM_MONITOR), "                                 \
           "1: monitors & legacy stack-locking (LM_LEGACY, default), "       \
           "2: monitors & new lightweight locking (LM_LIGHTWEIGHT)")         \
           range(0, 2)                                                       \
->>>>>>> 41ee125a
 
 // end of RUNTIME_FLAGS
 
