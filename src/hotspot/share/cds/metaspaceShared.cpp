--- conflicted
+++ resolved
@@ -1299,11 +1299,7 @@
       assert(base_address == nullptr ||
              (address)archive_space_rs.base() == base_address, "Sanity");
       // Register archive space with NMT.
-<<<<<<< HEAD
-      MemTracker::record_virtual_memory_type(archive_space_rs.base(), archive_space_rs.size(), mtClassShared);
-=======
-      MemTracker::record_virtual_memory_tag(archive_space_rs.base(), mtClassShared);
->>>>>>> 52ba7282
+      MemTracker::record_virtual_memory_tag(archive_space_rs.base(), archive_space_rs.size(), mtClassShared);
       return archive_space_rs.base();
     }
     return nullptr;
@@ -1365,13 +1361,8 @@
       return nullptr;
     }
     // NMT: fix up the space tags
-<<<<<<< HEAD
-    MemTracker::record_virtual_memory_type(archive_space_rs.base(), archive_space_rs.size(), mtClassShared);
-    MemTracker::record_virtual_memory_type(class_space_rs.base(), class_space_rs.size(), mtClass);
-=======
-    MemTracker::record_virtual_memory_tag(archive_space_rs.base(), mtClassShared);
-    MemTracker::record_virtual_memory_tag(class_space_rs.base(), mtClass);
->>>>>>> 52ba7282
+    MemTracker::record_virtual_memory_tag(archive_space_rs.base(), archive_space_rs.size(), mtClassShared);
+    MemTracker::record_virtual_memory_tag(class_space_rs.base(), class_space_rs.size(), mtClass);
   } else {
     if (use_archive_base_addr && base_address != nullptr) {
       total_space_rs = ReservedSpace(total_range_size, base_address_alignment,
