/*
 * Copyright (c) 2014, 2024, Oracle and/or its affiliates. All rights reserved.
 * Copyright (c) 2021, 2022 SAP SE. All rights reserved.
 * DO NOT ALTER OR REMOVE COPYRIGHT NOTICES OR THIS FILE HEADER.
 *
 * This code is free software; you can redistribute it and/or modify it
 * under the terms of the GNU General Public License version 2 only, as
 * published by the Free Software Foundation.
 *
 * This code is distributed in the hope that it will be useful, but WITHOUT
 * ANY WARRANTY; without even the implied warranty of MERCHANTABILITY or
 * FITNESS FOR A PARTICULAR PURPOSE.  See the GNU General Public License
 * version 2 for more details (a copy is included in the LICENSE file that
 * accompanied this code).
 *
 * You should have received a copy of the GNU General Public License version
 * 2 along with this work; if not, write to the Free Software Foundation,
 * Inc., 51 Franklin St, Fifth Floor, Boston, MA 02110-1301 USA.
 *
 * Please contact Oracle, 500 Oracle Parkway, Redwood Shores, CA 94065 USA
 * or visit www.oracle.com if you need additional information or have any
 * questions.
 *
 */

#ifndef SHARE_NMT_MALLOCHEADER_HPP
#define SHARE_NMT_MALLOCHEADER_HPP

#include "nmt/memTag.hpp"
#include "utilities/globalDefinitions.hpp"
#include "utilities/macros.hpp"
#include "utilities/nativeCallStack.hpp"

class outputStream;

/*
 * Malloc tracking header.
 *
 * If NMT is active (state >= minimal), we need to track allocations. A simple and cheap way to
 * do this is by using malloc headers.
 *
 * +--------------+-------------  ....  ------------------+
 * |    header    |               user                    |
 * |              |             allocation                |
 * +--------------+-------------  ....  ------------------+
 *     16 bytes              user size
 *
 * Alignment:
 *
 * The start of the user allocation needs to adhere to malloc alignment. We assume 128 bits
 * on both 64-bit/32-bit to be enough for that. So the malloc header is 16 bytes long on both
 * 32-bit and 64-bit.
 *
 * Layout on 64-bit:
 *
 *     0        1        2        3        4        5        6        7
 * +--------+--------+--------+--------+--------+--------+--------+--------+
 * |                            64-bit size                                |  ...
 * +--------+--------+--------+--------+--------+--------+--------+--------+
 *
 *           8        9        10       11       12       13       14       15          16 ++
 *       +--------+--------+--------+--------+--------+--------+--------+--------+  ------------------------
 *  ...  |   malloc site table marker        | flags  |         unused           |  ... User payload ....
 *       +--------+--------+--------+--------+--------+--------+--------+--------+  ------------------------
 *
 * Layout on 32-bit:
 *
 *     0        1        2        3        4        5        6        7
 * +--------+--------+--------+--------+--------+--------+--------+--------+
 * |                                32-bit size                            |  ...
 * +--------+--------+--------+--------+--------+--------+--------+--------+
 *
 *           8        9        10       11       12       13       14       15          16 ++
 *       +--------+--------+--------+--------+--------+--------+--------+--------+  ------------------------
 *  ...  |   malloc site table marker        | flags  |          unused          |  ... User payload ....
 *       +--------+--------+--------+--------+--------+--------+--------+--------+  ------------------------
 */

class MallocHeader {
  NONCOPYABLE(MallocHeader);
  NOT_LP64(uint32_t _alt_canary);
  const size_t _size;
  const uint32_t _mst_marker;
  const MemTag _mem_tag;
  const uint8_t _unused[3];

  // We discount sizes larger than these
  static const size_t max_reasonable_malloc_size = LP64_ONLY(256 * G) NOT_LP64(3500 * M);

  void print_block_on_error(outputStream* st, address bad_address) const;

  template<typename InTypeParam, typename OutTypeParam>
  inline static OutTypeParam resolve_checked_impl(InTypeParam memblock);

public:
  // Contains all of the necessary data to to deaccount block with NMT.
  struct FreeInfo {
    const size_t size;
    const MemTag mem_tag;
    const uint32_t mst_marker;
  };

  inline MallocHeader(size_t size, MemTag mem_tag, uint32_t mst_marker);

  inline static size_t malloc_overhead() { return sizeof(MallocHeader); }
  inline size_t size()  const { return _size; }
  inline MemTag mem_tag() const { return _mem_tag; }
  inline uint32_t mst_marker() const { return _mst_marker; }

  // Return the necessary data to deaccount the block with NMT.
  FreeInfo free_info() {
    return FreeInfo{this->size(), this->mem_tag(), this->mst_marker()};
  }
<<<<<<< HEAD

  // Used for debugging purposes only. Check header if it could constitute a valid header.
  inline bool looks_valid() const;
=======
>>>>>>> e9b3c9ab

  // If block is broken, fill in a short descriptive text in out,
  // an option pointer to the corruption in p_corruption, and return false.
  // Return true if block is fine.
  inline bool check_block_integrity(char* msg, size_t msglen, address* p_corruption) const;
  // Check correct alignment and placement of pointer, fill in short descriptive text and return false
  // if this is not the case.
  // Returns true if the memblock looks OK.
  inline static bool is_valid_malloced_pointer(const void* payload, char* msg, size_t msglen);

  // If block is broken, print out a report to tty (optionally with
  // hex dump surrounding the broken block), then trigger a fatal error
  inline static const MallocHeader* resolve_checked(const void* memblock);
  inline static MallocHeader* resolve_checked(void* memblock);
};

// This needs to be true on both 64-bit and 32-bit platforms
STATIC_ASSERT(sizeof(MallocHeader) == (sizeof(uint64_t) * 2));


#endif // SHARE_NMT_MALLOCHEADER_HPP<|MERGE_RESOLUTION|>--- conflicted
+++ resolved
@@ -111,12 +111,6 @@
   FreeInfo free_info() {
     return FreeInfo{this->size(), this->mem_tag(), this->mst_marker()};
   }
-<<<<<<< HEAD
-
-  // Used for debugging purposes only. Check header if it could constitute a valid header.
-  inline bool looks_valid() const;
-=======
->>>>>>> e9b3c9ab
 
   // If block is broken, fill in a short descriptive text in out,
   // an option pointer to the corruption in p_corruption, and return false.
