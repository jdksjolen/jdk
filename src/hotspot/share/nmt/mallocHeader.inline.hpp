--- conflicted
+++ resolved
@@ -97,15 +97,6 @@
   return MallocHeader::resolve_checked_impl<const void*, const MallocHeader*>(memblock);
 }
 
-<<<<<<< HEAD
-
-// Used for debugging purposes only. Check header if it could constitute a valid header.
-inline bool MallocHeader::looks_valid() const {
-  return _size > 0 && _size < max_reasonable_malloc_size;
-}
-
-=======
->>>>>>> e9b3c9ab
 inline bool MallocHeader::check_block_integrity(char* msg, size_t msglen, address* p_corruption) const {
   // Note: if you modify the error messages here, make sure you
   // adapt the associated gtests too.
