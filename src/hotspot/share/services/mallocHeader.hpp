--- conflicted
+++ resolved
@@ -114,11 +114,9 @@
   uint16_t get_footer() const       { return build_footer(footer_address()[0], footer_address()[1]); }
   void set_footer(uint16_t v)       { footer_address()[0] = v >> 8; footer_address()[1] = (uint8_t)v; }
 
-<<<<<<< HEAD
   template<typename IN, typename OUT>
   inline static OUT resolve_checked_impl(IN memblock);
 public:
-=======
  public:
   // Contains all of the necessary data to to deaccount block with NMT.
   struct FreeInfo {
@@ -126,7 +124,6 @@
     const MEMFLAGS flags;
     const uint32_t mst_marker;
   };
->>>>>>> 05b0a018
 
   inline MallocHeader(size_t size, MEMFLAGS flags, uint32_t mst_marker);
 
