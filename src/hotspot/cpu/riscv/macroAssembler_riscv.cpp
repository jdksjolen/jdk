/*
 * Copyright (c) 1997, 2023, Oracle and/or its affiliates. All rights reserved.
 * Copyright (c) 2014, 2020, Red Hat Inc. All rights reserved.
 * Copyright (c) 2020, 2023, Huawei Technologies Co., Ltd. All rights reserved.
 * DO NOT ALTER OR REMOVE COPYRIGHT NOTICES OR THIS FILE HEADER.
 *
 * This code is free software; you can redistribute it and/or modify it
 * under the terms of the GNU General Public License version 2 only, as
 * published by the Free Software Foundation.
 *
 * This code is distributed in the hope that it will be useful, but WITHOUT
 * ANY WARRANTY; without even the implied warranty of MERCHANTABILITY or
 * FITNESS FOR A PARTICULAR PURPOSE.  See the GNU General Public License
 * version 2 for more details (a copy is included in the LICENSE file that
 * accompanied this code).
 *
 * You should have received a copy of the GNU General Public License version
 * 2 along with this work; if not, write to the Free Software Foundation,
 * Inc., 51 Franklin St, Fifth Floor, Boston, MA 02110-1301 USA.
 *
 * Please contact Oracle, 500 Oracle Parkway, Redwood Shores, CA 94065 USA
 * or visit www.oracle.com if you need additional information or have any
 * questions.
 *
 */

#include "precompiled.hpp"
#include "asm/assembler.hpp"
#include "asm/assembler.inline.hpp"
#include "compiler/disassembler.hpp"
#include "gc/shared/barrierSet.hpp"
#include "gc/shared/barrierSetAssembler.hpp"
#include "gc/shared/cardTable.hpp"
#include "gc/shared/cardTableBarrierSet.hpp"
#include "gc/shared/collectedHeap.hpp"
#include "interpreter/bytecodeHistogram.hpp"
#include "interpreter/interpreter.hpp"
#include "memory/resourceArea.hpp"
#include "memory/universe.hpp"
#include "nativeInst_riscv.hpp"
#include "oops/accessDecorators.hpp"
#include "oops/compressedOops.inline.hpp"
#include "oops/klass.inline.hpp"
#include "oops/oop.hpp"
#include "runtime/interfaceSupport.inline.hpp"
#include "runtime/javaThread.hpp"
#include "runtime/jniHandles.inline.hpp"
#include "runtime/sharedRuntime.hpp"
#include "runtime/stubRoutines.hpp"
#include "utilities/powerOfTwo.hpp"
#ifdef COMPILER2
#include "opto/compile.hpp"
#include "opto/node.hpp"
#include "opto/output.hpp"
#endif

#ifdef PRODUCT
#define BLOCK_COMMENT(str) /* nothing */
#else
#define BLOCK_COMMENT(str) block_comment(str)
#endif
#define BIND(label) bind(label); __ BLOCK_COMMENT(#label ":")

static void pass_arg0(MacroAssembler* masm, Register arg) {
  if (c_rarg0 != arg) {
    masm->mv(c_rarg0, arg);
  }
}

static void pass_arg1(MacroAssembler* masm, Register arg) {
  if (c_rarg1 != arg) {
    masm->mv(c_rarg1, arg);
  }
}

static void pass_arg2(MacroAssembler* masm, Register arg) {
  if (c_rarg2 != arg) {
    masm->mv(c_rarg2, arg);
  }
}

static void pass_arg3(MacroAssembler* masm, Register arg) {
  if (c_rarg3 != arg) {
    masm->mv(c_rarg3, arg);
  }
}

void MacroAssembler::push_cont_fastpath(Register java_thread) {
  if (!Continuations::enabled()) return;
  Label done;
  ld(t0, Address(java_thread, JavaThread::cont_fastpath_offset()));
  bleu(sp, t0, done);
  sd(sp, Address(java_thread, JavaThread::cont_fastpath_offset()));
  bind(done);
}

void MacroAssembler::pop_cont_fastpath(Register java_thread) {
  if (!Continuations::enabled()) return;
  Label done;
  ld(t0, Address(java_thread, JavaThread::cont_fastpath_offset()));
  bltu(sp, t0, done);
  sd(zr, Address(java_thread, JavaThread::cont_fastpath_offset()));
  bind(done);
}

int MacroAssembler::align(int modulus, int extra_offset) {
  CompressibleRegion cr(this);
  intptr_t before = offset();
  while ((offset() + extra_offset) % modulus != 0) { nop(); }
  return (int)(offset() - before);
}

void MacroAssembler::call_VM_helper(Register oop_result, address entry_point, int number_of_arguments, bool check_exceptions) {
  call_VM_base(oop_result, noreg, noreg, entry_point, number_of_arguments, check_exceptions);
}

// Implementation of call_VM versions

void MacroAssembler::call_VM(Register oop_result,
                             address entry_point,
                             bool check_exceptions) {
  call_VM_helper(oop_result, entry_point, 0, check_exceptions);
}

void MacroAssembler::call_VM(Register oop_result,
                             address entry_point,
                             Register arg_1,
                             bool check_exceptions) {
  pass_arg1(this, arg_1);
  call_VM_helper(oop_result, entry_point, 1, check_exceptions);
}

void MacroAssembler::call_VM(Register oop_result,
                             address entry_point,
                             Register arg_1,
                             Register arg_2,
                             bool check_exceptions) {
  assert(arg_1 != c_rarg2, "smashed arg");
  pass_arg2(this, arg_2);
  pass_arg1(this, arg_1);
  call_VM_helper(oop_result, entry_point, 2, check_exceptions);
}

void MacroAssembler::call_VM(Register oop_result,
                             address entry_point,
                             Register arg_1,
                             Register arg_2,
                             Register arg_3,
                             bool check_exceptions) {
  assert(arg_1 != c_rarg3, "smashed arg");
  assert(arg_2 != c_rarg3, "smashed arg");
  pass_arg3(this, arg_3);

  assert(arg_1 != c_rarg2, "smashed arg");
  pass_arg2(this, arg_2);

  pass_arg1(this, arg_1);
  call_VM_helper(oop_result, entry_point, 3, check_exceptions);
}

void MacroAssembler::call_VM(Register oop_result,
                             Register last_java_sp,
                             address entry_point,
                             int number_of_arguments,
                             bool check_exceptions) {
  call_VM_base(oop_result, xthread, last_java_sp, entry_point, number_of_arguments, check_exceptions);
}

void MacroAssembler::call_VM(Register oop_result,
                             Register last_java_sp,
                             address entry_point,
                             Register arg_1,
                             bool check_exceptions) {
  pass_arg1(this, arg_1);
  call_VM(oop_result, last_java_sp, entry_point, 1, check_exceptions);
}

void MacroAssembler::call_VM(Register oop_result,
                             Register last_java_sp,
                             address entry_point,
                             Register arg_1,
                             Register arg_2,
                             bool check_exceptions) {

  assert(arg_1 != c_rarg2, "smashed arg");
  pass_arg2(this, arg_2);
  pass_arg1(this, arg_1);
  call_VM(oop_result, last_java_sp, entry_point, 2, check_exceptions);
}

void MacroAssembler::call_VM(Register oop_result,
                             Register last_java_sp,
                             address entry_point,
                             Register arg_1,
                             Register arg_2,
                             Register arg_3,
                             bool check_exceptions) {
  assert(arg_1 != c_rarg3, "smashed arg");
  assert(arg_2 != c_rarg3, "smashed arg");
  pass_arg3(this, arg_3);
  assert(arg_1 != c_rarg2, "smashed arg");
  pass_arg2(this, arg_2);
  pass_arg1(this, arg_1);
  call_VM(oop_result, last_java_sp, entry_point, 3, check_exceptions);
}

void MacroAssembler::post_call_nop() {
  if (!Continuations::enabled()) {
    return;
  }
  relocate(post_call_nop_Relocation::spec(), [&] {
    InlineSkippedInstructionsCounter skipCounter(this);
    nop();
    li32(zr, 0);
  });
}

// these are no-ops overridden by InterpreterMacroAssembler
void MacroAssembler::check_and_handle_earlyret(Register java_thread) {}
void MacroAssembler::check_and_handle_popframe(Register java_thread) {}

// Calls to C land
//
// When entering C land, the fp, & esp of the last Java frame have to be recorded
// in the (thread-local) JavaThread object. When leaving C land, the last Java fp
// has to be reset to 0. This is required to allow proper stack traversal.
void MacroAssembler::set_last_Java_frame(Register last_java_sp,
                                         Register last_java_fp,
                                         Register last_java_pc,
                                         Register tmp) {

  if (last_java_pc->is_valid()) {
      sd(last_java_pc, Address(xthread,
                               JavaThread::frame_anchor_offset() +
                               JavaFrameAnchor::last_Java_pc_offset()));
  }

  // determine last_java_sp register
  if (last_java_sp == sp) {
    mv(tmp, sp);
    last_java_sp = tmp;
  } else if (!last_java_sp->is_valid()) {
    last_java_sp = esp;
  }

  sd(last_java_sp, Address(xthread, JavaThread::last_Java_sp_offset()));

  // last_java_fp is optional
  if (last_java_fp->is_valid()) {
    sd(last_java_fp, Address(xthread, JavaThread::last_Java_fp_offset()));
  }
}

void MacroAssembler::set_last_Java_frame(Register last_java_sp,
                                         Register last_java_fp,
                                         address  last_java_pc,
                                         Register tmp) {
  assert(last_java_pc != nullptr, "must provide a valid PC");

  la(tmp, last_java_pc);
  sd(tmp, Address(xthread, JavaThread::frame_anchor_offset() + JavaFrameAnchor::last_Java_pc_offset()));

  set_last_Java_frame(last_java_sp, last_java_fp, noreg, tmp);
}

void MacroAssembler::set_last_Java_frame(Register last_java_sp,
                                         Register last_java_fp,
                                         Label &L,
                                         Register tmp) {
  if (L.is_bound()) {
    set_last_Java_frame(last_java_sp, last_java_fp, target(L), tmp);
  } else {
    L.add_patch_at(code(), locator());
    IncompressibleRegion ir(this);  // the label address will be patched back.
    set_last_Java_frame(last_java_sp, last_java_fp, pc() /* Patched later */, tmp);
  }
}

void MacroAssembler::reset_last_Java_frame(bool clear_fp) {
  // we must set sp to zero to clear frame
  sd(zr, Address(xthread, JavaThread::last_Java_sp_offset()));

  // must clear fp, so that compiled frames are not confused; it is
  // possible that we need it only for debugging
  if (clear_fp) {
    sd(zr, Address(xthread, JavaThread::last_Java_fp_offset()));
  }

  // Always clear the pc because it could have been set by make_walkable()
  sd(zr, Address(xthread, JavaThread::last_Java_pc_offset()));
}

void MacroAssembler::call_VM_base(Register oop_result,
                                  Register java_thread,
                                  Register last_java_sp,
                                  address  entry_point,
                                  int      number_of_arguments,
                                  bool     check_exceptions) {
   // determine java_thread register
  if (!java_thread->is_valid()) {
    java_thread = xthread;
  }
  // determine last_java_sp register
  if (!last_java_sp->is_valid()) {
    last_java_sp = esp;
  }

  // debugging support
  assert(number_of_arguments >= 0   , "cannot have negative number of arguments");
  assert(java_thread == xthread, "unexpected register");

  assert(java_thread != oop_result  , "cannot use the same register for java_thread & oop_result");
  assert(java_thread != last_java_sp, "cannot use the same register for java_thread & last_java_sp");

  // push java thread (becomes first argument of C function)
  mv(c_rarg0, java_thread);

  // set last Java frame before call
  assert(last_java_sp != fp, "can't use fp");

  Label l;
  set_last_Java_frame(last_java_sp, fp, l, t0);

  // do the call, remove parameters
  MacroAssembler::call_VM_leaf_base(entry_point, number_of_arguments, &l);

  // reset last Java frame
  // Only interpreter should have to clear fp
  reset_last_Java_frame(true);

   // C++ interp handles this in the interpreter
  check_and_handle_popframe(java_thread);
  check_and_handle_earlyret(java_thread);

  if (check_exceptions) {
    // check for pending exceptions (java_thread is set upon return)
    ld(t0, Address(java_thread, in_bytes(Thread::pending_exception_offset())));
    Label ok;
    beqz(t0, ok);
    RuntimeAddress target(StubRoutines::forward_exception_entry());
    relocate(target.rspec(), [&] {
      int32_t offset;
      la_patchable(t0, target, offset);
      jalr(x0, t0, offset);
    });
    bind(ok);
  }

  // get oop result if there is one and reset the value in the thread
  if (oop_result->is_valid()) {
    get_vm_result(oop_result, java_thread);
  }
}

void MacroAssembler::get_vm_result(Register oop_result, Register java_thread) {
  ld(oop_result, Address(java_thread, JavaThread::vm_result_offset()));
  sd(zr, Address(java_thread, JavaThread::vm_result_offset()));
  verify_oop_msg(oop_result, "broken oop in call_VM_base");
}

void MacroAssembler::get_vm_result_2(Register metadata_result, Register java_thread) {
  ld(metadata_result, Address(java_thread, JavaThread::vm_result_2_offset()));
  sd(zr, Address(java_thread, JavaThread::vm_result_2_offset()));
}

void MacroAssembler::clinit_barrier(Register klass, Register tmp, Label* L_fast_path, Label* L_slow_path) {
  assert(L_fast_path != nullptr || L_slow_path != nullptr, "at least one is required");
  assert_different_registers(klass, xthread, tmp);

  Label L_fallthrough, L_tmp;
  if (L_fast_path == nullptr) {
    L_fast_path = &L_fallthrough;
  } else if (L_slow_path == nullptr) {
    L_slow_path = &L_fallthrough;
  }

  // Fast path check: class is fully initialized
  lbu(tmp, Address(klass, InstanceKlass::init_state_offset()));
  sub(tmp, tmp, InstanceKlass::fully_initialized);
  beqz(tmp, *L_fast_path);

  // Fast path check: current thread is initializer thread
  ld(tmp, Address(klass, InstanceKlass::init_thread_offset()));

  if (L_slow_path == &L_fallthrough) {
    beq(xthread, tmp, *L_fast_path);
    bind(*L_slow_path);
  } else if (L_fast_path == &L_fallthrough) {
    bne(xthread, tmp, *L_slow_path);
    bind(*L_fast_path);
  } else {
    Unimplemented();
  }
}

void MacroAssembler::_verify_oop(Register reg, const char* s, const char* file, int line) {
  if (!VerifyOops) { return; }

  // Pass register number to verify_oop_subroutine
  const char* b = nullptr;
  {
    ResourceMark rm;
    stringStream ss;
    ss.print("verify_oop: %s: %s (%s:%d)", reg->name(), s, file, line);
    b = code_string(ss.as_string());
  }
  BLOCK_COMMENT("verify_oop {");

  push_reg(RegSet::of(ra, t0, t1, c_rarg0), sp);

  mv(c_rarg0, reg); // c_rarg0 : x10
  {
    // The length of the instruction sequence emitted should not depend
    // on the address of the char buffer so that the size of mach nodes for
    // scratch emit and normal emit matches.
    IncompressibleRegion ir(this);  // Fixed length
    movptr(t0, (address) b);
  }

  // call indirectly to solve generation ordering problem
  ExternalAddress target(StubRoutines::verify_oop_subroutine_entry_address());
  relocate(target.rspec(), [&] {
    int32_t offset;
    la_patchable(t1, target, offset);
    ld(t1, Address(t1, offset));
  });
  jalr(t1);

  pop_reg(RegSet::of(ra, t0, t1, c_rarg0), sp);

  BLOCK_COMMENT("} verify_oop");
}

void MacroAssembler::_verify_oop_addr(Address addr, const char* s, const char* file, int line) {
  if (!VerifyOops) {
    return;
  }

  const char* b = nullptr;
  {
    ResourceMark rm;
    stringStream ss;
    ss.print("verify_oop_addr: %s (%s:%d)", s, file, line);
    b = code_string(ss.as_string());
  }
  BLOCK_COMMENT("verify_oop_addr {");

  push_reg(RegSet::of(ra, t0, t1, c_rarg0), sp);

  if (addr.uses(sp)) {
    la(x10, addr);
    ld(x10, Address(x10, 4 * wordSize));
  } else {
    ld(x10, addr);
  }

  {
    // The length of the instruction sequence emitted should not depend
    // on the address of the char buffer so that the size of mach nodes for
    // scratch emit and normal emit matches.
    IncompressibleRegion ir(this);  // Fixed length
    movptr(t0, (address) b);
  }

  // call indirectly to solve generation ordering problem
  ExternalAddress target(StubRoutines::verify_oop_subroutine_entry_address());
  relocate(target.rspec(), [&] {
    int32_t offset;
    la_patchable(t1, target, offset);
    ld(t1, Address(t1, offset));
  });
  jalr(t1);

  pop_reg(RegSet::of(ra, t0, t1, c_rarg0), sp);

  BLOCK_COMMENT("} verify_oop_addr");
}

Address MacroAssembler::argument_address(RegisterOrConstant arg_slot,
                                         int extra_slot_offset) {
  // cf. TemplateTable::prepare_invoke(), if (load_receiver).
  int stackElementSize = Interpreter::stackElementSize;
  int offset = Interpreter::expr_offset_in_bytes(extra_slot_offset+0);
#ifdef ASSERT
  int offset1 = Interpreter::expr_offset_in_bytes(extra_slot_offset+1);
  assert(offset1 - offset == stackElementSize, "correct arithmetic");
#endif
  if (arg_slot.is_constant()) {
    return Address(esp, arg_slot.as_constant() * stackElementSize + offset);
  } else {
    assert_different_registers(t0, arg_slot.as_register());
    shadd(t0, arg_slot.as_register(), esp, t0, exact_log2(stackElementSize));
    return Address(t0, offset);
  }
}

#ifndef PRODUCT
extern "C" void findpc(intptr_t x);
#endif

void MacroAssembler::debug64(char* msg, int64_t pc, int64_t regs[])
{
  // In order to get locks to work, we need to fake a in_VM state
  if (ShowMessageBoxOnError) {
    JavaThread* thread = JavaThread::current();
    JavaThreadState saved_state = thread->thread_state();
    thread->set_thread_state(_thread_in_vm);
#ifndef PRODUCT
    if (CountBytecodes || TraceBytecodes || StopInterpreterAt) {
      ttyLocker ttyl;
      BytecodeCounter::print();
    }
#endif
    if (os::message_box(msg, "Execution stopped, print registers?")) {
      ttyLocker ttyl;
      tty->print_cr(" pc = 0x%016lx", pc);
#ifndef PRODUCT
      tty->cr();
      findpc(pc);
      tty->cr();
#endif
      tty->print_cr(" x0 = 0x%016lx", regs[0]);
      tty->print_cr(" x1 = 0x%016lx", regs[1]);
      tty->print_cr(" x2 = 0x%016lx", regs[2]);
      tty->print_cr(" x3 = 0x%016lx", regs[3]);
      tty->print_cr(" x4 = 0x%016lx", regs[4]);
      tty->print_cr(" x5 = 0x%016lx", regs[5]);
      tty->print_cr(" x6 = 0x%016lx", regs[6]);
      tty->print_cr(" x7 = 0x%016lx", regs[7]);
      tty->print_cr(" x8 = 0x%016lx", regs[8]);
      tty->print_cr(" x9 = 0x%016lx", regs[9]);
      tty->print_cr("x10 = 0x%016lx", regs[10]);
      tty->print_cr("x11 = 0x%016lx", regs[11]);
      tty->print_cr("x12 = 0x%016lx", regs[12]);
      tty->print_cr("x13 = 0x%016lx", regs[13]);
      tty->print_cr("x14 = 0x%016lx", regs[14]);
      tty->print_cr("x15 = 0x%016lx", regs[15]);
      tty->print_cr("x16 = 0x%016lx", regs[16]);
      tty->print_cr("x17 = 0x%016lx", regs[17]);
      tty->print_cr("x18 = 0x%016lx", regs[18]);
      tty->print_cr("x19 = 0x%016lx", regs[19]);
      tty->print_cr("x20 = 0x%016lx", regs[20]);
      tty->print_cr("x21 = 0x%016lx", regs[21]);
      tty->print_cr("x22 = 0x%016lx", regs[22]);
      tty->print_cr("x23 = 0x%016lx", regs[23]);
      tty->print_cr("x24 = 0x%016lx", regs[24]);
      tty->print_cr("x25 = 0x%016lx", regs[25]);
      tty->print_cr("x26 = 0x%016lx", regs[26]);
      tty->print_cr("x27 = 0x%016lx", regs[27]);
      tty->print_cr("x28 = 0x%016lx", regs[28]);
      tty->print_cr("x30 = 0x%016lx", regs[30]);
      tty->print_cr("x31 = 0x%016lx", regs[31]);
      BREAKPOINT;
    }
  }
  fatal("DEBUG MESSAGE: %s", msg);
}

void MacroAssembler::resolve_jobject(Register value, Register tmp1, Register tmp2) {
  assert_different_registers(value, tmp1, tmp2);
  Label done, tagged, weak_tagged;

  beqz(value, done);           // Use null as-is.
  // Test for tag.
  andi(t0, value, JNIHandles::tag_mask);
  bnez(t0, tagged);

  // Resolve local handle
  access_load_at(T_OBJECT, IN_NATIVE | AS_RAW, value, Address(value, 0), tmp1, tmp2);
  verify_oop(value);
  j(done);

  bind(tagged);
  // Test for jweak tag.
  andi(t0, value, JNIHandles::TypeTag::weak_global);
  bnez(t0, weak_tagged);

  // Resolve global handle
  access_load_at(T_OBJECT, IN_NATIVE, value,
                 Address(value, -JNIHandles::TypeTag::global), tmp1, tmp2);
  j(done);

  bind(weak_tagged);
  // Resolve jweak.
  access_load_at(T_OBJECT, IN_NATIVE | ON_PHANTOM_OOP_REF, value,
                 Address(value, -JNIHandles::TypeTag::weak_global), tmp1, tmp2);
  verify_oop(value);

  bind(done);
}

void MacroAssembler::resolve_global_jobject(Register value, Register tmp1, Register tmp2) {
  assert_different_registers(value, tmp1, tmp2);
  Label done;

  beqz(value, done);           // Use null as-is.

#ifdef ASSERT
  {
    Label valid_global_tag;
    andi(t0, value, JNIHandles::TypeTag::global); // Test for global tag.
    bnez(t0, valid_global_tag);
    stop("non global jobject using resolve_global_jobject");
    bind(valid_global_tag);
  }
#endif

  // Resolve global handle
  access_load_at(T_OBJECT, IN_NATIVE, value,
                 Address(value, -JNIHandles::TypeTag::global), tmp1, tmp2);
  verify_oop(value);

  bind(done);
}

void MacroAssembler::stop(const char* msg) {
  BLOCK_COMMENT(msg);
  illegal_instruction(Assembler::csr::time);
  emit_int64((uintptr_t)msg);
}

void MacroAssembler::unimplemented(const char* what) {
  const char* buf = nullptr;
  {
    ResourceMark rm;
    stringStream ss;
    ss.print("unimplemented: %s", what);
    buf = code_string(ss.as_string());
  }
  stop(buf);
}

void MacroAssembler::emit_static_call_stub() {
  IncompressibleRegion ir(this);  // Fixed length: see CompiledStaticCall::to_interp_stub_size().
  // CompiledDirectStaticCall::set_to_interpreted knows the
  // exact layout of this stub.

  mov_metadata(xmethod, (Metadata*)nullptr);

  // Jump to the entry point of the c2i stub.
  int32_t offset = 0;
  movptr(t0, 0, offset);
  jalr(x0, t0, offset);
}

void MacroAssembler::call_VM_leaf_base(address entry_point,
                                       int number_of_arguments,
                                       Label *retaddr) {
  push_reg(RegSet::of(t0, xmethod), sp);   // push << t0 & xmethod >> to sp
  call(entry_point);
  if (retaddr != nullptr) {
    bind(*retaddr);
  }
  pop_reg(RegSet::of(t0, xmethod), sp);   // pop << t0 & xmethod >> from sp
}

void MacroAssembler::call_VM_leaf(address entry_point, int number_of_arguments) {
  call_VM_leaf_base(entry_point, number_of_arguments);
}

void MacroAssembler::call_VM_leaf(address entry_point, Register arg_0) {
  pass_arg0(this, arg_0);
  call_VM_leaf_base(entry_point, 1);
}

void MacroAssembler::call_VM_leaf(address entry_point, Register arg_0, Register arg_1) {
  pass_arg0(this, arg_0);
  pass_arg1(this, arg_1);
  call_VM_leaf_base(entry_point, 2);
}

void MacroAssembler::call_VM_leaf(address entry_point, Register arg_0,
                                  Register arg_1, Register arg_2) {
  pass_arg0(this, arg_0);
  pass_arg1(this, arg_1);
  pass_arg2(this, arg_2);
  call_VM_leaf_base(entry_point, 3);
}

void MacroAssembler::super_call_VM_leaf(address entry_point, Register arg_0) {
  pass_arg0(this, arg_0);
  MacroAssembler::call_VM_leaf_base(entry_point, 1);
}

void MacroAssembler::super_call_VM_leaf(address entry_point, Register arg_0, Register arg_1) {

  assert(arg_0 != c_rarg1, "smashed arg");
  pass_arg1(this, arg_1);
  pass_arg0(this, arg_0);
  MacroAssembler::call_VM_leaf_base(entry_point, 2);
}

void MacroAssembler::super_call_VM_leaf(address entry_point, Register arg_0, Register arg_1, Register arg_2) {
  assert(arg_0 != c_rarg2, "smashed arg");
  assert(arg_1 != c_rarg2, "smashed arg");
  pass_arg2(this, arg_2);
  assert(arg_0 != c_rarg1, "smashed arg");
  pass_arg1(this, arg_1);
  pass_arg0(this, arg_0);
  MacroAssembler::call_VM_leaf_base(entry_point, 3);
}

void MacroAssembler::super_call_VM_leaf(address entry_point, Register arg_0, Register arg_1, Register arg_2, Register arg_3) {
  assert(arg_0 != c_rarg3, "smashed arg");
  assert(arg_1 != c_rarg3, "smashed arg");
  assert(arg_2 != c_rarg3, "smashed arg");
  pass_arg3(this, arg_3);
  assert(arg_0 != c_rarg2, "smashed arg");
  assert(arg_1 != c_rarg2, "smashed arg");
  pass_arg2(this, arg_2);
  assert(arg_0 != c_rarg1, "smashed arg");
  pass_arg1(this, arg_1);
  pass_arg0(this, arg_0);
  MacroAssembler::call_VM_leaf_base(entry_point, 4);
}

void MacroAssembler::la(Register Rd, const address dest) {
  int64_t offset = dest - pc();
  if (is_offset_in_range(offset, 32)) {
    auipc(Rd, (int32_t)offset + 0x800);  //0x800, Note:the 11th sign bit
    addi(Rd, Rd, ((int64_t)offset << 52) >> 52);
  } else {
    movptr(Rd, dest);
  }
}

void MacroAssembler::la(Register Rd, const Address &adr) {
  switch (adr.getMode()) {
    case Address::literal: {
      relocInfo::relocType rtype = adr.rspec().reloc()->type();
      if (rtype == relocInfo::none) {
        mv(Rd, (intptr_t)(adr.target()));
      } else {
        relocate(adr.rspec(), [&] {
          movptr(Rd, adr.target());
        });
      }
      break;
    }
    case Address::base_plus_offset: {
      Address new_adr = legitimize_address(Rd, adr);
      if (!(new_adr.base() == Rd && new_adr.offset() == 0)) {
        addi(Rd, new_adr.base(), new_adr.offset());
      }
      break;
    }
    default:
      ShouldNotReachHere();
  }
}

void MacroAssembler::la(Register Rd, Label &label) {
  IncompressibleRegion ir(this);   // the label address may be patched back.
  wrap_label(Rd, label, &MacroAssembler::la);
}

void MacroAssembler::li32(Register Rd, int32_t imm) {
  // int32_t is in range 0x8000 0000 ~ 0x7fff ffff, and imm[31] is the sign bit
  int64_t upper = imm, lower = imm;
  lower = (imm << 20) >> 20;
  upper -= lower;
  upper = (int32_t)upper;
  // lui Rd, imm[31:12] + imm[11]
  lui(Rd, upper);
  // use addiw to distinguish li32 to li64
  addiw(Rd, Rd, lower);
}

void MacroAssembler::li64(Register Rd, int64_t imm) {
  // Load upper 32 bits. upper = imm[63:32], but if imm[31] == 1 or
  // (imm[31:20] == 0x7ff && imm[19] == 1), upper = imm[63:32] + 1.
  int64_t lower = imm & 0xffffffff;
  lower -= ((lower << 44) >> 44);
  int64_t tmp_imm = ((uint64_t)(imm & 0xffffffff00000000)) + (uint64_t)lower;
  int32_t upper = (tmp_imm - (int32_t)lower) >> 32;

  // Load upper 32 bits
  int64_t up = upper, lo = upper;
  lo = (lo << 52) >> 52;
  up -= lo;
  up = (int32_t)up;
  lui(Rd, up);
  addi(Rd, Rd, lo);

  // Load the rest 32 bits.
  slli(Rd, Rd, 12);
  addi(Rd, Rd, (int32_t)lower >> 20);
  slli(Rd, Rd, 12);
  lower = ((int32_t)imm << 12) >> 20;
  addi(Rd, Rd, lower);
  slli(Rd, Rd, 8);
  lower = imm & 0xff;
  addi(Rd, Rd, lower);
}

void MacroAssembler::li(Register Rd, int64_t imm) {
  // int64_t is in range 0x8000 0000 0000 0000 ~ 0x7fff ffff ffff ffff
  // li -> c.li
  if (do_compress() && (is_imm_in_range(imm, 6, 0) && Rd != x0)) {
    c_li(Rd, imm);
    return;
  }

  int shift = 12;
  int64_t upper = imm, lower = imm;
  // Split imm to a lower 12-bit sign-extended part and the remainder,
  // because addi will sign-extend the lower imm.
  lower = ((int32_t)imm << 20) >> 20;
  upper -= lower;

  // Test whether imm is a 32-bit integer.
  if (!(((imm) & ~(int64_t)0x7fffffff) == 0 ||
        (((imm) & ~(int64_t)0x7fffffff) == ~(int64_t)0x7fffffff))) {
    while (((upper >> shift) & 1) == 0) { shift++; }
    upper >>= shift;
    li(Rd, upper);
    slli(Rd, Rd, shift);
    if (lower != 0) {
      addi(Rd, Rd, lower);
    }
  } else {
    // 32-bit integer
    Register hi_Rd = zr;
    if (upper != 0) {
      lui(Rd, (int32_t)upper);
      hi_Rd = Rd;
    }
    if (lower != 0 || hi_Rd == zr) {
      addiw(Rd, hi_Rd, lower);
    }
  }
}

#define INSN(NAME, REGISTER)                                       \
  void MacroAssembler::NAME(const address dest, Register temp) {   \
    assert_cond(dest != nullptr);                                     \
    int64_t distance = dest - pc();                                \
    if (is_imm_in_range(distance, 20, 1)) {                        \
      Assembler::jal(REGISTER, distance);                          \
    } else {                                                       \
      assert(temp != noreg, "expecting a register");               \
      int32_t offset = 0;                                          \
      movptr(temp, dest, offset);                                  \
      Assembler::jalr(REGISTER, temp, offset);                     \
    }                                                              \
  }                                                                \

  INSN(j,   x0);
  INSN(jal, x1);

#undef INSN

#define INSN(NAME, REGISTER)                                       \
  void MacroAssembler::NAME(const Address &adr, Register temp) {   \
    switch (adr.getMode()) {                                       \
      case Address::literal: {                                     \
        relocate(adr.rspec(), [&] {                                \
          NAME(adr.target(), temp);                                \
        });                                                        \
        break;                                                     \
      }                                                            \
      case Address::base_plus_offset: {                            \
        int32_t offset = ((int32_t)adr.offset() << 20) >> 20;      \
        la(temp, Address(adr.base(), adr.offset() - offset));      \
        Assembler::jalr(REGISTER, temp, offset);                   \
        break;                                                     \
      }                                                            \
      default:                                                     \
        ShouldNotReachHere();                                      \
    }                                                              \
  }

  INSN(j,   x0);
  INSN(jal, x1);

#undef INSN

#define INSN(NAME)                                                                    \
  void MacroAssembler::NAME(Register Rd, const address dest, Register temp) {         \
    assert_cond(dest != nullptr);                                                        \
    int64_t distance = dest - pc();                                                   \
    if (is_imm_in_range(distance, 20, 1)) {                                           \
      Assembler::NAME(Rd, distance);                                                  \
    } else {                                                                          \
      assert_different_registers(Rd, temp);                                           \
      int32_t offset = 0;                                                             \
      movptr(temp, dest, offset);                                                     \
      jalr(Rd, temp, offset);                                                         \
    }                                                                                 \
  }                                                                                   \
  void MacroAssembler::NAME(Register Rd, Label &L, Register temp) {                   \
    assert_different_registers(Rd, temp);                                             \
    wrap_label(Rd, L, temp, &MacroAssembler::NAME);                                   \
  }

  INSN(jal);

#undef INSN

#define INSN(NAME, REGISTER)                                       \
  void MacroAssembler::NAME(Label &l, Register temp) {             \
    jal(REGISTER, l, temp);                                        \
  }                                                                \

  INSN(j,   x0);
  INSN(jal, x1);

#undef INSN

void MacroAssembler::wrap_label(Register Rt, Label &L, Register tmp, load_insn_by_temp insn) {
  if (L.is_bound()) {
    (this->*insn)(Rt, target(L), tmp);
  } else {
    L.add_patch_at(code(), locator());
    (this->*insn)(Rt, pc(), tmp);
  }
}

void MacroAssembler::wrap_label(Register Rt, Label &L, jal_jalr_insn insn) {
  if (L.is_bound()) {
    (this->*insn)(Rt, target(L));
  } else {
    L.add_patch_at(code(), locator());
    (this->*insn)(Rt, pc());
  }
}

void MacroAssembler::wrap_label(Register r1, Register r2, Label &L,
                                compare_and_branch_insn insn,
                                compare_and_branch_label_insn neg_insn, bool is_far) {
  if (is_far) {
    Label done;
    (this->*neg_insn)(r1, r2, done, /* is_far */ false);
    j(L);
    bind(done);
  } else {
    if (L.is_bound()) {
      (this->*insn)(r1, r2, target(L));
    } else {
      L.add_patch_at(code(), locator());
      (this->*insn)(r1, r2, pc());
    }
  }
}

#define INSN(NAME, NEG_INSN)                                                              \
  void MacroAssembler::NAME(Register Rs1, Register Rs2, Label &L, bool is_far) {          \
    wrap_label(Rs1, Rs2, L, &MacroAssembler::NAME, &MacroAssembler::NEG_INSN, is_far);    \
  }

  INSN(beq,  bne);
  INSN(bne,  beq);
  INSN(blt,  bge);
  INSN(bge,  blt);
  INSN(bltu, bgeu);
  INSN(bgeu, bltu);

#undef INSN

#define INSN(NAME)                                                                \
  void MacroAssembler::NAME##z(Register Rs, const address dest) {                 \
    NAME(Rs, zr, dest);                                                           \
  }                                                                               \
  void MacroAssembler::NAME##z(Register Rs, Label &l, bool is_far) {              \
    NAME(Rs, zr, l, is_far);                                                      \
  }                                                                               \

  INSN(beq);
  INSN(bne);
  INSN(blt);
  INSN(ble);
  INSN(bge);
  INSN(bgt);

#undef INSN

#define INSN(NAME, NEG_INSN)                                                      \
  void MacroAssembler::NAME(Register Rs, Register Rt, const address dest) {       \
    NEG_INSN(Rt, Rs, dest);                                                       \
  }                                                                               \
  void MacroAssembler::NAME(Register Rs, Register Rt, Label &l, bool is_far) {    \
    NEG_INSN(Rt, Rs, l, is_far);                                                  \
  }

  INSN(bgt,  blt);
  INSN(ble,  bge);
  INSN(bgtu, bltu);
  INSN(bleu, bgeu);

#undef INSN

// Float compare branch instructions

#define INSN(NAME, FLOATCMP, BRANCH)                                                                                    \
  void MacroAssembler::float_##NAME(FloatRegister Rs1, FloatRegister Rs2, Label &l, bool is_far, bool is_unordered) {   \
    FLOATCMP##_s(t0, Rs1, Rs2);                                                                                         \
    BRANCH(t0, l, is_far);                                                                                              \
  }                                                                                                                     \
  void MacroAssembler::double_##NAME(FloatRegister Rs1, FloatRegister Rs2, Label &l, bool is_far, bool is_unordered) {  \
    FLOATCMP##_d(t0, Rs1, Rs2);                                                                                         \
    BRANCH(t0, l, is_far);                                                                                              \
  }

  INSN(beq, feq, bnez);
  INSN(bne, feq, beqz);

#undef INSN


#define INSN(NAME, FLOATCMP1, FLOATCMP2)                                              \
  void MacroAssembler::float_##NAME(FloatRegister Rs1, FloatRegister Rs2, Label &l,   \
                                    bool is_far, bool is_unordered) {                 \
    if (is_unordered) {                                                               \
      /* jump if either source is NaN or condition is expected */                     \
      FLOATCMP2##_s(t0, Rs2, Rs1);                                                    \
      beqz(t0, l, is_far);                                                            \
    } else {                                                                          \
      /* jump if no NaN in source and condition is expected */                        \
      FLOATCMP1##_s(t0, Rs1, Rs2);                                                    \
      bnez(t0, l, is_far);                                                            \
    }                                                                                 \
  }                                                                                   \
  void MacroAssembler::double_##NAME(FloatRegister Rs1, FloatRegister Rs2, Label &l,  \
                                     bool is_far, bool is_unordered) {                \
    if (is_unordered) {                                                               \
      /* jump if either source is NaN or condition is expected */                     \
      FLOATCMP2##_d(t0, Rs2, Rs1);                                                    \
      beqz(t0, l, is_far);                                                            \
    } else {                                                                          \
      /* jump if no NaN in source and condition is expected */                        \
      FLOATCMP1##_d(t0, Rs1, Rs2);                                                    \
      bnez(t0, l, is_far);                                                            \
    }                                                                                 \
  }

  INSN(ble, fle, flt);
  INSN(blt, flt, fle);

#undef INSN

#define INSN(NAME, CMP)                                                              \
  void MacroAssembler::float_##NAME(FloatRegister Rs1, FloatRegister Rs2, Label &l,  \
                                    bool is_far, bool is_unordered) {                \
    float_##CMP(Rs2, Rs1, l, is_far, is_unordered);                                  \
  }                                                                                  \
  void MacroAssembler::double_##NAME(FloatRegister Rs1, FloatRegister Rs2, Label &l, \
                                     bool is_far, bool is_unordered) {               \
    double_##CMP(Rs2, Rs1, l, is_far, is_unordered);                                 \
  }

  INSN(bgt, blt);
  INSN(bge, ble);

#undef INSN


#define INSN(NAME, CSR)                       \
  void MacroAssembler::NAME(Register Rd) {    \
    csrr(Rd, CSR);                            \
  }

  INSN(rdinstret,  CSR_INSTRET);
  INSN(rdcycle,    CSR_CYCLE);
  INSN(rdtime,     CSR_TIME);
  INSN(frcsr,      CSR_FCSR);
  INSN(frrm,       CSR_FRM);
  INSN(frflags,    CSR_FFLAGS);

#undef INSN

void MacroAssembler::csrr(Register Rd, unsigned csr) {
  csrrs(Rd, csr, x0);
}

#define INSN(NAME, OPFUN)                                      \
  void MacroAssembler::NAME(unsigned csr, Register Rs) {       \
    OPFUN(x0, csr, Rs);                                        \
  }

  INSN(csrw, csrrw);
  INSN(csrs, csrrs);
  INSN(csrc, csrrc);

#undef INSN

#define INSN(NAME, OPFUN)                                      \
  void MacroAssembler::NAME(unsigned csr, unsigned imm) {      \
    OPFUN(x0, csr, imm);                                       \
  }

  INSN(csrwi, csrrwi);
  INSN(csrsi, csrrsi);
  INSN(csrci, csrrci);

#undef INSN

#define INSN(NAME, CSR)                                      \
  void MacroAssembler::NAME(Register Rd, Register Rs) {      \
    csrrw(Rd, CSR, Rs);                                      \
  }

  INSN(fscsr,   CSR_FCSR);
  INSN(fsrm,    CSR_FRM);
  INSN(fsflags, CSR_FFLAGS);

#undef INSN

#define INSN(NAME)                              \
  void MacroAssembler::NAME(Register Rs) {      \
    NAME(x0, Rs);                               \
  }

  INSN(fscsr);
  INSN(fsrm);
  INSN(fsflags);

#undef INSN

void MacroAssembler::fsrmi(Register Rd, unsigned imm) {
  guarantee(imm < 5, "Rounding Mode is invalid in Rounding Mode register");
  csrrwi(Rd, CSR_FRM, imm);
}

void MacroAssembler::fsflagsi(Register Rd, unsigned imm) {
   csrrwi(Rd, CSR_FFLAGS, imm);
}

#define INSN(NAME)                             \
  void MacroAssembler::NAME(unsigned imm) {    \
    NAME(x0, imm);                             \
  }

  INSN(fsrmi);
  INSN(fsflagsi);

#undef INSN

void MacroAssembler::push_reg(Register Rs)
{
  addi(esp, esp, 0 - wordSize);
  sd(Rs, Address(esp, 0));
}

void MacroAssembler::pop_reg(Register Rd)
{
  ld(Rd, Address(esp, 0));
  addi(esp, esp, wordSize);
}

int MacroAssembler::bitset_to_regs(unsigned int bitset, unsigned char* regs) {
  int count = 0;
  // Scan bitset to accumulate register pairs
  for (int reg = 31; reg >= 0; reg--) {
    if ((1U << 31) & bitset) {
      regs[count++] = reg;
    }
    bitset <<= 1;
  }
  return count;
}

// Push integer registers in the bitset supplied. Don't push sp.
// Return the number of words pushed
int MacroAssembler::push_reg(unsigned int bitset, Register stack) {
  DEBUG_ONLY(int words_pushed = 0;)
  unsigned char regs[32];
  int count = bitset_to_regs(bitset, regs);
  // reserve one slot to align for odd count
  int offset = is_even(count) ? 0 : wordSize;

  if (count) {
    addi(stack, stack, -count * wordSize - offset);
  }
  for (int i = count - 1; i >= 0; i--) {
    sd(as_Register(regs[i]), Address(stack, (count - 1 - i) * wordSize + offset));
    DEBUG_ONLY(words_pushed++;)
  }

  assert(words_pushed == count, "oops, pushed != count");

  return count;
}

int MacroAssembler::pop_reg(unsigned int bitset, Register stack) {
  DEBUG_ONLY(int words_popped = 0;)
  unsigned char regs[32];
  int count = bitset_to_regs(bitset, regs);
  // reserve one slot to align for odd count
  int offset = is_even(count) ? 0 : wordSize;

  for (int i = count - 1; i >= 0; i--) {
    ld(as_Register(regs[i]), Address(stack, (count - 1 - i) * wordSize + offset));
    DEBUG_ONLY(words_popped++;)
  }

  if (count) {
    addi(stack, stack, count * wordSize + offset);
  }
  assert(words_popped == count, "oops, popped != count");

  return count;
}

// Push floating-point registers in the bitset supplied.
// Return the number of words pushed
int MacroAssembler::push_fp(unsigned int bitset, Register stack) {
  DEBUG_ONLY(int words_pushed = 0;)
  unsigned char regs[32];
  int count = bitset_to_regs(bitset, regs);
  int push_slots = count + (count & 1);

  if (count) {
    addi(stack, stack, -push_slots * wordSize);
  }

  for (int i = count - 1; i >= 0; i--) {
    fsd(as_FloatRegister(regs[i]), Address(stack, (push_slots - 1 - i) * wordSize));
    DEBUG_ONLY(words_pushed++;)
  }

  assert(words_pushed == count, "oops, pushed(%d) != count(%d)", words_pushed, count);

  return count;
}

int MacroAssembler::pop_fp(unsigned int bitset, Register stack) {
  DEBUG_ONLY(int words_popped = 0;)
  unsigned char regs[32];
  int count = bitset_to_regs(bitset, regs);
  int pop_slots = count + (count & 1);

  for (int i = count - 1; i >= 0; i--) {
    fld(as_FloatRegister(regs[i]), Address(stack, (pop_slots - 1 - i) * wordSize));
    DEBUG_ONLY(words_popped++;)
  }

  if (count) {
    addi(stack, stack, pop_slots * wordSize);
  }

  assert(words_popped == count, "oops, popped(%d) != count(%d)", words_popped, count);

  return count;
}

#ifdef COMPILER2
// Push vector registers in the bitset supplied.
// Return the number of words pushed
int MacroAssembler::push_v(unsigned int bitset, Register stack) {
  int vector_size_in_bytes = Matcher::scalable_vector_reg_size(T_BYTE);

  // Scan bitset to accumulate register pairs
  unsigned char regs[32];
  int count = bitset_to_regs(bitset, regs);

  for (int i = 0; i < count; i++) {
    sub(stack, stack, vector_size_in_bytes);
    vs1r_v(as_VectorRegister(regs[i]), stack);
  }

  return count * vector_size_in_bytes / wordSize;
}

int MacroAssembler::pop_v(unsigned int bitset, Register stack) {
  int vector_size_in_bytes = Matcher::scalable_vector_reg_size(T_BYTE);

  // Scan bitset to accumulate register pairs
  unsigned char regs[32];
  int count = bitset_to_regs(bitset, regs);

  for (int i = count - 1; i >= 0; i--) {
    vl1re8_v(as_VectorRegister(regs[i]), stack);
    add(stack, stack, vector_size_in_bytes);
  }

  return count * vector_size_in_bytes / wordSize;
}
#endif // COMPILER2

void MacroAssembler::push_call_clobbered_registers_except(RegSet exclude) {
  // Push integer registers x7, x10-x17, x28-x31.
  push_reg(RegSet::of(x7) + RegSet::range(x10, x17) + RegSet::range(x28, x31) - exclude, sp);

  // Push float registers f0-f7, f10-f17, f28-f31.
  addi(sp, sp, - wordSize * 20);
  int offset = 0;
  for (int i = 0; i < 32; i++) {
    if (i <= f7->encoding() || i >= f28->encoding() || (i >= f10->encoding() && i <= f17->encoding())) {
      fsd(as_FloatRegister(i), Address(sp, wordSize * (offset++)));
    }
  }
}

void MacroAssembler::pop_call_clobbered_registers_except(RegSet exclude) {
  int offset = 0;
  for (int i = 0; i < 32; i++) {
    if (i <= f7->encoding() || i >= f28->encoding() || (i >= f10->encoding() && i <= f17->encoding())) {
      fld(as_FloatRegister(i), Address(sp, wordSize * (offset++)));
    }
  }
  addi(sp, sp, wordSize * 20);

  pop_reg(RegSet::of(x7) + RegSet::range(x10, x17) + RegSet::range(x28, x31) - exclude, sp);
}

void MacroAssembler::push_CPU_state(bool save_vectors, int vector_size_in_bytes) {
  // integer registers, except zr(x0) & ra(x1) & sp(x2) & gp(x3) & tp(x4)
  push_reg(RegSet::range(x5, x31), sp);

  // float registers
  addi(sp, sp, - 32 * wordSize);
  for (int i = 0; i < 32; i++) {
    fsd(as_FloatRegister(i), Address(sp, i * wordSize));
  }

  // vector registers
  if (save_vectors) {
    sub(sp, sp, vector_size_in_bytes * VectorRegister::number_of_registers);
    vsetvli(t0, x0, Assembler::e64, Assembler::m8);
    for (int i = 0; i < VectorRegister::number_of_registers; i += 8) {
      add(t0, sp, vector_size_in_bytes * i);
      vse64_v(as_VectorRegister(i), t0);
    }
  }
}

void MacroAssembler::pop_CPU_state(bool restore_vectors, int vector_size_in_bytes) {
  // vector registers
  if (restore_vectors) {
    vsetvli(t0, x0, Assembler::e64, Assembler::m8);
    for (int i = 0; i < VectorRegister::number_of_registers; i += 8) {
      vle64_v(as_VectorRegister(i), sp);
      add(sp, sp, vector_size_in_bytes * 8);
    }
  }

  // float registers
  for (int i = 0; i < 32; i++) {
    fld(as_FloatRegister(i), Address(sp, i * wordSize));
  }
  addi(sp, sp, 32 * wordSize);

  // integer registers, except zr(x0) & ra(x1) & sp(x2) & gp(x3) & tp(x4)
  pop_reg(RegSet::range(x5, x31), sp);
}

static int patch_offset_in_jal(address branch, int64_t offset) {
  assert(is_imm_in_range(offset, 20, 1), "offset is too large to be patched in one jal insrusction!\n");
  Assembler::patch(branch, 31, 31, (offset >> 20) & 0x1);                       // offset[20]    ==> branch[31]
  Assembler::patch(branch, 30, 21, (offset >> 1)  & 0x3ff);                     // offset[10:1]  ==> branch[30:21]
  Assembler::patch(branch, 20, 20, (offset >> 11) & 0x1);                       // offset[11]    ==> branch[20]
  Assembler::patch(branch, 19, 12, (offset >> 12) & 0xff);                      // offset[19:12] ==> branch[19:12]
  return NativeInstruction::instruction_size;                                   // only one instruction
}

static int patch_offset_in_conditional_branch(address branch, int64_t offset) {
  assert(is_imm_in_range(offset, 12, 1), "offset is too large to be patched in one beq/bge/bgeu/blt/bltu/bne insrusction!\n");
  Assembler::patch(branch, 31, 31, (offset >> 12) & 0x1);                       // offset[12]    ==> branch[31]
  Assembler::patch(branch, 30, 25, (offset >> 5)  & 0x3f);                      // offset[10:5]  ==> branch[30:25]
  Assembler::patch(branch, 7,  7,  (offset >> 11) & 0x1);                       // offset[11]    ==> branch[7]
  Assembler::patch(branch, 11, 8,  (offset >> 1)  & 0xf);                       // offset[4:1]   ==> branch[11:8]
  return NativeInstruction::instruction_size;                                   // only one instruction
}

static int patch_offset_in_pc_relative(address branch, int64_t offset) {
  const int PC_RELATIVE_INSTRUCTION_NUM = 2;                                    // auipc, addi/jalr/load
  Assembler::patch(branch, 31, 12, ((offset + 0x800) >> 12) & 0xfffff);         // Auipc.          offset[31:12]  ==> branch[31:12]
  Assembler::patch(branch + 4, 31, 20, offset & 0xfff);                         // Addi/Jalr/Load. offset[11:0]   ==> branch[31:20]
  return PC_RELATIVE_INSTRUCTION_NUM * NativeInstruction::instruction_size;
}

static int patch_addr_in_movptr(address branch, address target) {
  const int MOVPTR_INSTRUCTIONS_NUM = 6;                                        // lui + addi + slli + addi + slli + addi/jalr/load
  int32_t lower = ((intptr_t)target << 35) >> 35;
  int64_t upper = ((intptr_t)target - lower) >> 29;
  Assembler::patch(branch + 0,  31, 12, upper & 0xfffff);                       // Lui.             target[48:29] + target[28] ==> branch[31:12]
  Assembler::patch(branch + 4,  31, 20, (lower >> 17) & 0xfff);                 // Addi.            target[28:17] ==> branch[31:20]
  Assembler::patch(branch + 12, 31, 20, (lower >> 6) & 0x7ff);                  // Addi.            target[16: 6] ==> branch[31:20]
  Assembler::patch(branch + 20, 31, 20, lower & 0x3f);                          // Addi/Jalr/Load.  target[ 5: 0] ==> branch[31:20]
  return MOVPTR_INSTRUCTIONS_NUM * NativeInstruction::instruction_size;
}

static int patch_imm_in_li64(address branch, address target) {
  const int LI64_INSTRUCTIONS_NUM = 8;                                          // lui + addi + slli + addi + slli + addi + slli + addi
  int64_t lower = (intptr_t)target & 0xffffffff;
  lower = lower - ((lower << 44) >> 44);
  int64_t tmp_imm = ((uint64_t)((intptr_t)target & 0xffffffff00000000)) + (uint64_t)lower;
  int32_t upper =  (tmp_imm - (int32_t)lower) >> 32;
  int64_t tmp_upper = upper, tmp_lower = upper;
  tmp_lower = (tmp_lower << 52) >> 52;
  tmp_upper -= tmp_lower;
  tmp_upper >>= 12;
  // Load upper 32 bits. Upper = target[63:32], but if target[31] = 1 or (target[31:20] == 0x7ff && target[19] == 1),
  // upper = target[63:32] + 1.
  Assembler::patch(branch + 0,  31, 12, tmp_upper & 0xfffff);                       // Lui.
  Assembler::patch(branch + 4,  31, 20, tmp_lower & 0xfff);                         // Addi.
  // Load the rest 32 bits.
  Assembler::patch(branch + 12, 31, 20, ((int32_t)lower >> 20) & 0xfff);            // Addi.
  Assembler::patch(branch + 20, 31, 20, (((intptr_t)target << 44) >> 52) & 0xfff);  // Addi.
  Assembler::patch(branch + 28, 31, 20, (intptr_t)target & 0xff);                   // Addi.
  return LI64_INSTRUCTIONS_NUM * NativeInstruction::instruction_size;
}

int MacroAssembler::patch_imm_in_li32(address branch, int32_t target) {
  const int LI32_INSTRUCTIONS_NUM = 2;                                          // lui + addiw
  int64_t upper = (intptr_t)target;
  int32_t lower = (((int32_t)target) << 20) >> 20;
  upper -= lower;
  upper = (int32_t)upper;
  Assembler::patch(branch + 0,  31, 12, (upper >> 12) & 0xfffff);               // Lui.
  Assembler::patch(branch + 4,  31, 20, lower & 0xfff);                         // Addiw.
  return LI32_INSTRUCTIONS_NUM * NativeInstruction::instruction_size;
}

static long get_offset_of_jal(address insn_addr) {
  assert_cond(insn_addr != nullptr);
  long offset = 0;
  unsigned insn = *(unsigned*)insn_addr;
  long val = (long)Assembler::sextract(insn, 31, 12);
  offset |= ((val >> 19) & 0x1) << 20;
  offset |= (val & 0xff) << 12;
  offset |= ((val >> 8) & 0x1) << 11;
  offset |= ((val >> 9) & 0x3ff) << 1;
  offset = (offset << 43) >> 43;
  return offset;
}

static long get_offset_of_conditional_branch(address insn_addr) {
  long offset = 0;
  assert_cond(insn_addr != nullptr);
  unsigned insn = *(unsigned*)insn_addr;
  offset = (long)Assembler::sextract(insn, 31, 31);
  offset = (offset << 12) | (((long)(Assembler::sextract(insn, 7, 7) & 0x1)) << 11);
  offset = offset | (((long)(Assembler::sextract(insn, 30, 25) & 0x3f)) << 5);
  offset = offset | (((long)(Assembler::sextract(insn, 11, 8) & 0xf)) << 1);
  offset = (offset << 41) >> 41;
  return offset;
}

static long get_offset_of_pc_relative(address insn_addr) {
  long offset = 0;
  assert_cond(insn_addr != nullptr);
  offset = ((long)(Assembler::sextract(((unsigned*)insn_addr)[0], 31, 12))) << 12;                                  // Auipc.
  offset += ((long)Assembler::sextract(((unsigned*)insn_addr)[1], 31, 20));                                         // Addi/Jalr/Load.
  offset = (offset << 32) >> 32;
  return offset;
}

static address get_target_of_movptr(address insn_addr) {
  assert_cond(insn_addr != nullptr);
  intptr_t target_address = (((int64_t)Assembler::sextract(((unsigned*)insn_addr)[0], 31, 12)) & 0xfffff) << 29;    // Lui.
  target_address += ((int64_t)Assembler::sextract(((unsigned*)insn_addr)[1], 31, 20)) << 17;                        // Addi.
  target_address += ((int64_t)Assembler::sextract(((unsigned*)insn_addr)[3], 31, 20)) << 6;                         // Addi.
  target_address += ((int64_t)Assembler::sextract(((unsigned*)insn_addr)[5], 31, 20));                              // Addi/Jalr/Load.
  return (address) target_address;
}

static address get_target_of_li64(address insn_addr) {
  assert_cond(insn_addr != nullptr);
  intptr_t target_address = (((int64_t)Assembler::sextract(((unsigned*)insn_addr)[0], 31, 12)) & 0xfffff) << 44;    // Lui.
  target_address += ((int64_t)Assembler::sextract(((unsigned*)insn_addr)[1], 31, 20)) << 32;                        // Addi.
  target_address += ((int64_t)Assembler::sextract(((unsigned*)insn_addr)[3], 31, 20)) << 20;                        // Addi.
  target_address += ((int64_t)Assembler::sextract(((unsigned*)insn_addr)[5], 31, 20)) << 8;                         // Addi.
  target_address += ((int64_t)Assembler::sextract(((unsigned*)insn_addr)[7], 31, 20));                              // Addi.
  return (address)target_address;
}

address MacroAssembler::get_target_of_li32(address insn_addr) {
  assert_cond(insn_addr != nullptr);
  intptr_t target_address = (((int64_t)Assembler::sextract(((unsigned*)insn_addr)[0], 31, 12)) & 0xfffff) << 12;    // Lui.
  target_address += ((int64_t)Assembler::sextract(((unsigned*)insn_addr)[1], 31, 20));                              // Addiw.
  return (address)target_address;
}

// Patch any kind of instruction; there may be several instructions.
// Return the total length (in bytes) of the instructions.
int MacroAssembler::pd_patch_instruction_size(address branch, address target) {
  assert_cond(branch != nullptr);
  int64_t offset = target - branch;
  if (NativeInstruction::is_jal_at(branch)) {                         // jal
    return patch_offset_in_jal(branch, offset);
  } else if (NativeInstruction::is_branch_at(branch)) {               // beq/bge/bgeu/blt/bltu/bne
    return patch_offset_in_conditional_branch(branch, offset);
  } else if (NativeInstruction::is_pc_relative_at(branch)) {          // auipc, addi/jalr/load
    return patch_offset_in_pc_relative(branch, offset);
  } else if (NativeInstruction::is_movptr_at(branch)) {               // movptr
    return patch_addr_in_movptr(branch, target);
  } else if (NativeInstruction::is_li64_at(branch)) {                 // li64
    return patch_imm_in_li64(branch, target);
  } else if (NativeInstruction::is_li32_at(branch)) {                 // li32
    int64_t imm = (intptr_t)target;
    return patch_imm_in_li32(branch, (int32_t)imm);
  } else {
#ifdef ASSERT
    tty->print_cr("pd_patch_instruction_size: instruction 0x%x at " INTPTR_FORMAT " could not be patched!\n",
                  *(unsigned*)branch, p2i(branch));
    Disassembler::decode(branch - 16, branch + 16);
#endif
    ShouldNotReachHere();
    return -1;
  }
}

address MacroAssembler::target_addr_for_insn(address insn_addr) {
  long offset = 0;
  assert_cond(insn_addr != nullptr);
  if (NativeInstruction::is_jal_at(insn_addr)) {                     // jal
    offset = get_offset_of_jal(insn_addr);
  } else if (NativeInstruction::is_branch_at(insn_addr)) {           // beq/bge/bgeu/blt/bltu/bne
    offset = get_offset_of_conditional_branch(insn_addr);
  } else if (NativeInstruction::is_pc_relative_at(insn_addr)) {      // auipc, addi/jalr/load
    offset = get_offset_of_pc_relative(insn_addr);
  } else if (NativeInstruction::is_movptr_at(insn_addr)) {           // movptr
    return get_target_of_movptr(insn_addr);
  } else if (NativeInstruction::is_li64_at(insn_addr)) {             // li64
    return get_target_of_li64(insn_addr);
  } else if (NativeInstruction::is_li32_at(insn_addr)) {             // li32
    return get_target_of_li32(insn_addr);
  } else {
    ShouldNotReachHere();
  }
  return address(((uintptr_t)insn_addr + offset));
}

int MacroAssembler::patch_oop(address insn_addr, address o) {
  // OOPs are either narrow (32 bits) or wide (48 bits).  We encode
  // narrow OOPs by setting the upper 16 bits in the first
  // instruction.
  if (NativeInstruction::is_li32_at(insn_addr)) {
    // Move narrow OOP
    uint32_t n = CompressedOops::narrow_oop_value(cast_to_oop(o));
    return patch_imm_in_li32(insn_addr, (int32_t)n);
  } else if (NativeInstruction::is_movptr_at(insn_addr)) {
    // Move wide OOP
    return patch_addr_in_movptr(insn_addr, o);
  }
  ShouldNotReachHere();
  return -1;
}

void MacroAssembler::reinit_heapbase() {
  if (UseCompressedOops) {
    if (Universe::is_fully_initialized()) {
      mv(xheapbase, CompressedOops::ptrs_base());
    } else {
      ExternalAddress target(CompressedOops::ptrs_base_addr());
      relocate(target.rspec(), [&] {
        int32_t offset;
        la_patchable(xheapbase, target, offset);
        ld(xheapbase, Address(xheapbase, offset));
      });
    }
  }
}

void MacroAssembler::movptr(Register Rd, address addr, int32_t &offset) {
  int64_t imm64 = (int64_t)addr;
#ifndef PRODUCT
  {
    char buffer[64];
    snprintf(buffer, sizeof(buffer), "0x%" PRIx64, imm64);
    block_comment(buffer);
  }
#endif
  assert(is_unsigned_imm_in_range(imm64, 47, 0) || (imm64 == (int64_t)-1),
         "bit 47 overflows in address constant");
  // Load upper 31 bits
  int64_t imm = imm64 >> 17;
  int64_t upper = imm, lower = imm;
  lower = (lower << 52) >> 52;
  upper -= lower;
  upper = (int32_t)upper;
  lui(Rd, upper);
  addi(Rd, Rd, lower);

  // Load the rest 17 bits.
  slli(Rd, Rd, 11);
  addi(Rd, Rd, (imm64 >> 6) & 0x7ff);
  slli(Rd, Rd, 6);

  // This offset will be used by following jalr/ld.
  offset = imm64 & 0x3f;
}

void MacroAssembler::add(Register Rd, Register Rn, int64_t increment, Register temp) {
  if (is_imm_in_range(increment, 12, 0)) {
    addi(Rd, Rn, increment);
  } else {
    assert_different_registers(Rn, temp);
    li(temp, increment);
    add(Rd, Rn, temp);
  }
}

void MacroAssembler::addw(Register Rd, Register Rn, int32_t increment, Register temp) {
  if (is_imm_in_range(increment, 12, 0)) {
    addiw(Rd, Rn, increment);
  } else {
    assert_different_registers(Rn, temp);
    li(temp, increment);
    addw(Rd, Rn, temp);
  }
}

void MacroAssembler::sub(Register Rd, Register Rn, int64_t decrement, Register temp) {
  if (is_imm_in_range(-decrement, 12, 0)) {
    addi(Rd, Rn, -decrement);
  } else {
    assert_different_registers(Rn, temp);
    li(temp, decrement);
    sub(Rd, Rn, temp);
  }
}

void MacroAssembler::subw(Register Rd, Register Rn, int32_t decrement, Register temp) {
  if (is_imm_in_range(-decrement, 12, 0)) {
    addiw(Rd, Rn, -decrement);
  } else {
    assert_different_registers(Rn, temp);
    li(temp, decrement);
    subw(Rd, Rn, temp);
  }
}

void MacroAssembler::andrw(Register Rd, Register Rs1, Register Rs2) {
  andr(Rd, Rs1, Rs2);
  // addw: The result is clipped to 32 bits, then the sign bit is extended,
  // and the result is stored in Rd
  addw(Rd, Rd, zr);
}

void MacroAssembler::orrw(Register Rd, Register Rs1, Register Rs2) {
  orr(Rd, Rs1, Rs2);
  // addw: The result is clipped to 32 bits, then the sign bit is extended,
  // and the result is stored in Rd
  addw(Rd, Rd, zr);
}

void MacroAssembler::xorrw(Register Rd, Register Rs1, Register Rs2) {
  xorr(Rd, Rs1, Rs2);
  // addw: The result is clipped to 32 bits, then the sign bit is extended,
  // and the result is stored in Rd
  addw(Rd, Rd, zr);
}

// Note: load_unsigned_short used to be called load_unsigned_word.
int MacroAssembler::load_unsigned_short(Register dst, Address src) {
  int off = offset();
  lhu(dst, src);
  return off;
}

int MacroAssembler::load_unsigned_byte(Register dst, Address src) {
  int off = offset();
  lbu(dst, src);
  return off;
}

int MacroAssembler::load_signed_short(Register dst, Address src) {
  int off = offset();
  lh(dst, src);
  return off;
}

int MacroAssembler::load_signed_byte(Register dst, Address src) {
  int off = offset();
  lb(dst, src);
  return off;
}

void MacroAssembler::load_sized_value(Register dst, Address src, size_t size_in_bytes, bool is_signed) {
  switch (size_in_bytes) {
    case  8:  ld(dst, src); break;
    case  4:  is_signed ? lw(dst, src) : lwu(dst, src); break;
    case  2:  is_signed ? load_signed_short(dst, src) : load_unsigned_short(dst, src); break;
    case  1:  is_signed ? load_signed_byte( dst, src) : load_unsigned_byte( dst, src); break;
    default:  ShouldNotReachHere();
  }
}

void MacroAssembler::store_sized_value(Address dst, Register src, size_t size_in_bytes) {
  switch (size_in_bytes) {
    case  8:  sd(src, dst); break;
    case  4:  sw(src, dst); break;
    case  2:  sh(src, dst); break;
    case  1:  sb(src, dst); break;
    default:  ShouldNotReachHere();
  }
}

// reverse bytes in halfword in lower 16 bits and sign-extend
// Rd[15:0] = Rs[7:0] Rs[15:8] (sign-extend to 64 bits)
void MacroAssembler::revb_h_h(Register Rd, Register Rs, Register tmp) {
  if (UseZbb) {
    rev8(Rd, Rs);
    srai(Rd, Rd, 48);
    return;
  }
  assert_different_registers(Rs, tmp);
  assert_different_registers(Rd, tmp);
  srli(tmp, Rs, 8);
  andi(tmp, tmp, 0xFF);
  slli(Rd, Rs, 56);
  srai(Rd, Rd, 48); // sign-extend
  orr(Rd, Rd, tmp);
}

// reverse bytes in lower word and sign-extend
// Rd[31:0] = Rs[7:0] Rs[15:8] Rs[23:16] Rs[31:24] (sign-extend to 64 bits)
void MacroAssembler::revb_w_w(Register Rd, Register Rs, Register tmp1, Register tmp2) {
  if (UseZbb) {
    rev8(Rd, Rs);
    srai(Rd, Rd, 32);
    return;
  }
  assert_different_registers(Rs, tmp1, tmp2);
  assert_different_registers(Rd, tmp1, tmp2);
  revb_h_w_u(Rd, Rs, tmp1, tmp2);
  slli(tmp2, Rd, 48);
  srai(tmp2, tmp2, 32); // sign-extend
  srli(Rd, Rd, 16);
  orr(Rd, Rd, tmp2);
}

// reverse bytes in halfword in lower 16 bits and zero-extend
// Rd[15:0] = Rs[7:0] Rs[15:8] (zero-extend to 64 bits)
void MacroAssembler::revb_h_h_u(Register Rd, Register Rs, Register tmp) {
  if (UseZbb) {
    rev8(Rd, Rs);
    srli(Rd, Rd, 48);
    return;
  }
  assert_different_registers(Rs, tmp);
  assert_different_registers(Rd, tmp);
  srli(tmp, Rs, 8);
  andi(tmp, tmp, 0xFF);
  andi(Rd, Rs, 0xFF);
  slli(Rd, Rd, 8);
  orr(Rd, Rd, tmp);
}

// reverse bytes in halfwords in lower 32 bits and zero-extend
// Rd[31:0] = Rs[23:16] Rs[31:24] Rs[7:0] Rs[15:8] (zero-extend to 64 bits)
void MacroAssembler::revb_h_w_u(Register Rd, Register Rs, Register tmp1, Register tmp2) {
  if (UseZbb) {
    rev8(Rd, Rs);
    rori(Rd, Rd, 32);
    roriw(Rd, Rd, 16);
    zero_extend(Rd, Rd, 32);
    return;
  }
  assert_different_registers(Rs, tmp1, tmp2);
  assert_different_registers(Rd, tmp1, tmp2);
  srli(tmp2, Rs, 16);
  revb_h_h_u(tmp2, tmp2, tmp1);
  revb_h_h_u(Rd, Rs, tmp1);
  slli(tmp2, tmp2, 16);
  orr(Rd, Rd, tmp2);
}

// This method is only used for revb_h
// Rd = Rs[47:0] Rs[55:48] Rs[63:56]
void MacroAssembler::revb_h_helper(Register Rd, Register Rs, Register tmp1, Register tmp2) {
  assert_different_registers(Rs, tmp1, tmp2);
  assert_different_registers(Rd, tmp1);
  srli(tmp1, Rs, 48);
  andi(tmp2, tmp1, 0xFF);
  slli(tmp2, tmp2, 8);
  srli(tmp1, tmp1, 8);
  orr(tmp1, tmp1, tmp2);
  slli(Rd, Rs, 16);
  orr(Rd, Rd, tmp1);
}

// reverse bytes in each halfword
// Rd[63:0] = Rs[55:48] Rs[63:56] Rs[39:32] Rs[47:40] Rs[23:16] Rs[31:24] Rs[7:0] Rs[15:8]
void MacroAssembler::revb_h(Register Rd, Register Rs, Register tmp1, Register tmp2) {
  if (UseZbb) {
    assert_different_registers(Rs, tmp1);
    assert_different_registers(Rd, tmp1);
    rev8(Rd, Rs);
    zero_extend(tmp1, Rd, 32);
    roriw(tmp1, tmp1, 16);
    slli(tmp1, tmp1, 32);
    srli(Rd, Rd, 32);
    roriw(Rd, Rd, 16);
    zero_extend(Rd, Rd, 32);
    orr(Rd, Rd, tmp1);
    return;
  }
  assert_different_registers(Rs, tmp1, tmp2);
  assert_different_registers(Rd, tmp1, tmp2);
  revb_h_helper(Rd, Rs, tmp1, tmp2);
  for (int i = 0; i < 3; ++i) {
    revb_h_helper(Rd, Rd, tmp1, tmp2);
  }
}

// reverse bytes in each word
// Rd[63:0] = Rs[39:32] Rs[47:40] Rs[55:48] Rs[63:56] Rs[7:0] Rs[15:8] Rs[23:16] Rs[31:24]
void MacroAssembler::revb_w(Register Rd, Register Rs, Register tmp1, Register tmp2) {
  if (UseZbb) {
    rev8(Rd, Rs);
    rori(Rd, Rd, 32);
    return;
  }
  assert_different_registers(Rs, tmp1, tmp2);
  assert_different_registers(Rd, tmp1, tmp2);
  revb(Rd, Rs, tmp1, tmp2);
  ror_imm(Rd, Rd, 32);
}

// reverse bytes in doubleword
// Rd[63:0] = Rs[7:0] Rs[15:8] Rs[23:16] Rs[31:24] Rs[39:32] Rs[47,40] Rs[55,48] Rs[63:56]
void MacroAssembler::revb(Register Rd, Register Rs, Register tmp1, Register tmp2) {
  if (UseZbb) {
    rev8(Rd, Rs);
    return;
  }
  assert_different_registers(Rs, tmp1, tmp2);
  assert_different_registers(Rd, tmp1, tmp2);
  andi(tmp1, Rs, 0xFF);
  slli(tmp1, tmp1, 8);
  for (int step = 8; step < 56; step += 8) {
    srli(tmp2, Rs, step);
    andi(tmp2, tmp2, 0xFF);
    orr(tmp1, tmp1, tmp2);
    slli(tmp1, tmp1, 8);
  }
  srli(Rd, Rs, 56);
  andi(Rd, Rd, 0xFF);
  orr(Rd, tmp1, Rd);
}

// rotate right with shift bits
void MacroAssembler::ror_imm(Register dst, Register src, uint32_t shift, Register tmp)
{
  if (UseZbb) {
    rori(dst, src, shift);
    return;
  }

  assert_different_registers(dst, tmp);
  assert_different_registers(src, tmp);
  assert(shift < 64, "shift amount must be < 64");
  slli(tmp, src, 64 - shift);
  srli(dst, src, shift);
  orr(dst, dst, tmp);
}

void MacroAssembler::andi(Register Rd, Register Rn, int64_t imm, Register tmp) {
  if (is_imm_in_range(imm, 12, 0)) {
    and_imm12(Rd, Rn, imm);
  } else {
    assert_different_registers(Rn, tmp);
    mv(tmp, imm);
    andr(Rd, Rn, tmp);
  }
}

void MacroAssembler::orptr(Address adr, RegisterOrConstant src, Register tmp1, Register tmp2) {
  ld(tmp1, adr);
  if (src.is_register()) {
    orr(tmp1, tmp1, src.as_register());
  } else {
    if (is_imm_in_range(src.as_constant(), 12, 0)) {
      ori(tmp1, tmp1, src.as_constant());
    } else {
      assert_different_registers(tmp1, tmp2);
      mv(tmp2, src.as_constant());
      orr(tmp1, tmp1, tmp2);
    }
  }
  sd(tmp1, adr);
}

void MacroAssembler::cmp_klass(Register oop, Register trial_klass, Register tmp1, Register tmp2, Label &L) {
  assert_different_registers(oop, trial_klass, tmp1, tmp2);
  if (UseCompressedClassPointers) {
    lwu(tmp1, Address(oop, oopDesc::klass_offset_in_bytes()));
    if (CompressedKlassPointers::base() == nullptr) {
      slli(tmp1, tmp1, CompressedKlassPointers::shift());
      beq(trial_klass, tmp1, L);
      return;
    }
    decode_klass_not_null(tmp1, tmp2);
  } else {
    ld(tmp1, Address(oop, oopDesc::klass_offset_in_bytes()));
  }
  beq(trial_klass, tmp1, L);
}

// Move an oop into a register.
void MacroAssembler::movoop(Register dst, jobject obj) {
  int oop_index;
  if (obj == nullptr) {
    oop_index = oop_recorder()->allocate_oop_index(obj);
  } else {
#ifdef ASSERT
    {
      ThreadInVMfromUnknown tiv;
      assert(Universe::heap()->is_in(JNIHandles::resolve(obj)), "should be real oop");
    }
#endif
    oop_index = oop_recorder()->find_index(obj);
  }
  RelocationHolder rspec = oop_Relocation::spec(oop_index);

  if (BarrierSet::barrier_set()->barrier_set_assembler()->supports_instruction_patching()) {
    mv(dst, Address((address)obj, rspec));
  } else {
    address dummy = address(uintptr_t(pc()) & -wordSize); // A nearby aligned address
    ld_constant(dst, Address(dummy, rspec));
  }
}

// Move a metadata address into a register.
void MacroAssembler::mov_metadata(Register dst, Metadata* obj) {
  int oop_index;
  if (obj == nullptr) {
    oop_index = oop_recorder()->allocate_metadata_index(obj);
  } else {
    oop_index = oop_recorder()->find_index(obj);
  }
  RelocationHolder rspec = metadata_Relocation::spec(oop_index);
  mv(dst, Address((address)obj, rspec));
}

// Writes to stack successive pages until offset reached to check for
// stack overflow + shadow pages.  This clobbers tmp.
void MacroAssembler::bang_stack_size(Register size, Register tmp) {
  assert_different_registers(tmp, size, t0);
  // Bang stack for total size given plus shadow page size.
  // Bang one page at a time because large size can bang beyond yellow and
  // red zones.
  mv(t0, (int)os::vm_page_size());
  Label loop;
  bind(loop);
  sub(tmp, sp, t0);
  subw(size, size, t0);
  sd(size, Address(tmp));
  bgtz(size, loop);

  // Bang down shadow pages too.
  // At this point, (tmp-0) is the last address touched, so don't
  // touch it again.  (It was touched as (tmp-pagesize) but then tmp
  // was post-decremented.)  Skip this address by starting at i=1, and
  // touch a few more pages below.  N.B.  It is important to touch all
  // the way down to and including i=StackShadowPages.
  for (int i = 0; i < (int)(StackOverflow::stack_shadow_zone_size() / (int)os::vm_page_size()) - 1; i++) {
    // this could be any sized move but this is can be a debugging crumb
    // so the bigger the better.
    sub(tmp, tmp, (int)os::vm_page_size());
    sd(size, Address(tmp, 0));
  }
}

SkipIfEqual::SkipIfEqual(MacroAssembler* masm, const bool* flag_addr, bool value) {
  int32_t offset = 0;
  _masm = masm;
  ExternalAddress target((address)flag_addr);
  _masm->relocate(target.rspec(), [&] {
    int32_t offset;
    _masm->la_patchable(t0, target, offset);
    _masm->lbu(t0, Address(t0, offset));
  });
  if (value) {
    _masm->bnez(t0, _label);
  } else {
    _masm->beqz(t0, _label);
  }
}

SkipIfEqual::~SkipIfEqual() {
  _masm->bind(_label);
  _masm = nullptr;
}

void MacroAssembler::load_mirror(Register dst, Register method, Register tmp1, Register tmp2) {
  const int mirror_offset = in_bytes(Klass::java_mirror_offset());
  ld(dst, Address(xmethod, Method::const_offset()));
  ld(dst, Address(dst, ConstMethod::constants_offset()));
  ld(dst, Address(dst, ConstantPool::pool_holder_offset_in_bytes()));
  ld(dst, Address(dst, mirror_offset));
  resolve_oop_handle(dst, tmp1, tmp2);
}

void MacroAssembler::resolve_oop_handle(Register result, Register tmp1, Register tmp2) {
  // OopHandle::resolve is an indirection.
  assert_different_registers(result, tmp1, tmp2);
  access_load_at(T_OBJECT, IN_NATIVE, result, Address(result, 0), tmp1, tmp2);
}

// ((WeakHandle)result).resolve()
void MacroAssembler::resolve_weak_handle(Register result, Register tmp1, Register tmp2) {
  assert_different_registers(result, tmp1, tmp2);
  Label resolved;

  // A null weak handle resolves to null.
  beqz(result, resolved);

  // Only 64 bit platforms support GCs that require a tmp register
  // Only IN_HEAP loads require a thread_tmp register
  // WeakHandle::resolve is an indirection like jweak.
  access_load_at(T_OBJECT, IN_NATIVE | ON_PHANTOM_OOP_REF,
                 result, Address(result), tmp1, tmp2);
  bind(resolved);
}

void MacroAssembler::access_load_at(BasicType type, DecoratorSet decorators,
                                    Register dst, Address src,
                                    Register tmp1, Register tmp2) {
  BarrierSetAssembler *bs = BarrierSet::barrier_set()->barrier_set_assembler();
  decorators = AccessInternal::decorator_fixup(decorators, type);
  bool as_raw = (decorators & AS_RAW) != 0;
  if (as_raw) {
    bs->BarrierSetAssembler::load_at(this, decorators, type, dst, src, tmp1, tmp2);
  } else {
    bs->load_at(this, decorators, type, dst, src, tmp1, tmp2);
  }
}

void MacroAssembler::null_check(Register reg, int offset) {
  if (needs_explicit_null_check(offset)) {
    // provoke OS null exception if reg = null by
    // accessing M[reg] w/o changing any registers
    // NOTE: this is plenty to provoke a segv
    ld(zr, Address(reg, 0));
  } else {
    // nothing to do, (later) access of M[reg + offset]
    // will provoke OS null exception if reg = null
  }
}

void MacroAssembler::access_store_at(BasicType type, DecoratorSet decorators,
                                     Address dst, Register val,
                                     Register tmp1, Register tmp2, Register tmp3) {
  BarrierSetAssembler *bs = BarrierSet::barrier_set()->barrier_set_assembler();
  decorators = AccessInternal::decorator_fixup(decorators, type);
  bool as_raw = (decorators & AS_RAW) != 0;
  if (as_raw) {
    bs->BarrierSetAssembler::store_at(this, decorators, type, dst, val, tmp1, tmp2, tmp3);
  } else {
    bs->store_at(this, decorators, type, dst, val, tmp1, tmp2, tmp3);
  }
}

// Algorithm must match CompressedOops::encode.
void MacroAssembler::encode_heap_oop(Register d, Register s) {
  verify_oop_msg(s, "broken oop in encode_heap_oop");
  if (CompressedOops::base() == nullptr) {
    if (CompressedOops::shift() != 0) {
      assert (LogMinObjAlignmentInBytes == CompressedOops::shift(), "decode alg wrong");
      srli(d, s, LogMinObjAlignmentInBytes);
    } else {
      mv(d, s);
    }
  } else {
    Label notNull;
    sub(d, s, xheapbase);
    bgez(d, notNull);
    mv(d, zr);
    bind(notNull);
    if (CompressedOops::shift() != 0) {
      assert (LogMinObjAlignmentInBytes == CompressedOops::shift(), "decode alg wrong");
      srli(d, d, CompressedOops::shift());
    }
  }
}

void MacroAssembler::load_klass(Register dst, Register src, Register tmp) {
  assert_different_registers(dst, tmp);
  assert_different_registers(src, tmp);
  if (UseCompressedClassPointers) {
    lwu(dst, Address(src, oopDesc::klass_offset_in_bytes()));
    decode_klass_not_null(dst, tmp);
  } else {
    ld(dst, Address(src, oopDesc::klass_offset_in_bytes()));
  }
}

void MacroAssembler::load_klass_check_null(Register dst, Register src, Register tmp) {
  null_check(src, oopDesc::klass_offset_in_bytes());
  load_klass(dst, src, tmp);
}

void MacroAssembler::store_klass(Register dst, Register src, Register tmp) {
  // FIXME: Should this be a store release? concurrent gcs assumes
  // klass length is valid if klass field is not null.
  if (UseCompressedClassPointers) {
    encode_klass_not_null(src, tmp);
    sw(src, Address(dst, oopDesc::klass_offset_in_bytes()));
  } else {
    sd(src, Address(dst, oopDesc::klass_offset_in_bytes()));
  }
}

void MacroAssembler::store_klass_gap(Register dst, Register src) {
  if (UseCompressedClassPointers) {
    // Store to klass gap in destination
    sw(src, Address(dst, oopDesc::klass_gap_offset_in_bytes()));
  }
}

void MacroAssembler::decode_klass_not_null(Register r, Register tmp) {
  assert_different_registers(r, tmp);
  decode_klass_not_null(r, r, tmp);
}

void MacroAssembler::decode_klass_not_null(Register dst, Register src, Register tmp) {
  assert(UseCompressedClassPointers, "should only be used for compressed headers");

  if (CompressedKlassPointers::base() == nullptr) {
    if (CompressedKlassPointers::shift() != 0) {
      assert(LogKlassAlignmentInBytes == CompressedKlassPointers::shift(), "decode alg wrong");
      slli(dst, src, LogKlassAlignmentInBytes);
    } else {
      mv(dst, src);
    }
    return;
  }

  Register xbase = dst;
  if (dst == src) {
    xbase = tmp;
  }

  assert_different_registers(src, xbase);
  mv(xbase, (uintptr_t)CompressedKlassPointers::base());

  if (CompressedKlassPointers::shift() != 0) {
    assert(LogKlassAlignmentInBytes == CompressedKlassPointers::shift(), "decode alg wrong");
    assert_different_registers(t0, xbase);
    shadd(dst, src, xbase, t0, LogKlassAlignmentInBytes);
  } else {
    add(dst, xbase, src);
  }
}

void MacroAssembler::encode_klass_not_null(Register r, Register tmp) {
  assert_different_registers(r, tmp);
  encode_klass_not_null(r, r, tmp);
}

void MacroAssembler::encode_klass_not_null(Register dst, Register src, Register tmp) {
  assert(UseCompressedClassPointers, "should only be used for compressed headers");

  if (CompressedKlassPointers::base() == nullptr) {
    if (CompressedKlassPointers::shift() != 0) {
      assert(LogKlassAlignmentInBytes == CompressedKlassPointers::shift(), "decode alg wrong");
      srli(dst, src, LogKlassAlignmentInBytes);
    } else {
      mv(dst, src);
    }
    return;
  }

  if (((uint64_t)CompressedKlassPointers::base() & 0xffffffff) == 0 &&
      CompressedKlassPointers::shift() == 0) {
    zero_extend(dst, src, 32);
    return;
  }

  Register xbase = dst;
  if (dst == src) {
    xbase = tmp;
  }

  assert_different_registers(src, xbase);
  mv(xbase, (uintptr_t)CompressedKlassPointers::base());
  sub(dst, src, xbase);
  if (CompressedKlassPointers::shift() != 0) {
    assert(LogKlassAlignmentInBytes == CompressedKlassPointers::shift(), "decode alg wrong");
    srli(dst, dst, LogKlassAlignmentInBytes);
  }
}

void MacroAssembler::decode_heap_oop_not_null(Register r) {
  decode_heap_oop_not_null(r, r);
}

void MacroAssembler::decode_heap_oop_not_null(Register dst, Register src) {
  assert(UseCompressedOops, "should only be used for compressed headers");
  assert(Universe::heap() != nullptr, "java heap should be initialized");
  // Cannot assert, unverified entry point counts instructions (see .ad file)
  // vtableStubs also counts instructions in pd_code_size_limit.
  // Also do not verify_oop as this is called by verify_oop.
  if (CompressedOops::shift() != 0) {
    assert(LogMinObjAlignmentInBytes == CompressedOops::shift(), "decode alg wrong");
    slli(dst, src, LogMinObjAlignmentInBytes);
    if (CompressedOops::base() != nullptr) {
      add(dst, xheapbase, dst);
    }
  } else {
    assert(CompressedOops::base() == nullptr, "sanity");
    mv(dst, src);
  }
}

void  MacroAssembler::decode_heap_oop(Register d, Register s) {
  if (CompressedOops::base() == nullptr) {
    if (CompressedOops::shift() != 0 || d != s) {
      slli(d, s, CompressedOops::shift());
    }
  } else {
    Label done;
    mv(d, s);
    beqz(s, done);
    shadd(d, s, xheapbase, d, LogMinObjAlignmentInBytes);
    bind(done);
  }
  verify_oop_msg(d, "broken oop in decode_heap_oop");
}

void MacroAssembler::store_heap_oop(Address dst, Register val, Register tmp1,
                                    Register tmp2, Register tmp3, DecoratorSet decorators) {
  access_store_at(T_OBJECT, IN_HEAP | decorators, dst, val, tmp1, tmp2, tmp3);
}

void MacroAssembler::load_heap_oop(Register dst, Address src, Register tmp1,
                                   Register tmp2, DecoratorSet decorators) {
  access_load_at(T_OBJECT, IN_HEAP | decorators, dst, src, tmp1, tmp2);
}

void MacroAssembler::load_heap_oop_not_null(Register dst, Address src, Register tmp1,
                                            Register tmp2, DecoratorSet decorators) {
  access_load_at(T_OBJECT, IN_HEAP | IS_NOT_NULL, dst, src, tmp1, tmp2);
}

// Used for storing nulls.
void MacroAssembler::store_heap_oop_null(Address dst) {
  access_store_at(T_OBJECT, IN_HEAP, dst, noreg, noreg, noreg, noreg);
}

int MacroAssembler::corrected_idivl(Register result, Register rs1, Register rs2,
                                    bool want_remainder)
{
  // Full implementation of Java idiv and irem.  The function
  // returns the (pc) offset of the div instruction - may be needed
  // for implicit exceptions.
  //
  // input : rs1: dividend
  //         rs2: divisor
  //
  // result: either
  //         quotient  (= rs1 idiv rs2)
  //         remainder (= rs1 irem rs2)


  int idivl_offset = offset();
  if (!want_remainder) {
    divw(result, rs1, rs2);
  } else {
    remw(result, rs1, rs2); // result = rs1 % rs2;
  }
  return idivl_offset;
}

int MacroAssembler::corrected_idivq(Register result, Register rs1, Register rs2,
                                    bool want_remainder)
{
  // Full implementation of Java ldiv and lrem.  The function
  // returns the (pc) offset of the div instruction - may be needed
  // for implicit exceptions.
  //
  // input : rs1: dividend
  //         rs2: divisor
  //
  // result: either
  //         quotient  (= rs1 idiv rs2)
  //         remainder (= rs1 irem rs2)

  int idivq_offset = offset();
  if (!want_remainder) {
    div(result, rs1, rs2);
  } else {
    rem(result, rs1, rs2); // result = rs1 % rs2;
  }
  return idivq_offset;
}

// Look up the method for a megamorpic invkkeinterface call.
// The target method is determined by <intf_klass, itable_index>.
// The receiver klass is in recv_klass.
// On success, the result will be in method_result, and execution falls through.
// On failure, execution transfers to the given label.
void MacroAssembler::lookup_interface_method(Register recv_klass,
                                             Register intf_klass,
                                             RegisterOrConstant itable_index,
                                             Register method_result,
                                             Register scan_tmp,
                                             Label& L_no_such_interface,
                                             bool return_method) {
  assert_different_registers(recv_klass, intf_klass, scan_tmp);
  assert_different_registers(method_result, intf_klass, scan_tmp);
  assert(recv_klass != method_result || !return_method,
         "recv_klass can be destroyed when mehtid isn't needed");
  assert(itable_index.is_constant() || itable_index.as_register() == method_result,
         "caller must be same register for non-constant itable index as for method");

  // Compute start of first itableOffsetEntry (which is at the end of the vtable).
  int vtable_base = in_bytes(Klass::vtable_start_offset());
  int itentry_off = itableMethodEntry::method_offset_in_bytes();
  int scan_step   = itableOffsetEntry::size() * wordSize;
  int vte_size    = vtableEntry::size_in_bytes();
  assert(vte_size == wordSize, "else adjust times_vte_scale");

  lwu(scan_tmp, Address(recv_klass, Klass::vtable_length_offset()));

  // %%% Could store the aligned, prescaled offset in the klassoop.
  shadd(scan_tmp, scan_tmp, recv_klass, scan_tmp, 3);
  add(scan_tmp, scan_tmp, vtable_base);

  if (return_method) {
    // Adjust recv_klass by scaled itable_index, so we can free itable_index.
    assert(itableMethodEntry::size() * wordSize == wordSize, "adjust the scaling in the code below");
    if (itable_index.is_register()) {
      slli(t0, itable_index.as_register(), 3);
    } else {
      mv(t0, itable_index.as_constant() << 3);
    }
    add(recv_klass, recv_klass, t0);
    if (itentry_off) {
      add(recv_klass, recv_klass, itentry_off);
    }
  }

  Label search, found_method;

  ld(method_result, Address(scan_tmp, itableOffsetEntry::interface_offset_in_bytes()));
  beq(intf_klass, method_result, found_method);
  bind(search);
  // Check that the previous entry is non-null. A null entry means that
  // the receiver class doesn't implement the interface, and wasn't the
  // same as when the caller was compiled.
  beqz(method_result, L_no_such_interface, /* is_far */ true);
  addi(scan_tmp, scan_tmp, scan_step);
  ld(method_result, Address(scan_tmp, itableOffsetEntry::interface_offset_in_bytes()));
  bne(intf_klass, method_result, search);

  bind(found_method);

  // Got a hit.
  if (return_method) {
    lwu(scan_tmp, Address(scan_tmp, itableOffsetEntry::offset_offset_in_bytes()));
    add(method_result, recv_klass, scan_tmp);
    ld(method_result, Address(method_result));
  }
}

// virtual method calling
void MacroAssembler::lookup_virtual_method(Register recv_klass,
                                           RegisterOrConstant vtable_index,
                                           Register method_result) {
  const int base = in_bytes(Klass::vtable_start_offset());
  assert(vtableEntry::size() * wordSize == 8,
         "adjust the scaling in the code below");
  int vtable_offset_in_bytes = base + vtableEntry::method_offset_in_bytes();

  if (vtable_index.is_register()) {
    shadd(method_result, vtable_index.as_register(), recv_klass, method_result, LogBytesPerWord);
    ld(method_result, Address(method_result, vtable_offset_in_bytes));
  } else {
    vtable_offset_in_bytes += vtable_index.as_constant() * wordSize;
    ld(method_result, form_address(method_result, recv_klass, vtable_offset_in_bytes));
  }
}

void MacroAssembler::membar(uint32_t order_constraint) {
  address prev = pc() - NativeMembar::instruction_size;
  address last = code()->last_insn();

  if (last != nullptr && nativeInstruction_at(last)->is_membar() && prev == last) {
    NativeMembar *bar = NativeMembar_at(prev);
    // We are merging two memory barrier instructions.  On RISCV we
    // can do this simply by ORing them together.
    bar->set_kind(bar->get_kind() | order_constraint);
    BLOCK_COMMENT("merged membar");
  } else {
    code()->set_last_insn(pc());

    uint32_t predecessor = 0;
    uint32_t successor = 0;

    membar_mask_to_pred_succ(order_constraint, predecessor, successor);
    fence(predecessor, successor);
  }
}

// Form an address from base + offset in Rd. Rd my or may not
// actually be used: you must use the Address that is returned. It
// is up to you to ensure that the shift provided matches the size
// of your data.
Address MacroAssembler::form_address(Register Rd, Register base, int64_t byte_offset) {
  if (is_offset_in_range(byte_offset, 12)) { // 12: imm in range 2^12
    return Address(base, byte_offset);
  }

  assert_different_registers(Rd, base, noreg);

  // Do it the hard way
  mv(Rd, byte_offset);
  add(Rd, base, Rd);
  return Address(Rd);
}

void MacroAssembler::check_klass_subtype(Register sub_klass,
                                         Register super_klass,
                                         Register tmp_reg,
                                         Label& L_success) {
  Label L_failure;
  check_klass_subtype_fast_path(sub_klass, super_klass, tmp_reg, &L_success, &L_failure, nullptr);
  check_klass_subtype_slow_path(sub_klass, super_klass, tmp_reg, noreg, &L_success, nullptr);
  bind(L_failure);
}

void MacroAssembler::safepoint_poll(Label& slow_path, bool at_return, bool acquire, bool in_nmethod) {
  ld(t0, Address(xthread, JavaThread::polling_word_offset()));
  if (acquire) {
    membar(MacroAssembler::LoadLoad | MacroAssembler::LoadStore);
  }
  if (at_return) {
    bgtu(in_nmethod ? sp : fp, t0, slow_path, true /* is_far */);
  } else {
    andi(t0, t0, SafepointMechanism::poll_bit());
    bnez(t0, slow_path, true /* is_far */);
  }
}

void MacroAssembler::cmpxchgptr(Register oldv, Register newv, Register addr, Register tmp,
                                Label &succeed, Label *fail) {
  // oldv holds comparison value
  // newv holds value to write in exchange
  // addr identifies memory word to compare against/update
  Label retry_load, nope;
  bind(retry_load);
  // Load reserved from the memory location
  lr_d(tmp, addr, Assembler::aqrl);
  // Fail and exit if it is not what we expect
  bne(tmp, oldv, nope);
  // If the store conditional succeeds, tmp will be zero
  sc_d(tmp, newv, addr, Assembler::rl);
  beqz(tmp, succeed);
  // Retry only when the store conditional failed
  j(retry_load);

  bind(nope);
  membar(AnyAny);
  mv(oldv, tmp);
  if (fail != nullptr) {
    j(*fail);
  }
}

void MacroAssembler::cmpxchg_obj_header(Register oldv, Register newv, Register obj, Register tmp,
                                        Label &succeed, Label *fail) {
  assert(oopDesc::mark_offset_in_bytes() == 0, "assumption");
  cmpxchgptr(oldv, newv, obj, tmp, succeed, fail);
}

void MacroAssembler::load_reserved(Register addr,
                                   enum operand_size size,
                                   Assembler::Aqrl acquire) {
  switch (size) {
    case int64:
      lr_d(t0, addr, acquire);
      break;
    case int32:
      lr_w(t0, addr, acquire);
      break;
    case uint32:
      lr_w(t0, addr, acquire);
      zero_extend(t0, t0, 32);
      break;
    default:
      ShouldNotReachHere();
  }
}

void MacroAssembler::store_conditional(Register addr,
                                       Register new_val,
                                       enum operand_size size,
                                       Assembler::Aqrl release) {
  switch (size) {
    case int64:
      sc_d(t0, new_val, addr, release);
      break;
    case int32:
    case uint32:
      sc_w(t0, new_val, addr, release);
      break;
    default:
      ShouldNotReachHere();
  }
}


void MacroAssembler::cmpxchg_narrow_value_helper(Register addr, Register expected,
                                                 Register new_val,
                                                 enum operand_size size,
                                                 Register tmp1, Register tmp2, Register tmp3) {
  assert(size == int8 || size == int16, "unsupported operand size");

  Register aligned_addr = t1, shift = tmp1, mask = tmp2, not_mask = tmp3;

  andi(shift, addr, 3);
  slli(shift, shift, 3);

  andi(aligned_addr, addr, ~3);

  if (size == int8) {
    mv(mask, 0xff);
  } else {
    // size == int16 case
    mv(mask, -1);
    zero_extend(mask, mask, 16);
  }
  sll(mask, mask, shift);

  xori(not_mask, mask, -1);

  sll(expected, expected, shift);
  andr(expected, expected, mask);

  sll(new_val, new_val, shift);
  andr(new_val, new_val, mask);
}

// cmpxchg_narrow_value will kill t0, t1, expected, new_val and tmps.
// It's designed to implement compare and swap byte/boolean/char/short by lr.w/sc.w,
// which are forced to work with 4-byte aligned address.
void MacroAssembler::cmpxchg_narrow_value(Register addr, Register expected,
                                          Register new_val,
                                          enum operand_size size,
                                          Assembler::Aqrl acquire, Assembler::Aqrl release,
                                          Register result, bool result_as_bool,
                                          Register tmp1, Register tmp2, Register tmp3) {
  Register aligned_addr = t1, shift = tmp1, mask = tmp2, not_mask = tmp3, old = result, tmp = t0;
  assert_different_registers(addr, old, mask, not_mask, new_val, expected, shift, tmp);
  cmpxchg_narrow_value_helper(addr, expected, new_val, size, tmp1, tmp2, tmp3);

  Label retry, fail, done;

  bind(retry);
  lr_w(old, aligned_addr, acquire);
  andr(tmp, old, mask);
  bne(tmp, expected, fail);

  andr(tmp, old, not_mask);
  orr(tmp, tmp, new_val);
  sc_w(tmp, tmp, aligned_addr, release);
  bnez(tmp, retry);

  if (result_as_bool) {
    mv(result, 1);
    j(done);

    bind(fail);
    mv(result, zr);

    bind(done);
  } else {
    andr(tmp, old, mask);

    bind(fail);
    srl(result, tmp, shift);

    if (size == int8) {
      sign_extend(result, result, 8);
    } else {
      // size == int16 case
      sign_extend(result, result, 16);
    }
  }
}

// weak_cmpxchg_narrow_value is a weak version of cmpxchg_narrow_value, to implement
// the weak CAS stuff. The major difference is that it just failed when store conditional
// failed.
void MacroAssembler::weak_cmpxchg_narrow_value(Register addr, Register expected,
                                               Register new_val,
                                               enum operand_size size,
                                               Assembler::Aqrl acquire, Assembler::Aqrl release,
                                               Register result,
                                               Register tmp1, Register tmp2, Register tmp3) {
  Register aligned_addr = t1, shift = tmp1, mask = tmp2, not_mask = tmp3, old = result, tmp = t0;
  assert_different_registers(addr, old, mask, not_mask, new_val, expected, shift, tmp);
  cmpxchg_narrow_value_helper(addr, expected, new_val, size, tmp1, tmp2, tmp3);

  Label fail, done;

  lr_w(old, aligned_addr, acquire);
  andr(tmp, old, mask);
  bne(tmp, expected, fail);

  andr(tmp, old, not_mask);
  orr(tmp, tmp, new_val);
  sc_w(tmp, tmp, aligned_addr, release);
  bnez(tmp, fail);

  // Success
  mv(result, 1);
  j(done);

  // Fail
  bind(fail);
  mv(result, zr);

  bind(done);
}

void MacroAssembler::cmpxchg(Register addr, Register expected,
                             Register new_val,
                             enum operand_size size,
                             Assembler::Aqrl acquire, Assembler::Aqrl release,
                             Register result, bool result_as_bool) {
  assert(size != int8 && size != int16, "unsupported operand size");

  Label retry_load, done, ne_done;
  bind(retry_load);
  load_reserved(addr, size, acquire);
  bne(t0, expected, ne_done);
  store_conditional(addr, new_val, size, release);
  bnez(t0, retry_load);

  // equal, succeed
  if (result_as_bool) {
    mv(result, 1);
  } else {
    mv(result, expected);
  }
  j(done);

  // not equal, failed
  bind(ne_done);
  if (result_as_bool) {
    mv(result, zr);
  } else {
    mv(result, t0);
  }

  bind(done);
}

void MacroAssembler::cmpxchg_weak(Register addr, Register expected,
                                  Register new_val,
                                  enum operand_size size,
                                  Assembler::Aqrl acquire, Assembler::Aqrl release,
                                  Register result) {
  Label fail, done;
  load_reserved(addr, size, acquire);
  bne(t0, expected, fail);
  store_conditional(addr, new_val, size, release);
  bnez(t0, fail);

  // Success
  mv(result, 1);
  j(done);

  // Fail
  bind(fail);
  mv(result, zr);

  bind(done);
}

#define ATOMIC_OP(NAME, AOP, ACQUIRE, RELEASE)                                              \
void MacroAssembler::atomic_##NAME(Register prev, RegisterOrConstant incr, Register addr) { \
  prev = prev->is_valid() ? prev : zr;                                                      \
  if (incr.is_register()) {                                                                 \
    AOP(prev, addr, incr.as_register(), (Assembler::Aqrl)(ACQUIRE | RELEASE));              \
  } else {                                                                                  \
    mv(t0, incr.as_constant());                                                             \
    AOP(prev, addr, t0, (Assembler::Aqrl)(ACQUIRE | RELEASE));                              \
  }                                                                                         \
  return;                                                                                   \
}

ATOMIC_OP(add, amoadd_d, Assembler::relaxed, Assembler::relaxed)
ATOMIC_OP(addw, amoadd_w, Assembler::relaxed, Assembler::relaxed)
ATOMIC_OP(addal, amoadd_d, Assembler::aq, Assembler::rl)
ATOMIC_OP(addalw, amoadd_w, Assembler::aq, Assembler::rl)

#undef ATOMIC_OP

#define ATOMIC_XCHG(OP, AOP, ACQUIRE, RELEASE)                                       \
void MacroAssembler::atomic_##OP(Register prev, Register newv, Register addr) {      \
  prev = prev->is_valid() ? prev : zr;                                               \
  AOP(prev, addr, newv, (Assembler::Aqrl)(ACQUIRE | RELEASE));                       \
  return;                                                                            \
}

ATOMIC_XCHG(xchg, amoswap_d, Assembler::relaxed, Assembler::relaxed)
ATOMIC_XCHG(xchgw, amoswap_w, Assembler::relaxed, Assembler::relaxed)
ATOMIC_XCHG(xchgal, amoswap_d, Assembler::aq, Assembler::rl)
ATOMIC_XCHG(xchgalw, amoswap_w, Assembler::aq, Assembler::rl)

#undef ATOMIC_XCHG

#define ATOMIC_XCHGU(OP1, OP2)                                                       \
void MacroAssembler::atomic_##OP1(Register prev, Register newv, Register addr) {     \
  atomic_##OP2(prev, newv, addr);                                                    \
  zero_extend(prev, prev, 32);                                                       \
  return;                                                                            \
}

ATOMIC_XCHGU(xchgwu, xchgw)
ATOMIC_XCHGU(xchgalwu, xchgalw)

#undef ATOMIC_XCHGU

void MacroAssembler::far_jump(Address entry, Register tmp) {
  assert(ReservedCodeCacheSize < 4*G, "branch out of range");
  assert(CodeCache::find_blob(entry.target()) != nullptr,
         "destination of far call not found in code cache");
  assert(entry.rspec().type() == relocInfo::external_word_type
        || entry.rspec().type() == relocInfo::runtime_call_type
        || entry.rspec().type() == relocInfo::none, "wrong entry relocInfo type");
  IncompressibleRegion ir(this);  // Fixed length: see MacroAssembler::far_branch_size()
  if (far_branches()) {
    // We can use auipc + jalr here because we know that the total size of
    // the code cache cannot exceed 2Gb.
    relocate(entry.rspec(), [&] {
      int32_t offset;
      la_patchable(tmp, entry, offset);
      jalr(x0, tmp, offset);
    });
  } else {
    j(entry);
  }
}

void MacroAssembler::far_call(Address entry, Register tmp) {
  assert(ReservedCodeCacheSize < 4*G, "branch out of range");
  assert(CodeCache::find_blob(entry.target()) != nullptr,
         "destination of far call not found in code cache");
  assert(entry.rspec().type() == relocInfo::external_word_type
        || entry.rspec().type() == relocInfo::runtime_call_type
        || entry.rspec().type() == relocInfo::none, "wrong entry relocInfo type");
  IncompressibleRegion ir(this);  // Fixed length: see MacroAssembler::far_branch_size()
  if (far_branches()) {
    // We can use auipc + jalr here because we know that the total size of
    // the code cache cannot exceed 2Gb.
    relocate(entry.rspec(), [&] {
      int32_t offset;
      la_patchable(tmp, entry, offset);
      jalr(x1, tmp, offset); // link
    });
  } else {
    jal(entry); // link
  }
}

void MacroAssembler::check_klass_subtype_fast_path(Register sub_klass,
                                                   Register super_klass,
                                                   Register tmp_reg,
                                                   Label* L_success,
                                                   Label* L_failure,
                                                   Label* L_slow_path,
                                                   Register super_check_offset) {
  assert_different_registers(sub_klass, super_klass, tmp_reg);
  bool must_load_sco = (super_check_offset == noreg);
  if (must_load_sco) {
    assert(tmp_reg != noreg, "supply either a temp or a register offset");
  } else {
    assert_different_registers(sub_klass, super_klass, super_check_offset);
  }

  Label L_fallthrough;
  int label_nulls = 0;
  if (L_success == nullptr)   { L_success   = &L_fallthrough; label_nulls++; }
  if (L_failure == nullptr)   { L_failure   = &L_fallthrough; label_nulls++; }
  if (L_slow_path == nullptr) { L_slow_path = &L_fallthrough; label_nulls++; }
  assert(label_nulls <= 1, "at most one null in batch");

  int sc_offset = in_bytes(Klass::secondary_super_cache_offset());
  int sco_offset = in_bytes(Klass::super_check_offset_offset());
  Address super_check_offset_addr(super_klass, sco_offset);

  // Hacked jmp, which may only be used just before L_fallthrough.
#define final_jmp(label)                                                \
  if (&(label) == &L_fallthrough) { /*do nothing*/ }                    \
  else                            j(label)             /*omit semi*/

  // If the pointers are equal, we are done (e.g., String[] elements).
  // This self-check enables sharing of secondary supertype arrays among
  // non-primary types such as array-of-interface. Otherwise, each such
  // type would need its own customized SSA.
  // We move this check to the front of the fast path because many
  // type checks are in fact trivially successful in this manner,
  // so we get a nicely predicted branch right at the start of the check.
  beq(sub_klass, super_klass, *L_success);

  // Check the supertype display:
  if (must_load_sco) {
    lwu(tmp_reg, super_check_offset_addr);
    super_check_offset = tmp_reg;
  }
  add(t0, sub_klass, super_check_offset);
  Address super_check_addr(t0);
  ld(t0, super_check_addr); // load displayed supertype

  // This check has worked decisively for primary supers.
  // Secondary supers are sought in the super_cache ('super_cache_addr').
  // (Secondary supers are interfaces and very deeply nested subtypes.)
  // This works in the same check above because of a tricky aliasing
  // between the super_Cache and the primary super display elements.
  // (The 'super_check_addr' can address either, as the case requires.)
  // Note that the cache is updated below if it does not help us find
  // what we need immediately.
  // So if it was a primary super, we can just fail immediately.
  // Otherwise, it's the slow path for us (no success at this point).

  beq(super_klass, t0, *L_success);
  mv(t1, sc_offset);
  if (L_failure == &L_fallthrough) {
    beq(super_check_offset, t1, *L_slow_path);
  } else {
    bne(super_check_offset, t1, *L_failure, /* is_far */ true);
    final_jmp(*L_slow_path);
  }

  bind(L_fallthrough);

#undef final_jmp
}

// Scans count pointer sized words at [addr] for occurrence of value,
// generic
void MacroAssembler::repne_scan(Register addr, Register value, Register count,
                                Register tmp) {
  Label Lloop, Lexit;
  beqz(count, Lexit);
  bind(Lloop);
  ld(tmp, addr);
  beq(value, tmp, Lexit);
  add(addr, addr, wordSize);
  sub(count, count, 1);
  bnez(count, Lloop);
  bind(Lexit);
}

void MacroAssembler::check_klass_subtype_slow_path(Register sub_klass,
                                                   Register super_klass,
                                                   Register tmp1_reg,
                                                   Register tmp2_reg,
                                                   Label* L_success,
                                                   Label* L_failure) {
  assert_different_registers(sub_klass, super_klass, tmp1_reg);
  if (tmp2_reg != noreg) {
    assert_different_registers(sub_klass, super_klass, tmp1_reg, tmp2_reg, t0);
  }
#define IS_A_TEMP(reg) ((reg) == tmp1_reg || (reg) == tmp2_reg)

  Label L_fallthrough;
  int label_nulls = 0;
  if (L_success == nullptr)   { L_success   = &L_fallthrough; label_nulls++; }
  if (L_failure == nullptr)   { L_failure   = &L_fallthrough; label_nulls++; }

  assert(label_nulls <= 1, "at most one null in the batch");

  // A couple of useful fields in sub_klass:
  int ss_offset = in_bytes(Klass::secondary_supers_offset());
  int sc_offset = in_bytes(Klass::secondary_super_cache_offset());
  Address secondary_supers_addr(sub_klass, ss_offset);
  Address super_cache_addr(     sub_klass, sc_offset);

  BLOCK_COMMENT("check_klass_subtype_slow_path");

  // Do a linear scan of the secondary super-klass chain.
  // This code is rarely used, so simplicity is a virtue here.
  // The repne_scan instruction uses fixed registers, which we must spill.
  // Don't worry too much about pre-existing connections with the input regs.

  assert(sub_klass != x10, "killed reg"); // killed by mv(x10, super)
  assert(sub_klass != x12, "killed reg"); // killed by la(x12, &pst_counter)

  RegSet pushed_registers;
  if (!IS_A_TEMP(x12)) {
    pushed_registers += x12;
  }
  if (!IS_A_TEMP(x15)) {
    pushed_registers += x15;
  }

  if (super_klass != x10) {
    if (!IS_A_TEMP(x10)) {
      pushed_registers += x10;
    }
  }

  push_reg(pushed_registers, sp);

  // Get super_klass value into x10 (even if it was in x15 or x12)
  mv(x10, super_klass);

#ifndef PRODUCT
  mv(t1, (address)&SharedRuntime::_partial_subtype_ctr);
  Address pst_counter_addr(t1);
  ld(t0, pst_counter_addr);
  add(t0, t0, 1);
  sd(t0, pst_counter_addr);
#endif // PRODUCT

  // We will consult the secondary-super array.
  ld(x15, secondary_supers_addr);
  // Load the array length.
  lwu(x12, Address(x15, Array<Klass*>::length_offset_in_bytes()));
  // Skip to start of data.
  add(x15, x15, Array<Klass*>::base_offset_in_bytes());

  // Set t0 to an obvious invalid value, falling through by default
  mv(t0, -1);
  // Scan X12 words at [X15] for an occurrence of X10.
  repne_scan(x15, x10, x12, t0);

  // pop will restore x10, so we should use a temp register to keep its value
  mv(t1, x10);

  // Unspill the temp registers:
  pop_reg(pushed_registers, sp);

  bne(t1, t0, *L_failure);

  // Success. Cache the super we found an proceed in triumph.
  sd(super_klass, super_cache_addr);

  if (L_success != &L_fallthrough) {
    j(*L_success);
  }

#undef IS_A_TEMP

  bind(L_fallthrough);
}

// Defines obj, preserves var_size_in_bytes, okay for tmp2 == var_size_in_bytes.
void MacroAssembler::tlab_allocate(Register obj,
                                   Register var_size_in_bytes,
                                   int con_size_in_bytes,
                                   Register tmp1,
                                   Register tmp2,
                                   Label& slow_case,
                                   bool is_far) {
  BarrierSetAssembler *bs = BarrierSet::barrier_set()->barrier_set_assembler();
  bs->tlab_allocate(this, obj, var_size_in_bytes, con_size_in_bytes, tmp1, tmp2, slow_case, is_far);
}

// get_thread() can be called anywhere inside generated code so we
// need to save whatever non-callee save context might get clobbered
// by the call to Thread::current() or, indeed, the call setup code.
void MacroAssembler::get_thread(Register thread) {
  // save all call-clobbered regs except thread
  RegSet saved_regs = RegSet::range(x5, x7) + RegSet::range(x10, x17) +
                      RegSet::range(x28, x31) + ra - thread;
  push_reg(saved_regs, sp);

  mv(ra, CAST_FROM_FN_PTR(address, Thread::current));
  jalr(ra);
  if (thread != c_rarg0) {
    mv(thread, c_rarg0);
  }

  // restore pushed registers
  pop_reg(saved_regs, sp);
}

void MacroAssembler::load_byte_map_base(Register reg) {
  CardTable::CardValue* byte_map_base =
    ((CardTableBarrierSet*)(BarrierSet::barrier_set()))->card_table()->byte_map_base();
  mv(reg, (uint64_t)byte_map_base);
}

void MacroAssembler::la_patchable(Register reg1, const Address &dest, int32_t &offset) {
  unsigned long low_address = (uintptr_t)CodeCache::low_bound();
  unsigned long high_address = (uintptr_t)CodeCache::high_bound();
  unsigned long dest_address = (uintptr_t)dest.target();
  long offset_low = dest_address - low_address;
  long offset_high = dest_address - high_address;

  assert(is_valid_riscv64_address(dest.target()), "bad address");
  assert(dest.getMode() == Address::literal, "la_patchable must be applied to a literal address");

  // RISC-V doesn't compute a page-aligned address, in order to partially
  // compensate for the use of *signed* offsets in its base+disp12
  // addressing mode (RISC-V's PC-relative reach remains asymmetric
  // [-(2G + 2K), 2G - 2K).
  if (offset_high >= -((1L << 31) + (1L << 11)) && offset_low < (1L << 31) - (1L << 11)) {
    int64_t distance = dest.target() - pc();
    auipc(reg1, (int32_t)distance + 0x800);
    offset = ((int32_t)distance << 20) >> 20;
  } else {
    movptr(reg1, dest.target(), offset);
  }
}

void MacroAssembler::build_frame(int framesize) {
  assert(framesize >= 2, "framesize must include space for FP/RA");
  assert(framesize % (2*wordSize) == 0, "must preserve 2*wordSize alignment");
  sub(sp, sp, framesize);
  sd(fp, Address(sp, framesize - 2 * wordSize));
  sd(ra, Address(sp, framesize - wordSize));
  if (PreserveFramePointer) { add(fp, sp, framesize); }
}

void MacroAssembler::remove_frame(int framesize) {
  assert(framesize >= 2, "framesize must include space for FP/RA");
  assert(framesize % (2*wordSize) == 0, "must preserve 2*wordSize alignment");
  ld(fp, Address(sp, framesize - 2 * wordSize));
  ld(ra, Address(sp, framesize - wordSize));
  add(sp, sp, framesize);
}

void MacroAssembler::reserved_stack_check() {
    // testing if reserved zone needs to be enabled
    Label no_reserved_zone_enabling;

    ld(t0, Address(xthread, JavaThread::reserved_stack_activation_offset()));
    bltu(sp, t0, no_reserved_zone_enabling);

    enter();   // RA and FP are live.
    mv(c_rarg0, xthread);
    RuntimeAddress target(CAST_FROM_FN_PTR(address, SharedRuntime::enable_stack_reserved_zone));
    relocate(target.rspec(), [&] {
      int32_t offset;
      la_patchable(t0, target, offset);
      jalr(x1, t0, offset);
    });
    leave();

    // We have already removed our own frame.
    // throw_delayed_StackOverflowError will think that it's been
    // called by our caller.
    target = RuntimeAddress(StubRoutines::throw_delayed_StackOverflowError_entry());
    relocate(target.rspec(), [&] {
      int32_t offset;
      la_patchable(t0, target, offset);
      jalr(x0, t0, offset);
    });
    should_not_reach_here();

    bind(no_reserved_zone_enabling);
}

// Move the address of the polling page into dest.
void MacroAssembler::get_polling_page(Register dest, relocInfo::relocType rtype) {
  ld(dest, Address(xthread, JavaThread::polling_page_offset()));
}

// Read the polling page.  The address of the polling page must
// already be in r.
void MacroAssembler::read_polling_page(Register r, int32_t offset, relocInfo::relocType rtype) {
  relocate(rtype, [&] {
    lwu(zr, Address(r, offset));
  });
}

void  MacroAssembler::set_narrow_oop(Register dst, jobject obj) {
#ifdef ASSERT
  {
    ThreadInVMfromUnknown tiv;
    assert (UseCompressedOops, "should only be used for compressed oops");
    assert (Universe::heap() != nullptr, "java heap should be initialized");
    assert (oop_recorder() != nullptr, "this assembler needs an OopRecorder");
    assert(Universe::heap()->is_in(JNIHandles::resolve(obj)), "should be real oop");
  }
#endif
  int oop_index = oop_recorder()->find_index(obj);
  relocate(oop_Relocation::spec(oop_index), [&] {
    li32(dst, 0xDEADBEEF);
  });
  zero_extend(dst, dst, 32);
}

void  MacroAssembler::set_narrow_klass(Register dst, Klass* k) {
  assert (UseCompressedClassPointers, "should only be used for compressed headers");
  assert (oop_recorder() != nullptr, "this assembler needs an OopRecorder");
  int index = oop_recorder()->find_index(k);
  assert(!Universe::heap()->is_in(k), "should not be an oop");

  narrowKlass nk = CompressedKlassPointers::encode(k);
  relocate(metadata_Relocation::spec(index), [&] {
    li32(dst, nk);
  });
  zero_extend(dst, dst, 32);
}

// Maybe emit a call via a trampoline. If the code cache is small
// trampolines won't be emitted.
address MacroAssembler::trampoline_call(Address entry) {
  assert(entry.rspec().type() == relocInfo::runtime_call_type ||
         entry.rspec().type() == relocInfo::opt_virtual_call_type ||
         entry.rspec().type() == relocInfo::static_call_type ||
         entry.rspec().type() == relocInfo::virtual_call_type, "wrong reloc type");

  address target = entry.target();

  // We need a trampoline if branches are far.
  if (far_branches()) {
    if (!in_scratch_emit_size()) {
      if (entry.rspec().type() == relocInfo::runtime_call_type) {
        assert(CodeBuffer::supports_shared_stubs(), "must support shared stubs");
        code()->share_trampoline_for(entry.target(), offset());
      } else {
        address stub = emit_trampoline_stub(offset(), target);
        if (stub == nullptr) {
          postcond(pc() == badAddress);
          return nullptr; // CodeCache is full
        }
      }
    }
    target = pc();
  }

  address call_pc = pc();
#ifdef ASSERT
  if (entry.rspec().type() != relocInfo::runtime_call_type) {
    assert_alignment(call_pc);
  }
#endif
  relocate(entry.rspec(), [&] {
    jal(target);
  });

  postcond(pc() != badAddress);
  return call_pc;
}

address MacroAssembler::ic_call(address entry, jint method_index) {
  RelocationHolder rh = virtual_call_Relocation::spec(pc(), method_index);
  IncompressibleRegion ir(this);  // relocations
  movptr(t1, (address)Universe::non_oop_word());
  assert_cond(entry != nullptr);
  return trampoline_call(Address(entry, rh));
}

// Emit a trampoline stub for a call to a target which is too far away.
//
// code sequences:
//
// call-site:
//   branch-and-link to <destination> or <trampoline stub>
//
// Related trampoline stub for this call site in the stub section:
//   load the call target from the constant pool
//   branch (RA still points to the call site above)

address MacroAssembler::emit_trampoline_stub(int insts_call_instruction_offset,
                                             address dest) {
<<<<<<< HEAD
  address stub = start_a_stub(NativeInstruction::instruction_size
                            + NativeCallTrampolineStub::instruction_size);
  if (stub == nullptr) {
    return nullptr;  // CodeBuffer::expand failed
=======
  // Max stub size: alignment nop, TrampolineStub.
  address stub = start_a_stub(max_trampoline_stub_size());
  if (stub == NULL) {
    return NULL;  // CodeBuffer::expand failed
>>>>>>> e3777b0c
  }

  // We are always 4-byte aligned here.
  assert_alignment(pc());

  // Create a trampoline stub relocation which relates this trampoline stub
  // with the call instruction at insts_call_instruction_offset in the
  // instructions code-section.

  // Make sure the address of destination 8-byte aligned after 3 instructions.
  align(wordSize, NativeCallTrampolineStub::data_offset);

  RelocationHolder rh = trampoline_stub_Relocation::spec(code()->insts()->start() +
                                                         insts_call_instruction_offset);
  const int stub_start_offset = offset();
  relocate(rh, [&] {
    // Now, create the trampoline stub's code:
    // - load the call
    // - call
    Label target;
    ld(t0, target);  // auipc + ld
    jr(t0);          // jalr
    bind(target);
    assert(offset() - stub_start_offset == NativeCallTrampolineStub::data_offset,
           "should be");
    assert(offset() % wordSize == 0, "bad alignment");
    emit_int64((int64_t)dest);
  });

  const address stub_start_addr = addr_at(stub_start_offset);

  assert(is_NativeCallTrampolineStub_at(stub_start_addr), "doesn't look like a trampoline");

  end_a_stub();
  return stub_start_addr;
}

int MacroAssembler::max_trampoline_stub_size() {
  // Max stub size: alignment nop, TrampolineStub.
  return NativeInstruction::instruction_size + NativeCallTrampolineStub::instruction_size;
}

int MacroAssembler::static_call_stub_size() {
  // (lui, addi, slli, addi, slli, addi) + (lui, addi, slli, addi, slli) + jalr
  return 12 * NativeInstruction::instruction_size;
}

Address MacroAssembler::add_memory_helper(const Address dst, Register tmp) {
  switch (dst.getMode()) {
    case Address::base_plus_offset:
      // This is the expected mode, although we allow all the other
      // forms below.
      return form_address(tmp, dst.base(), dst.offset());
    default:
      la(tmp, dst);
      return Address(tmp);
  }
}

void MacroAssembler::increment(const Address dst, int64_t value, Register tmp1, Register tmp2) {
  assert(((dst.getMode() == Address::base_plus_offset &&
           is_offset_in_range(dst.offset(), 12)) || is_imm_in_range(value, 12, 0)),
          "invalid value and address mode combination");
  Address adr = add_memory_helper(dst, tmp2);
  assert(!adr.uses(tmp1), "invalid dst for address increment");
  ld(tmp1, adr);
  add(tmp1, tmp1, value, tmp2);
  sd(tmp1, adr);
}

void MacroAssembler::incrementw(const Address dst, int32_t value, Register tmp1, Register tmp2) {
  assert(((dst.getMode() == Address::base_plus_offset &&
           is_offset_in_range(dst.offset(), 12)) || is_imm_in_range(value, 12, 0)),
          "invalid value and address mode combination");
  Address adr = add_memory_helper(dst, tmp2);
  assert(!adr.uses(tmp1), "invalid dst for address increment");
  lwu(tmp1, adr);
  addw(tmp1, tmp1, value, tmp2);
  sw(tmp1, adr);
}

void MacroAssembler::decrement(const Address dst, int64_t value, Register tmp1, Register tmp2) {
  assert(((dst.getMode() == Address::base_plus_offset &&
           is_offset_in_range(dst.offset(), 12)) || is_imm_in_range(value, 12, 0)),
          "invalid value and address mode combination");
  Address adr = add_memory_helper(dst, tmp2);
  assert(!adr.uses(tmp1), "invalid dst for address decrement");
  ld(tmp1, adr);
  sub(tmp1, tmp1, value, tmp2);
  sd(tmp1, adr);
}

void MacroAssembler::decrementw(const Address dst, int32_t value, Register tmp1, Register tmp2) {
  assert(((dst.getMode() == Address::base_plus_offset &&
           is_offset_in_range(dst.offset(), 12)) || is_imm_in_range(value, 12, 0)),
          "invalid value and address mode combination");
  Address adr = add_memory_helper(dst, tmp2);
  assert(!adr.uses(tmp1), "invalid dst for address decrement");
  lwu(tmp1, adr);
  subw(tmp1, tmp1, value, tmp2);
  sw(tmp1, adr);
}

void MacroAssembler::cmpptr(Register src1, Address src2, Label& equal) {
  assert_different_registers(src1, t0);
  relocate(src2.rspec(), [&] {
    int32_t offset;
    la_patchable(t0, src2, offset);
    ld(t0, Address(t0, offset));
  });
  beq(src1, t0, equal);
}

void MacroAssembler::load_method_holder_cld(Register result, Register method) {
  load_method_holder(result, method);
  ld(result, Address(result, InstanceKlass::class_loader_data_offset()));
}

void MacroAssembler::load_method_holder(Register holder, Register method) {
  ld(holder, Address(method, Method::const_offset()));                      // ConstMethod*
  ld(holder, Address(holder, ConstMethod::constants_offset()));             // ConstantPool*
  ld(holder, Address(holder, ConstantPool::pool_holder_offset_in_bytes())); // InstanceKlass*
}

// string indexof
// compute index by trailing zeros
void MacroAssembler::compute_index(Register haystack, Register trailing_zeros,
                                   Register match_mask, Register result,
                                   Register ch2, Register tmp,
                                   bool haystack_isL) {
  int haystack_chr_shift = haystack_isL ? 0 : 1;
  srl(match_mask, match_mask, trailing_zeros);
  srli(match_mask, match_mask, 1);
  srli(tmp, trailing_zeros, LogBitsPerByte);
  if (!haystack_isL) andi(tmp, tmp, 0xE);
  add(haystack, haystack, tmp);
  ld(ch2, Address(haystack));
  if (!haystack_isL) srli(tmp, tmp, haystack_chr_shift);
  add(result, result, tmp);
}

// string indexof
// Find pattern element in src, compute match mask,
// only the first occurrence of 0x80/0x8000 at low bits is the valid match index
// match mask patterns and corresponding indices would be like:
// - 0x8080808080808080 (Latin1)
// -   7 6 5 4 3 2 1 0  (match index)
// - 0x8000800080008000 (UTF16)
// -   3   2   1   0    (match index)
void MacroAssembler::compute_match_mask(Register src, Register pattern, Register match_mask,
                                        Register mask1, Register mask2) {
  xorr(src, pattern, src);
  sub(match_mask, src, mask1);
  orr(src, src, mask2);
  notr(src, src);
  andr(match_mask, match_mask, src);
}

#ifdef COMPILER2
// Code for BigInteger::mulAdd intrinsic
// out     = x10
// in      = x11
// offset  = x12  (already out.length-offset)
// len     = x13
// k       = x14
// tmp     = x28
//
// pseudo code from java implementation:
// long kLong = k & LONG_MASK;
// carry = 0;
// offset = out.length-offset - 1;
// for (int j = len - 1; j >= 0; j--) {
//     product = (in[j] & LONG_MASK) * kLong + (out[offset] & LONG_MASK) + carry;
//     out[offset--] = (int)product;
//     carry = product >>> 32;
// }
// return (int)carry;
void MacroAssembler::mul_add(Register out, Register in, Register offset,
                             Register len, Register k, Register tmp) {
  Label L_tail_loop, L_unroll, L_end;
  mv(tmp, out);
  mv(out, zr);
  blez(len, L_end);
  zero_extend(k, k, 32);
  slliw(t0, offset, LogBytesPerInt);
  add(offset, tmp, t0);
  slliw(t0, len, LogBytesPerInt);
  add(in, in, t0);

  const int unroll = 8;
  mv(tmp, unroll);
  blt(len, tmp, L_tail_loop);
  bind(L_unroll);
  for (int i = 0; i < unroll; i++) {
    sub(in, in, BytesPerInt);
    lwu(t0, Address(in, 0));
    mul(t1, t0, k);
    add(t0, t1, out);
    sub(offset, offset, BytesPerInt);
    lwu(t1, Address(offset, 0));
    add(t0, t0, t1);
    sw(t0, Address(offset, 0));
    srli(out, t0, 32);
  }
  subw(len, len, tmp);
  bge(len, tmp, L_unroll);

  bind(L_tail_loop);
  blez(len, L_end);
  sub(in, in, BytesPerInt);
  lwu(t0, Address(in, 0));
  mul(t1, t0, k);
  add(t0, t1, out);
  sub(offset, offset, BytesPerInt);
  lwu(t1, Address(offset, 0));
  add(t0, t0, t1);
  sw(t0, Address(offset, 0));
  srli(out, t0, 32);
  subw(len, len, 1);
  j(L_tail_loop);

  bind(L_end);
}

// add two unsigned input and output carry
void MacroAssembler::cad(Register dst, Register src1, Register src2, Register carry)
{
  assert_different_registers(dst, carry);
  assert_different_registers(dst, src2);
  add(dst, src1, src2);
  sltu(carry, dst, src2);
}

// add two input with carry
void MacroAssembler::adc(Register dst, Register src1, Register src2, Register carry) {
  assert_different_registers(dst, carry);
  add(dst, src1, src2);
  add(dst, dst, carry);
}

// add two unsigned input with carry and output carry
void MacroAssembler::cadc(Register dst, Register src1, Register src2, Register carry) {
  assert_different_registers(dst, src2);
  adc(dst, src1, src2, carry);
  sltu(carry, dst, src2);
}

void MacroAssembler::add2_with_carry(Register final_dest_hi, Register dest_hi, Register dest_lo,
                                     Register src1, Register src2, Register carry) {
  cad(dest_lo, dest_lo, src1, carry);
  add(dest_hi, dest_hi, carry);
  cad(dest_lo, dest_lo, src2, carry);
  add(final_dest_hi, dest_hi, carry);
}

/**
 * Multiply 32 bit by 32 bit first loop.
 */
void MacroAssembler::multiply_32_x_32_loop(Register x, Register xstart, Register x_xstart,
                                           Register y, Register y_idx, Register z,
                                           Register carry, Register product,
                                           Register idx, Register kdx) {
  // jlong carry, x[], y[], z[];
  // for (int idx=ystart, kdx=ystart+1+xstart; idx >= 0; idx--, kdx--) {
  //     long product = y[idx] * x[xstart] + carry;
  //     z[kdx] = (int)product;
  //     carry = product >>> 32;
  // }
  // z[xstart] = (int)carry;

  Label L_first_loop, L_first_loop_exit;
  blez(idx, L_first_loop_exit);

  shadd(t0, xstart, x, t0, LogBytesPerInt);
  lwu(x_xstart, Address(t0, 0));

  bind(L_first_loop);
  subw(idx, idx, 1);
  shadd(t0, idx, y, t0, LogBytesPerInt);
  lwu(y_idx, Address(t0, 0));
  mul(product, x_xstart, y_idx);
  add(product, product, carry);
  srli(carry, product, 32);
  subw(kdx, kdx, 1);
  shadd(t0, kdx, z, t0, LogBytesPerInt);
  sw(product, Address(t0, 0));
  bgtz(idx, L_first_loop);

  bind(L_first_loop_exit);
}

/**
 * Multiply 64 bit by 64 bit first loop.
 */
void MacroAssembler::multiply_64_x_64_loop(Register x, Register xstart, Register x_xstart,
                                           Register y, Register y_idx, Register z,
                                           Register carry, Register product,
                                           Register idx, Register kdx) {
  //
  //  jlong carry, x[], y[], z[];
  //  for (int idx=ystart, kdx=ystart+1+xstart; idx >= 0; idx--, kdx--) {
  //    huge_128 product = y[idx] * x[xstart] + carry;
  //    z[kdx] = (jlong)product;
  //    carry  = (jlong)(product >>> 64);
  //  }
  //  z[xstart] = carry;
  //

  Label L_first_loop, L_first_loop_exit;
  Label L_one_x, L_one_y, L_multiply;

  subw(xstart, xstart, 1);
  bltz(xstart, L_one_x);

  shadd(t0, xstart, x, t0, LogBytesPerInt);
  ld(x_xstart, Address(t0, 0));
  ror_imm(x_xstart, x_xstart, 32); // convert big-endian to little-endian

  bind(L_first_loop);
  subw(idx, idx, 1);
  bltz(idx, L_first_loop_exit);
  subw(idx, idx, 1);
  bltz(idx, L_one_y);

  shadd(t0, idx, y, t0, LogBytesPerInt);
  ld(y_idx, Address(t0, 0));
  ror_imm(y_idx, y_idx, 32); // convert big-endian to little-endian
  bind(L_multiply);

  mulhu(t0, x_xstart, y_idx);
  mul(product, x_xstart, y_idx);
  cad(product, product, carry, t1);
  adc(carry, t0, zr, t1);

  subw(kdx, kdx, 2);
  ror_imm(product, product, 32); // back to big-endian
  shadd(t0, kdx, z, t0, LogBytesPerInt);
  sd(product, Address(t0, 0));

  j(L_first_loop);

  bind(L_one_y);
  lwu(y_idx, Address(y, 0));
  j(L_multiply);

  bind(L_one_x);
  lwu(x_xstart, Address(x, 0));
  j(L_first_loop);

  bind(L_first_loop_exit);
}

/**
 * Multiply 128 bit by 128 bit. Unrolled inner loop.
 *
 */
void MacroAssembler::multiply_128_x_128_loop(Register y, Register z,
                                             Register carry, Register carry2,
                                             Register idx, Register jdx,
                                             Register yz_idx1, Register yz_idx2,
                                             Register tmp, Register tmp3, Register tmp4,
                                             Register tmp6, Register product_hi) {
  //   jlong carry, x[], y[], z[];
  //   int kdx = xstart+1;
  //   for (int idx=ystart-2; idx >= 0; idx -= 2) { // Third loop
  //     huge_128 tmp3 = (y[idx+1] * product_hi) + z[kdx+idx+1] + carry;
  //     jlong carry2  = (jlong)(tmp3 >>> 64);
  //     huge_128 tmp4 = (y[idx]   * product_hi) + z[kdx+idx] + carry2;
  //     carry  = (jlong)(tmp4 >>> 64);
  //     z[kdx+idx+1] = (jlong)tmp3;
  //     z[kdx+idx] = (jlong)tmp4;
  //   }
  //   idx += 2;
  //   if (idx > 0) {
  //     yz_idx1 = (y[idx] * product_hi) + z[kdx+idx] + carry;
  //     z[kdx+idx] = (jlong)yz_idx1;
  //     carry  = (jlong)(yz_idx1 >>> 64);
  //   }
  //

  Label L_third_loop, L_third_loop_exit, L_post_third_loop_done;

  srliw(jdx, idx, 2);

  bind(L_third_loop);

  subw(jdx, jdx, 1);
  bltz(jdx, L_third_loop_exit);
  subw(idx, idx, 4);

  shadd(t0, idx, y, t0, LogBytesPerInt);
  ld(yz_idx2, Address(t0, 0));
  ld(yz_idx1, Address(t0, wordSize));

  shadd(tmp6, idx, z, t0, LogBytesPerInt);

  ror_imm(yz_idx1, yz_idx1, 32); // convert big-endian to little-endian
  ror_imm(yz_idx2, yz_idx2, 32);

  ld(t1, Address(tmp6, 0));
  ld(t0, Address(tmp6, wordSize));

  mul(tmp3, product_hi, yz_idx1); //  yz_idx1 * product_hi -> tmp4:tmp3
  mulhu(tmp4, product_hi, yz_idx1);

  ror_imm(t0, t0, 32, tmp); // convert big-endian to little-endian
  ror_imm(t1, t1, 32, tmp);

  mul(tmp, product_hi, yz_idx2); //  yz_idx2 * product_hi -> carry2:tmp
  mulhu(carry2, product_hi, yz_idx2);

  cad(tmp3, tmp3, carry, carry);
  adc(tmp4, tmp4, zr, carry);
  cad(tmp3, tmp3, t0, t0);
  cadc(tmp4, tmp4, tmp, t0);
  adc(carry, carry2, zr, t0);
  cad(tmp4, tmp4, t1, carry2);
  adc(carry, carry, zr, carry2);

  ror_imm(tmp3, tmp3, 32); // convert little-endian to big-endian
  ror_imm(tmp4, tmp4, 32);
  sd(tmp4, Address(tmp6, 0));
  sd(tmp3, Address(tmp6, wordSize));

  j(L_third_loop);

  bind(L_third_loop_exit);

  andi(idx, idx, 0x3);
  beqz(idx, L_post_third_loop_done);

  Label L_check_1;
  subw(idx, idx, 2);
  bltz(idx, L_check_1);

  shadd(t0, idx, y, t0, LogBytesPerInt);
  ld(yz_idx1, Address(t0, 0));
  ror_imm(yz_idx1, yz_idx1, 32);

  mul(tmp3, product_hi, yz_idx1); //  yz_idx1 * product_hi -> tmp4:tmp3
  mulhu(tmp4, product_hi, yz_idx1);

  shadd(t0, idx, z, t0, LogBytesPerInt);
  ld(yz_idx2, Address(t0, 0));
  ror_imm(yz_idx2, yz_idx2, 32, tmp);

  add2_with_carry(carry, tmp4, tmp3, carry, yz_idx2, tmp);

  ror_imm(tmp3, tmp3, 32, tmp);
  sd(tmp3, Address(t0, 0));

  bind(L_check_1);

  andi(idx, idx, 0x1);
  subw(idx, idx, 1);
  bltz(idx, L_post_third_loop_done);
  shadd(t0, idx, y, t0, LogBytesPerInt);
  lwu(tmp4, Address(t0, 0));
  mul(tmp3, tmp4, product_hi); //  tmp4 * product_hi -> carry2:tmp3
  mulhu(carry2, tmp4, product_hi);

  shadd(t0, idx, z, t0, LogBytesPerInt);
  lwu(tmp4, Address(t0, 0));

  add2_with_carry(carry2, carry2, tmp3, tmp4, carry, t0);

  shadd(t0, idx, z, t0, LogBytesPerInt);
  sw(tmp3, Address(t0, 0));

  slli(t0, carry2, 32);
  srli(carry, tmp3, 32);
  orr(carry, carry, t0);

  bind(L_post_third_loop_done);
}

/**
 * Code for BigInteger::multiplyToLen() intrinsic.
 *
 * x10: x
 * x11: xlen
 * x12: y
 * x13: ylen
 * x14: z
 * x15: zlen
 * x16: tmp1
 * x17: tmp2
 * x7:  tmp3
 * x28: tmp4
 * x29: tmp5
 * x30: tmp6
 * x31: tmp7
 */
void MacroAssembler::multiply_to_len(Register x, Register xlen, Register y, Register ylen,
                                     Register z, Register zlen,
                                     Register tmp1, Register tmp2, Register tmp3, Register tmp4,
                                     Register tmp5, Register tmp6, Register product_hi) {
  assert_different_registers(x, xlen, y, ylen, z, zlen, tmp1, tmp2, tmp3, tmp4, tmp5, tmp6);

  const Register idx = tmp1;
  const Register kdx = tmp2;
  const Register xstart = tmp3;

  const Register y_idx = tmp4;
  const Register carry = tmp5;
  const Register product = xlen;
  const Register x_xstart = zlen; // reuse register

  mv(idx, ylen); // idx = ylen;
  mv(kdx, zlen); // kdx = xlen+ylen;
  mv(carry, zr); // carry = 0;

  Label L_multiply_64_x_64_loop, L_done;

  subw(xstart, xlen, 1);
  bltz(xstart, L_done);

  const Register jdx = tmp1;

  if (AvoidUnalignedAccesses) {
    // Check if x and y are both 8-byte aligned.
    orr(t0, xlen, ylen);
    andi(t0, t0, 0x1);
    beqz(t0, L_multiply_64_x_64_loop);

    multiply_32_x_32_loop(x, xstart, x_xstart, y, y_idx, z, carry, product, idx, kdx);
    shadd(t0, xstart, z, t0, LogBytesPerInt);
    sw(carry, Address(t0, 0));

    Label L_second_loop_unaligned;
    bind(L_second_loop_unaligned);
    mv(carry, zr);
    mv(jdx, ylen);
    subw(xstart, xstart, 1);
    bltz(xstart, L_done);
    sub(sp, sp, 2 * wordSize);
    sd(z, Address(sp, 0));
    sd(zr, Address(sp, wordSize));
    shadd(t0, xstart, z, t0, LogBytesPerInt);
    addi(z, t0, 4);
    shadd(t0, xstart, x, t0, LogBytesPerInt);
    lwu(product, Address(t0, 0));
    Label L_third_loop, L_third_loop_exit;

    blez(jdx, L_third_loop_exit);

    bind(L_third_loop);
    subw(jdx, jdx, 1);
    shadd(t0, jdx, y, t0, LogBytesPerInt);
    lwu(t0, Address(t0, 0));
    mul(t1, t0, product);
    add(t0, t1, carry);
    shadd(tmp6, jdx, z, t1, LogBytesPerInt);
    lwu(t1, Address(tmp6, 0));
    add(t0, t0, t1);
    sw(t0, Address(tmp6, 0));
    srli(carry, t0, 32);
    bgtz(jdx, L_third_loop);

    bind(L_third_loop_exit);
    ld(z, Address(sp, 0));
    addi(sp, sp, 2 * wordSize);
    shadd(t0, xstart, z, t0, LogBytesPerInt);
    sw(carry, Address(t0, 0));

    j(L_second_loop_unaligned);
  }

  bind(L_multiply_64_x_64_loop);
  multiply_64_x_64_loop(x, xstart, x_xstart, y, y_idx, z, carry, product, idx, kdx);

  Label L_second_loop_aligned;
  beqz(kdx, L_second_loop_aligned);

  Label L_carry;
  subw(kdx, kdx, 1);
  beqz(kdx, L_carry);

  shadd(t0, kdx, z, t0, LogBytesPerInt);
  sw(carry, Address(t0, 0));
  srli(carry, carry, 32);
  subw(kdx, kdx, 1);

  bind(L_carry);
  shadd(t0, kdx, z, t0, LogBytesPerInt);
  sw(carry, Address(t0, 0));

  // Second and third (nested) loops.
  //
  // for (int i = xstart-1; i >= 0; i--) { // Second loop
  //   carry = 0;
  //   for (int jdx=ystart, k=ystart+1+i; jdx >= 0; jdx--, k--) { // Third loop
  //     long product = (y[jdx] & LONG_MASK) * (x[i] & LONG_MASK) +
  //                    (z[k] & LONG_MASK) + carry;
  //     z[k] = (int)product;
  //     carry = product >>> 32;
  //   }
  //   z[i] = (int)carry;
  // }
  //
  // i = xlen, j = tmp1, k = tmp2, carry = tmp5, x[i] = product_hi

  bind(L_second_loop_aligned);
  mv(carry, zr); // carry = 0;
  mv(jdx, ylen); // j = ystart+1

  subw(xstart, xstart, 1); // i = xstart-1;
  bltz(xstart, L_done);

  sub(sp, sp, 4 * wordSize);
  sd(z, Address(sp, 0));

  Label L_last_x;
  shadd(t0, xstart, z, t0, LogBytesPerInt);
  addi(z, t0, 4);
  subw(xstart, xstart, 1); // i = xstart-1;
  bltz(xstart, L_last_x);

  shadd(t0, xstart, x, t0, LogBytesPerInt);
  ld(product_hi, Address(t0, 0));
  ror_imm(product_hi, product_hi, 32); // convert big-endian to little-endian

  Label L_third_loop_prologue;
  bind(L_third_loop_prologue);

  sd(ylen, Address(sp, wordSize));
  sd(x, Address(sp, 2 * wordSize));
  sd(xstart, Address(sp, 3 * wordSize));
  multiply_128_x_128_loop(y, z, carry, x, jdx, ylen, product,
                          tmp2, x_xstart, tmp3, tmp4, tmp6, product_hi);
  ld(z, Address(sp, 0));
  ld(ylen, Address(sp, wordSize));
  ld(x, Address(sp, 2 * wordSize));
  ld(xlen, Address(sp, 3 * wordSize)); // copy old xstart -> xlen
  addi(sp, sp, 4 * wordSize);

  addiw(tmp3, xlen, 1);
  shadd(t0, tmp3, z, t0, LogBytesPerInt);
  sw(carry, Address(t0, 0));

  subw(tmp3, tmp3, 1);
  bltz(tmp3, L_done);

  srli(carry, carry, 32);
  shadd(t0, tmp3, z, t0, LogBytesPerInt);
  sw(carry, Address(t0, 0));
  j(L_second_loop_aligned);

  // Next infrequent code is moved outside loops.
  bind(L_last_x);
  lwu(product_hi, Address(x, 0));
  j(L_third_loop_prologue);

  bind(L_done);
}
#endif

// Count bits of trailing zero chars from lsb to msb until first non-zero element.
// For LL case, one byte for one element, so shift 8 bits once, and for other case,
// shift 16 bits once.
void MacroAssembler::ctzc_bit(Register Rd, Register Rs, bool isLL, Register tmp1, Register tmp2) {
  if (UseZbb) {
    assert_different_registers(Rd, Rs, tmp1);
    int step = isLL ? 8 : 16;
    ctz(Rd, Rs);
    andi(tmp1, Rd, step - 1);
    sub(Rd, Rd, tmp1);
    return;
  }

  assert_different_registers(Rd, Rs, tmp1, tmp2);
  Label Loop;
  int step = isLL ? 8 : 16;
  mv(Rd, -step);
  mv(tmp2, Rs);

  bind(Loop);
  addi(Rd, Rd, step);
  andi(tmp1, tmp2, ((1 << step) - 1));
  srli(tmp2, tmp2, step);
  beqz(tmp1, Loop);
}

// This instruction reads adjacent 4 bytes from the lower half of source register,
// inflate into a register, for example:
// Rs: A7A6A5A4A3A2A1A0
// Rd: 00A300A200A100A0
void MacroAssembler::inflate_lo32(Register Rd, Register Rs, Register tmp1, Register tmp2) {
  assert_different_registers(Rd, Rs, tmp1, tmp2);

  mv(tmp1, 0xFF);
  mv(Rd, zr);
  for (int i = 0; i <= 3; i++) {
    andr(tmp2, Rs, tmp1);
    if (i) {
      slli(tmp2, tmp2, i * 8);
    }
    orr(Rd, Rd, tmp2);
    if (i != 3) {
      slli(tmp1, tmp1, 8);
    }
  }
}

// This instruction reads adjacent 4 bytes from the upper half of source register,
// inflate into a register, for example:
// Rs: A7A6A5A4A3A2A1A0
// Rd: 00A700A600A500A4
void MacroAssembler::inflate_hi32(Register Rd, Register Rs, Register tmp1, Register tmp2) {
  assert_different_registers(Rd, Rs, tmp1, tmp2);

  mv(tmp1, 0xFF00000000);
  mv(Rd, zr);
  for (int i = 0; i <= 3; i++) {
    andr(tmp2, Rs, tmp1);
    orr(Rd, Rd, tmp2);
    srli(Rd, Rd, 8);
    if (i != 3) {
      slli(tmp1, tmp1, 8);
    }
  }
}

// The size of the blocks erased by the zero_blocks stub.  We must
// handle anything smaller than this ourselves in zero_words().
const int MacroAssembler::zero_words_block_size = 8;

// zero_words() is used by C2 ClearArray patterns.  It is as small as
// possible, handling small word counts locally and delegating
// anything larger to the zero_blocks stub.  It is expanded many times
// in compiled code, so it is important to keep it short.

// ptr:   Address of a buffer to be zeroed.
// cnt:   Count in HeapWords.
//
// ptr, cnt, and t0 are clobbered.
address MacroAssembler::zero_words(Register ptr, Register cnt) {
  assert(is_power_of_2(zero_words_block_size), "adjust this");
  assert(ptr == x28 && cnt == x29, "mismatch in register usage");
  assert_different_registers(cnt, t0);

  BLOCK_COMMENT("zero_words {");

  mv(t0, zero_words_block_size);
  Label around, done, done16;
  bltu(cnt, t0, around);
  {
    RuntimeAddress zero_blocks = RuntimeAddress(StubRoutines::riscv::zero_blocks());
    assert(zero_blocks.target() != nullptr, "zero_blocks stub has not been generated");
    if (StubRoutines::riscv::complete()) {
      address tpc = trampoline_call(zero_blocks);
      if (tpc == nullptr) {
        DEBUG_ONLY(reset_labels(around));
        postcond(pc() == badAddress);
        return nullptr;
      }
    } else {
      jal(zero_blocks);
    }
  }
  bind(around);
  for (int i = zero_words_block_size >> 1; i > 1; i >>= 1) {
    Label l;
    andi(t0, cnt, i);
    beqz(t0, l);
    for (int j = 0; j < i; j++) {
      sd(zr, Address(ptr, j * wordSize));
    }
    addi(ptr, ptr, i * wordSize);
    bind(l);
  }
  {
    Label l;
    andi(t0, cnt, 1);
    beqz(t0, l);
    sd(zr, Address(ptr, 0));
    bind(l);
  }

  BLOCK_COMMENT("} zero_words");
  postcond(pc() != badAddress);
  return pc();
}

#define SmallArraySize (18 * BytesPerLong)

// base:  Address of a buffer to be zeroed, 8 bytes aligned.
// cnt:   Immediate count in HeapWords.
void MacroAssembler::zero_words(Register base, uint64_t cnt) {
  assert_different_registers(base, t0, t1);

  BLOCK_COMMENT("zero_words {");

  if (cnt <= SmallArraySize / BytesPerLong) {
    for (int i = 0; i < (int)cnt; i++) {
      sd(zr, Address(base, i * wordSize));
    }
  } else {
    const int unroll = 8; // Number of sd(zr, adr), instructions we'll unroll
    int remainder = cnt % unroll;
    for (int i = 0; i < remainder; i++) {
      sd(zr, Address(base, i * wordSize));
    }

    Label loop;
    Register cnt_reg = t0;
    Register loop_base = t1;
    cnt = cnt - remainder;
    mv(cnt_reg, cnt);
    add(loop_base, base, remainder * wordSize);
    bind(loop);
    sub(cnt_reg, cnt_reg, unroll);
    for (int i = 0; i < unroll; i++) {
      sd(zr, Address(loop_base, i * wordSize));
    }
    add(loop_base, loop_base, unroll * wordSize);
    bnez(cnt_reg, loop);
  }

  BLOCK_COMMENT("} zero_words");
}

// base:   Address of a buffer to be filled, 8 bytes aligned.
// cnt:    Count in 8-byte unit.
// value:  Value to be filled with.
// base will point to the end of the buffer after filling.
void MacroAssembler::fill_words(Register base, Register cnt, Register value) {
//  Algorithm:
//
//    t0 = cnt & 7
//    cnt -= t0
//    p += t0
//    switch (t0):
//      switch start:
//      do while cnt
//        cnt -= 8
//          p[-8] = value
//        case 7:
//          p[-7] = value
//        case 6:
//          p[-6] = value
//          // ...
//        case 1:
//          p[-1] = value
//        case 0:
//          p += 8
//      do-while end
//    switch end

  assert_different_registers(base, cnt, value, t0, t1);

  Label fini, skip, entry, loop;
  const int unroll = 8; // Number of sd instructions we'll unroll

  beqz(cnt, fini);

  andi(t0, cnt, unroll - 1);
  sub(cnt, cnt, t0);
  // align 8, so first sd n % 8 = mod, next loop sd 8 * n.
  shadd(base, t0, base, t1, 3);
  la(t1, entry);
  slli(t0, t0, 2); // sd_inst_nums * 4; t0 is cnt % 8, so t1 = t1 - sd_inst_nums * 4, 4 is sizeof(inst)
  sub(t1, t1, t0);
  jr(t1);

  bind(loop);
  add(base, base, unroll * 8);
  for (int i = -unroll; i < 0; i++) {
    sd(value, Address(base, i * 8));
  }
  bind(entry);
  sub(cnt, cnt, unroll);
  bgez(cnt, loop);

  bind(fini);
}

// Zero blocks of memory by using CBO.ZERO.
//
// Aligns the base address first sufficiently for CBO.ZERO, then uses
// CBO.ZERO repeatedly for every full block.  cnt is the size to be
// zeroed in HeapWords.  Returns the count of words left to be zeroed
// in cnt.
//
// NOTE: This is intended to be used in the zero_blocks() stub.  If
// you want to use it elsewhere, note that cnt must be >= CacheLineSize.
void MacroAssembler::zero_dcache_blocks(Register base, Register cnt, Register tmp1, Register tmp2) {
  Label initial_table_end, loop;

  // Align base with cache line size.
  neg(tmp1, base);
  andi(tmp1, tmp1, CacheLineSize - 1);

  // tmp1: the number of bytes to be filled to align the base with cache line size.
  add(base, base, tmp1);
  srai(tmp2, tmp1, 3);
  sub(cnt, cnt, tmp2);
  srli(tmp2, tmp1, 1);
  la(tmp1, initial_table_end);
  sub(tmp2, tmp1, tmp2);
  jr(tmp2);
  for (int i = -CacheLineSize + wordSize; i < 0; i += wordSize) {
    sd(zr, Address(base, i));
  }
  bind(initial_table_end);

  mv(tmp1, CacheLineSize / wordSize);
  bind(loop);
  cbo_zero(base);
  sub(cnt, cnt, tmp1);
  add(base, base, CacheLineSize);
  bge(cnt, tmp1, loop);
}

#define FCVT_SAFE(FLOATCVT, FLOATEQ)                                                             \
void MacroAssembler:: FLOATCVT##_safe(Register dst, FloatRegister src, Register tmp) {           \
  Label L_Okay;                                                                                  \
  fscsr(zr);                                                                                     \
  FLOATCVT(dst, src);                                                                            \
  frcsr(tmp);                                                                                    \
  andi(tmp, tmp, 0x1E);                                                                          \
  beqz(tmp, L_Okay);                                                                             \
  FLOATEQ(tmp, src, src);                                                                        \
  bnez(tmp, L_Okay);                                                                             \
  mv(dst, zr);                                                                                   \
  bind(L_Okay);                                                                                  \
}

FCVT_SAFE(fcvt_w_s, feq_s)
FCVT_SAFE(fcvt_l_s, feq_s)
FCVT_SAFE(fcvt_w_d, feq_d)
FCVT_SAFE(fcvt_l_d, feq_d)

#undef FCVT_SAFE

#define FCMP(FLOATTYPE, FLOATSIG)                                                       \
void MacroAssembler::FLOATTYPE##_compare(Register result, FloatRegister Rs1,            \
                                         FloatRegister Rs2, int unordered_result) {     \
  Label Ldone;                                                                          \
  if (unordered_result < 0) {                                                           \
    /* we want -1 for unordered or less than, 0 for equal and 1 for greater than. */    \
    /* installs 1 if gt else 0 */                                                       \
    flt_##FLOATSIG(result, Rs2, Rs1);                                                   \
    /* Rs1 > Rs2, install 1 */                                                          \
    bgtz(result, Ldone);                                                                \
    feq_##FLOATSIG(result, Rs1, Rs2);                                                   \
    addi(result, result, -1);                                                           \
    /* Rs1 = Rs2, install 0 */                                                          \
    /* NaN or Rs1 < Rs2, install -1 */                                                  \
    bind(Ldone);                                                                        \
  } else {                                                                              \
    /* we want -1 for less than, 0 for equal and 1 for unordered or greater than. */    \
    /* installs 1 if gt or unordered else 0 */                                          \
    flt_##FLOATSIG(result, Rs1, Rs2);                                                   \
    /* Rs1 < Rs2, install -1 */                                                         \
    bgtz(result, Ldone);                                                                \
    feq_##FLOATSIG(result, Rs1, Rs2);                                                   \
    addi(result, result, -1);                                                           \
    /* Rs1 = Rs2, install 0 */                                                          \
    /* NaN or Rs1 > Rs2, install 1 */                                                   \
    bind(Ldone);                                                                        \
    neg(result, result);                                                                \
  }                                                                                     \
}

FCMP(float, s);
FCMP(double, d);

#undef FCMP

// Zero words; len is in bytes
// Destroys all registers except addr
// len must be a nonzero multiple of wordSize
void MacroAssembler::zero_memory(Register addr, Register len, Register tmp) {
  assert_different_registers(addr, len, tmp, t0, t1);

#ifdef ASSERT
  {
    Label L;
    andi(t0, len, BytesPerWord - 1);
    beqz(t0, L);
    stop("len is not a multiple of BytesPerWord");
    bind(L);
  }
#endif // ASSERT

#ifndef PRODUCT
  block_comment("zero memory");
#endif // PRODUCT

  Label loop;
  Label entry;

  // Algorithm:
  //
  //  t0 = cnt & 7
  //  cnt -= t0
  //  p += t0
  //  switch (t0) {
  //    do {
  //      cnt -= 8
  //        p[-8] = 0
  //      case 7:
  //        p[-7] = 0
  //      case 6:
  //        p[-6] = 0
  //        ...
  //      case 1:
  //        p[-1] = 0
  //      case 0:
  //        p += 8
  //     } while (cnt)
  //  }

  const int unroll = 8;   // Number of sd(zr) instructions we'll unroll

  srli(len, len, LogBytesPerWord);
  andi(t0, len, unroll - 1);  // t0 = cnt % unroll
  sub(len, len, t0);          // cnt -= unroll
  // tmp always points to the end of the region we're about to zero
  shadd(tmp, t0, addr, t1, LogBytesPerWord);
  la(t1, entry);
  slli(t0, t0, 2);
  sub(t1, t1, t0);
  jr(t1);
  bind(loop);
  sub(len, len, unroll);
  for (int i = -unroll; i < 0; i++) {
    sd(zr, Address(tmp, i * wordSize));
  }
  bind(entry);
  add(tmp, tmp, unroll * wordSize);
  bnez(len, loop);
}

// shift left by shamt and add
// Rd = (Rs1 << shamt) + Rs2
void MacroAssembler::shadd(Register Rd, Register Rs1, Register Rs2, Register tmp, int shamt) {
  if (UseZba) {
    if (shamt == 1) {
      sh1add(Rd, Rs1, Rs2);
      return;
    } else if (shamt == 2) {
      sh2add(Rd, Rs1, Rs2);
      return;
    } else if (shamt == 3) {
      sh3add(Rd, Rs1, Rs2);
      return;
    }
  }

  if (shamt != 0) {
    slli(tmp, Rs1, shamt);
    add(Rd, Rs2, tmp);
  } else {
    add(Rd, Rs1, Rs2);
  }
}

void MacroAssembler::zero_extend(Register dst, Register src, int bits) {
  if (UseZba && bits == 32) {
    zext_w(dst, src);
    return;
  }

  if (UseZbb && bits == 16) {
    zext_h(dst, src);
    return;
  }

  if (bits == 8) {
    zext_b(dst, src);
  } else {
    slli(dst, src, XLEN - bits);
    srli(dst, dst, XLEN - bits);
  }
}

void MacroAssembler::sign_extend(Register dst, Register src, int bits) {
  if (UseZbb) {
    if (bits == 8) {
      sext_b(dst, src);
      return;
    } else if (bits == 16) {
      sext_h(dst, src);
      return;
    }
  }

  if (bits == 32) {
    sext_w(dst, src);
  } else {
    slli(dst, src, XLEN - bits);
    srai(dst, dst, XLEN - bits);
  }
}

void MacroAssembler::cmp_l2i(Register dst, Register src1, Register src2, Register tmp)
{
  if (src1 == src2) {
    mv(dst, zr);
    return;
  }
  Label done;
  Register left = src1;
  Register right = src2;
  if (dst == src1) {
    assert_different_registers(dst, src2, tmp);
    mv(tmp, src1);
    left = tmp;
  } else if (dst == src2) {
    assert_different_registers(dst, src1, tmp);
    mv(tmp, src2);
    right = tmp;
  }

  // installs 1 if gt else 0
  slt(dst, right, left);
  bnez(dst, done);
  slt(dst, left, right);
  // dst = -1 if lt; else if eq , dst = 0
  neg(dst, dst);
  bind(done);
}

// The java_calling_convention describes stack locations as ideal slots on
// a frame with no abi restrictions. Since we must observe abi restrictions
// (like the placement of the register window) the slots must be biased by
// the following value.
static int reg2offset_in(VMReg r) {
  // Account for saved fp and ra
  // This should really be in_preserve_stack_slots
  return r->reg2stack() * VMRegImpl::stack_slot_size;
}

static int reg2offset_out(VMReg r) {
  return (r->reg2stack() + SharedRuntime::out_preserve_stack_slots()) * VMRegImpl::stack_slot_size;
}

// On 64 bit we will store integer like items to the stack as
// 64 bits items (riscv64 abi) even though java would only store
// 32bits for a parameter. On 32bit it will simply be 32 bits
// So this routine will do 32->32 on 32bit and 32->64 on 64bit
void MacroAssembler::move32_64(VMRegPair src, VMRegPair dst, Register tmp) {
  if (src.first()->is_stack()) {
    if (dst.first()->is_stack()) {
      // stack to stack
      ld(tmp, Address(fp, reg2offset_in(src.first())));
      sd(tmp, Address(sp, reg2offset_out(dst.first())));
    } else {
      // stack to reg
      lw(dst.first()->as_Register(), Address(fp, reg2offset_in(src.first())));
    }
  } else if (dst.first()->is_stack()) {
    // reg to stack
    sd(src.first()->as_Register(), Address(sp, reg2offset_out(dst.first())));
  } else {
    if (dst.first() != src.first()) {
      // 32bits extend sign
      addw(dst.first()->as_Register(), src.first()->as_Register(), zr);
    }
  }
}

// An oop arg. Must pass a handle not the oop itself
void MacroAssembler::object_move(OopMap* map,
                                 int oop_handle_offset,
                                 int framesize_in_slots,
                                 VMRegPair src,
                                 VMRegPair dst,
                                 bool is_receiver,
                                 int* receiver_offset) {
  assert_cond(map != nullptr && receiver_offset != nullptr);

  // must pass a handle. First figure out the location we use as a handle
  Register rHandle = dst.first()->is_stack() ? t1 : dst.first()->as_Register();

  // See if oop is null if it is we need no handle

  if (src.first()->is_stack()) {
    // Oop is already on the stack as an argument
    int offset_in_older_frame = src.first()->reg2stack() + SharedRuntime::out_preserve_stack_slots();
    map->set_oop(VMRegImpl::stack2reg(offset_in_older_frame + framesize_in_slots));
    if (is_receiver) {
      *receiver_offset = (offset_in_older_frame + framesize_in_slots) * VMRegImpl::stack_slot_size;
    }

    ld(t0, Address(fp, reg2offset_in(src.first())));
    la(rHandle, Address(fp, reg2offset_in(src.first())));
    // conditionally move a null
    Label notZero1;
    bnez(t0, notZero1);
    mv(rHandle, zr);
    bind(notZero1);
  } else {

    // Oop is in a register we must store it to the space we reserve
    // on the stack for oop_handles and pass a handle if oop is non-null

    const Register rOop = src.first()->as_Register();
    int oop_slot = -1;
    if (rOop == j_rarg0) {
      oop_slot = 0;
    } else if (rOop == j_rarg1) {
      oop_slot = 1;
    } else if (rOop == j_rarg2) {
      oop_slot = 2;
    } else if (rOop == j_rarg3) {
      oop_slot = 3;
    } else if (rOop == j_rarg4) {
      oop_slot = 4;
    } else if (rOop == j_rarg5) {
      oop_slot = 5;
    } else if (rOop == j_rarg6) {
      oop_slot = 6;
    } else {
      assert(rOop == j_rarg7, "wrong register");
      oop_slot = 7;
    }

    oop_slot = oop_slot * VMRegImpl::slots_per_word + oop_handle_offset;
    int offset = oop_slot * VMRegImpl::stack_slot_size;

    map->set_oop(VMRegImpl::stack2reg(oop_slot));
    // Store oop in handle area, may be null
    sd(rOop, Address(sp, offset));
    if (is_receiver) {
      *receiver_offset = offset;
    }

    //rOop maybe the same as rHandle
    if (rOop == rHandle) {
      Label isZero;
      beqz(rOop, isZero);
      la(rHandle, Address(sp, offset));
      bind(isZero);
    } else {
      Label notZero2;
      la(rHandle, Address(sp, offset));
      bnez(rOop, notZero2);
      mv(rHandle, zr);
      bind(notZero2);
    }
  }

  // If arg is on the stack then place it otherwise it is already in correct reg.
  if (dst.first()->is_stack()) {
    sd(rHandle, Address(sp, reg2offset_out(dst.first())));
  }
}

// A float arg may have to do float reg int reg conversion
void MacroAssembler::float_move(VMRegPair src, VMRegPair dst, Register tmp) {
  assert(src.first()->is_stack() && dst.first()->is_stack() ||
         src.first()->is_reg() && dst.first()->is_reg() ||
         src.first()->is_stack() && dst.first()->is_reg(), "Unexpected error");
  if (src.first()->is_stack()) {
    if (dst.first()->is_stack()) {
      lwu(tmp, Address(fp, reg2offset_in(src.first())));
      sw(tmp, Address(sp, reg2offset_out(dst.first())));
    } else if (dst.first()->is_Register()) {
      lwu(dst.first()->as_Register(), Address(fp, reg2offset_in(src.first())));
    } else {
      ShouldNotReachHere();
    }
  } else if (src.first() != dst.first()) {
    if (src.is_single_phys_reg() && dst.is_single_phys_reg()) {
      fmv_s(dst.first()->as_FloatRegister(), src.first()->as_FloatRegister());
    } else {
      ShouldNotReachHere();
    }
  }
}

// A long move
void MacroAssembler::long_move(VMRegPair src, VMRegPair dst, Register tmp) {
  if (src.first()->is_stack()) {
    if (dst.first()->is_stack()) {
      // stack to stack
      ld(tmp, Address(fp, reg2offset_in(src.first())));
      sd(tmp, Address(sp, reg2offset_out(dst.first())));
    } else {
      // stack to reg
      ld(dst.first()->as_Register(), Address(fp, reg2offset_in(src.first())));
    }
  } else if (dst.first()->is_stack()) {
    // reg to stack
    sd(src.first()->as_Register(), Address(sp, reg2offset_out(dst.first())));
  } else {
    if (dst.first() != src.first()) {
      mv(dst.first()->as_Register(), src.first()->as_Register());
    }
  }
}

// A double move
void MacroAssembler::double_move(VMRegPair src, VMRegPair dst, Register tmp) {
  assert(src.first()->is_stack() && dst.first()->is_stack() ||
         src.first()->is_reg() && dst.first()->is_reg() ||
         src.first()->is_stack() && dst.first()->is_reg(), "Unexpected error");
  if (src.first()->is_stack()) {
    if (dst.first()->is_stack()) {
      ld(tmp, Address(fp, reg2offset_in(src.first())));
      sd(tmp, Address(sp, reg2offset_out(dst.first())));
    } else if (dst.first()-> is_Register()) {
      ld(dst.first()->as_Register(), Address(fp, reg2offset_in(src.first())));
    } else {
      ShouldNotReachHere();
    }
  } else if (src.first() != dst.first()) {
    if (src.is_single_phys_reg() && dst.is_single_phys_reg()) {
      fmv_d(dst.first()->as_FloatRegister(), src.first()->as_FloatRegister());
    } else {
      ShouldNotReachHere();
    }
  }
}

void MacroAssembler::rt_call(address dest, Register tmp) {
  CodeBlob *cb = CodeCache::find_blob(dest);
  RuntimeAddress target(dest);
  if (cb) {
    far_call(target);
  } else {
    relocate(target.rspec(), [&] {
      int32_t offset;
      la_patchable(tmp, target, offset);
      jalr(x1, tmp, offset);
    });
  }
}<|MERGE_RESOLUTION|>--- conflicted
+++ resolved
@@ -3147,17 +3147,10 @@
 
 address MacroAssembler::emit_trampoline_stub(int insts_call_instruction_offset,
                                              address dest) {
-<<<<<<< HEAD
-  address stub = start_a_stub(NativeInstruction::instruction_size
-                            + NativeCallTrampolineStub::instruction_size);
+  // Max stub size: alignment nop, TrampolineStub.
+  address stub = start_a_stub(max_trampoline_stub_size());
   if (stub == nullptr) {
     return nullptr;  // CodeBuffer::expand failed
-=======
-  // Max stub size: alignment nop, TrampolineStub.
-  address stub = start_a_stub(max_trampoline_stub_size());
-  if (stub == NULL) {
-    return NULL;  // CodeBuffer::expand failed
->>>>>>> e3777b0c
   }
 
   // We are always 4-byte aligned here.
