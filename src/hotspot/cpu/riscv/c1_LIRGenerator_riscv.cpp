/*
 * Copyright (c) 2005, 2023, Oracle and/or its affiliates. All rights reserved.
 * Copyright (c) 2014, Red Hat Inc. All rights reserved.
 * Copyright (c) 2020, 2022, Huawei Technologies Co., Ltd. All rights reserved.
 * DO NOT ALTER OR REMOVE COPYRIGHT NOTICES OR THIS FILE HEADER.
 *
 * This code is free software; you can redistribute it and/or modify it
 * under the terms of the GNU General Public License version 2 only, as
 * published by the Free Software Foundation.
 *
 * This code is distributed in the hope that it will be useful, but WITHOUT
 * ANY WARRANTY; without even the implied warranty of MERCHANTABILITY or
 * FITNESS FOR A PARTICULAR PURPOSE.  See the GNU General Public License
 * version 2 for more details (a copy is included in the LICENSE file that
 * accompanied this code).
 *
 * You should have received a copy of the GNU General Public License version
 * 2 along with this work; if not, write to the Free Software Foundation,
 * Inc., 51 Franklin St, Fifth Floor, Boston, MA 02110-1301 USA.
 *
 * Please contact Oracle, 500 Oracle Parkway, Redwood Shores, CA 94065 USA
 * or visit www.oracle.com if you need additional information or have any
 * questions.
 *
 */

#include "precompiled.hpp"
#include "asm/macroAssembler.inline.hpp"
#include "c1/c1_Compilation.hpp"
#include "c1/c1_FrameMap.hpp"
#include "c1/c1_Instruction.hpp"
#include "c1/c1_LIRAssembler.hpp"
#include "c1/c1_LIRGenerator.hpp"
#include "c1/c1_Runtime1.hpp"
#include "c1/c1_ValueStack.hpp"
#include "ci/ciArray.hpp"
#include "ci/ciObjArrayKlass.hpp"
#include "ci/ciTypeArrayKlass.hpp"
#include "runtime/sharedRuntime.hpp"
#include "runtime/stubRoutines.hpp"
#include "utilities/powerOfTwo.hpp"
#include "vmreg_riscv.inline.hpp"

#ifdef ASSERT
#define __ gen()->lir(__FILE__, __LINE__)->
#else
#define __ gen()->lir()->
#endif

// Item will be loaded into a byte register; Intel only
void LIRItem::load_byte_item() {
  load_item();
}


void LIRItem::load_nonconstant() {
  LIR_Opr r = value()->operand();
  if (r->is_constant()) {
    _result = r;
  } else {
    load_item();
  }
}

//--------------------------------------------------------------
//               LIRGenerator
//--------------------------------------------------------------


LIR_Opr LIRGenerator::exceptionOopOpr() { return FrameMap::r10_oop_opr; }
LIR_Opr LIRGenerator::exceptionPcOpr()  { return FrameMap::r13_opr; }
LIR_Opr LIRGenerator::divInOpr()        { Unimplemented(); return LIR_OprFact::illegalOpr; }
LIR_Opr LIRGenerator::divOutOpr()       { Unimplemented(); return LIR_OprFact::illegalOpr; }
LIR_Opr LIRGenerator::remOutOpr()       { Unimplemented(); return LIR_OprFact::illegalOpr; }
LIR_Opr LIRGenerator::shiftCountOpr()   { Unimplemented(); return LIR_OprFact::illegalOpr; }
LIR_Opr LIRGenerator::syncLockOpr()     { return new_register(T_INT); }
LIR_Opr LIRGenerator::syncTempOpr()     { return FrameMap::r10_opr; }
LIR_Opr LIRGenerator::getThreadTemp()   { return LIR_OprFact::illegalOpr; }


LIR_Opr LIRGenerator::result_register_for(ValueType* type, bool callee) {
  LIR_Opr opr;
  switch (type->tag()) {
    case intTag:     opr = FrameMap::r10_opr;          break;
    case objectTag:  opr = FrameMap::r10_oop_opr;      break;
    case longTag:    opr = FrameMap::long10_opr;       break;
    case floatTag:   opr = FrameMap::fpu10_float_opr;  break;
    case doubleTag:  opr = FrameMap::fpu10_double_opr; break;

    case addressTag: // fall through
    default:
      ShouldNotReachHere();
      return LIR_OprFact::illegalOpr;
  }

  assert(opr->type_field() == as_OprType(as_BasicType(type)), "type mismatch");
  return opr;
}


LIR_Opr LIRGenerator::rlock_byte(BasicType type) {
  LIR_Opr reg = new_register(T_INT);
  set_vreg_flag(reg, LIRGenerator::byte_reg);
  return reg;
}

//--------- loading items into registers --------------------------------


bool LIRGenerator::can_store_as_constant(Value v, BasicType type) const {
  if (v->type()->as_IntConstant() != nullptr) {
    return v->type()->as_IntConstant()->value() == 0;
  } else if (v->type()->as_LongConstant() != nullptr) {
    return v->type()->as_LongConstant()->value() == 0;
  } else if (v->type()->as_ObjectConstant() != nullptr) {
    return v->type()->as_ObjectConstant()->value()->is_null_object();
  } else if (v->type()->as_FloatConstant() != nullptr) {
    return jint_cast(v->type()->as_FloatConstant()->value()) == 0.0f;
  } else if (v->type()->as_DoubleConstant() != nullptr) {
    return jlong_cast(v->type()->as_DoubleConstant()->value()) == 0.0;
  }
  return false;
}

bool LIRGenerator::can_inline_as_constant(Value v) const {
  if (v->type()->as_IntConstant() != nullptr) {
    int value = v->type()->as_IntConstant()->value();
    // "-value" must be defined for value may be used for sub
<<<<<<< HEAD
    return Assembler::operand_valid_for_add_immediate(value) &&
           Assembler::operand_valid_for_add_immediate(- value);
  } else if (v->type()->as_ObjectConstant() != nullptr) {
=======
    return Assembler::is_simm12(value) && Assembler::is_simm12(- value);
  } else if (v->type()->as_ObjectConstant() != NULL) {
>>>>>>> cd7d53c8
    return v->type()->as_ObjectConstant()->value()->is_null_object();
  } else if (v->type()->as_LongConstant() != nullptr) {
    long value = v->type()->as_LongConstant()->value();
    // "-value" must be defined for value may be used for sub
<<<<<<< HEAD
    return Assembler::operand_valid_for_add_immediate(value) &&
           Assembler::operand_valid_for_add_immediate(- value);
  } else if (v->type()->as_FloatConstant() != nullptr) {
=======
    return Assembler::is_simm12(value) && Assembler::is_simm12(- value);
  } else if (v->type()->as_FloatConstant() != NULL) {
>>>>>>> cd7d53c8
    return v->type()->as_FloatConstant()->value() == 0.0f;
  } else if (v->type()->as_DoubleConstant() != nullptr) {
    return v->type()->as_DoubleConstant()->value() == 0.0;
  }
  return false;
}

bool LIRGenerator::can_inline_as_constant(LIR_Const* c) const {
  if (c->as_constant() != nullptr) {
    long constant = 0;
    switch (c->type()) {
      case T_INT:  constant = c->as_jint();   break;
      case T_LONG: constant = c->as_jlong();  break;
      default:     return false;
    }
    // "-constant" must be defined for c may be used for sub
    return Assembler::is_simm12(constant) && Assembler::is_simm12(- constant);
  }
  return false;
}

LIR_Opr LIRGenerator::safepoint_poll_register() {
  return LIR_OprFact::illegalOpr;
}

LIR_Address* LIRGenerator::generate_address(LIR_Opr base, LIR_Opr index,
                                            int shift, int disp, BasicType type) {
  assert(base->is_register(), "must be");

  if (index->is_constant()) {
    LIR_Const *constant = index->as_constant_ptr();
    jlong c;
    if (constant->type() == T_INT) {
      c = (jlong(index->as_jint()) << shift) + disp;
    } else {
      assert(constant->type() == T_LONG, "should be");
      c = (index->as_jlong() << shift) + disp;
    }
    if ((jlong)((jint)c) == c) {
      return new LIR_Address(base, (jint)c, type);
    } else {
      LIR_Opr tmp = new_register(T_LONG);
      __ move(index, tmp);
      return new LIR_Address(base, tmp, type);
    }
  }

  return new LIR_Address(base, index, (LIR_Address::Scale)shift, disp, type);
}

LIR_Address* LIRGenerator::emit_array_address(LIR_Opr array_opr, LIR_Opr index_opr,
                                              BasicType type) {
  int offset_in_bytes = arrayOopDesc::base_offset_in_bytes(type);
  int elem_size = type2aelembytes(type);
  int shift = exact_log2(elem_size);
  return generate_address(array_opr, index_opr, shift, offset_in_bytes, type);
}

LIR_Opr LIRGenerator::load_immediate(jlong x, BasicType type) {
  LIR_Opr r;
  switch (type) {
    case T_LONG:
      r = LIR_OprFact::longConst(x);
      break;
    case T_INT:
      r = LIR_OprFact::intConst(checked_cast<jint>(x));
      break;
    default:
      ShouldNotReachHere();
  }
  return r;
}

void LIRGenerator::increment_counter(address counter, BasicType type, int step) {
  LIR_Opr pointer = new_pointer_register();
  __ move(LIR_OprFact::intptrConst(counter), pointer);
  LIR_Address* addr = new LIR_Address(pointer, type);
  increment_counter(addr, step);
}

void LIRGenerator::increment_counter(LIR_Address* addr, int step) {
  LIR_Opr reg = new_register(addr->type());
  __ load(addr, reg);
  __ add(reg, load_immediate(step, addr->type()), reg);
  __ store(reg, addr);
}

void LIRGenerator::cmp_mem_int(LIR_Condition condition, LIR_Opr base, int disp, int c, CodeEmitInfo* info) {
  LIR_Opr reg = new_register(T_INT);
  __ load(generate_address(base, disp, T_INT), reg, info);
  __ cmp(condition, reg, LIR_OprFact::intConst(c));
}

void LIRGenerator::cmp_reg_mem(LIR_Condition condition, LIR_Opr reg, LIR_Opr base, int disp, BasicType type, CodeEmitInfo* info) {
  LIR_Opr reg1 = new_register(T_INT);
  __ load(generate_address(base, disp, type), reg1, info);
  __ cmp(condition, reg, reg1);
}

bool LIRGenerator::strength_reduce_multiply(LIR_Opr left, jint c, LIR_Opr result, LIR_Opr tmp) {
  if (tmp->is_valid() && c > 0 && c < max_jint) {
    if (is_power_of_2(c - 1)) {
      __ shift_left(left, exact_log2(c - 1), tmp);
      __ add(tmp, left, result);
      return true;
    } else if (is_power_of_2(c + 1)) {
      __ shift_left(left, exact_log2(c + 1), tmp);
      __ sub(tmp, left, result);
      return true;
    }
  }
  return false;
}

void LIRGenerator::store_stack_parameter (LIR_Opr item, ByteSize offset_from_sp) {
  BasicType type = item->type();
  __ store(item, new LIR_Address(FrameMap::sp_opr, in_bytes(offset_from_sp), type));
}

void LIRGenerator::array_store_check(LIR_Opr value, LIR_Opr array, CodeEmitInfo* store_check_info,
                                     ciMethod* profiled_method, int profiled_bci) {
    LIR_Opr tmp1 = new_register(objectType);
    LIR_Opr tmp2 = new_register(objectType);
    LIR_Opr tmp3 = new_register(objectType);
    __ store_check(value, array, tmp1, tmp2, tmp3, store_check_info, profiled_method, profiled_bci);
}

//----------------------------------------------------------------------
//             visitor functions
//----------------------------------------------------------------------

void LIRGenerator::do_MonitorEnter(MonitorEnter* x) {
  assert(x->is_pinned(), "");
  LIRItem obj(x->obj(), this);
  obj.load_item();

  set_no_result(x);

  // "lock" stores the address of the monitor stack slot, so this is not an oop
  LIR_Opr lock = new_register(T_INT);

  CodeEmitInfo* info_for_exception = nullptr;
  if (x->needs_null_check()) {
    info_for_exception = state_for(x);
  }
  // this CodeEmitInfo must not have the xhandlers because here the
  // object is already locked (xhandlers expect object to be unlocked)
  CodeEmitInfo* info = state_for(x, x->state(), true);
  monitor_enter(obj.result(), lock, syncTempOpr(), LIR_OprFact::illegalOpr,
                x->monitor_no(), info_for_exception, info);
}

void LIRGenerator::do_MonitorExit(MonitorExit* x) {
  assert(x->is_pinned(), "");

  LIRItem obj(x->obj(), this);
  obj.dont_load_item();

  LIR_Opr lock = new_register(T_INT);
  LIR_Opr obj_temp = new_register(T_INT);
  set_no_result(x);
  monitor_exit(obj_temp, lock, syncTempOpr(), LIR_OprFact::illegalOpr, x->monitor_no());
}

// neg
void LIRGenerator::do_NegateOp(NegateOp* x) {
  LIRItem from(x->x(), this);
  from.load_item();
  LIR_Opr result = rlock_result(x);
  __ negate(from.result(), result);
}

// for  _fadd, _fmul, _fsub, _fdiv, _frem
//      _dadd, _dmul, _dsub, _ddiv, _drem
void LIRGenerator::do_ArithmeticOp_FPU(ArithmeticOp* x) {
  LIRItem left(x->x(), this);
  LIRItem right(x->y(), this);

  if (x->op() == Bytecodes::_frem || x->op() == Bytecodes::_drem) {

    // float remainder is implemented as a direct call into the runtime
    BasicTypeList signature(2);
    if (x->op() == Bytecodes::_frem) {
      signature.append(T_FLOAT);
      signature.append(T_FLOAT);
    } else {
      signature.append(T_DOUBLE);
      signature.append(T_DOUBLE);
    }
    CallingConvention* cc = frame_map()->c_calling_convention(&signature);

    const LIR_Opr result_reg = result_register_for(x->type());

    left.load_item();
    __ move(left.result(), cc->at(0));
    right.load_item_force(cc->at(1));

    address entry;
    if (x->op() == Bytecodes::_frem) {
      entry = CAST_FROM_FN_PTR(address, SharedRuntime::frem);
    } else {
      entry = CAST_FROM_FN_PTR(address, SharedRuntime::drem);
    }

    LIR_Opr result = rlock_result(x);
    __ call_runtime_leaf(entry, getThreadTemp(), result_reg, cc->args());
    __ move(result_reg, result);

    return;
  }

  if (!left.is_register()) {
    left.load_item();
  }
  // Always load right hand side.
  right.load_item();

  LIR_Opr reg = rlock(x);
  arithmetic_op_fpu(x->op(), reg, left.result(), right.result());

  set_result(x, round_item(reg));
}

// for  _ladd, _lmul, _lsub, _ldiv, _lrem
void LIRGenerator::do_ArithmeticOp_Long(ArithmeticOp* x) {

  // missing test if instr is commutative and if we should swap
  LIRItem left(x->x(), this);
  LIRItem right(x->y(), this);

  if (x->op() == Bytecodes::_ldiv || x->op() == Bytecodes::_lrem) {

    left.load_item();

    bool need_zero_check = true;
    if (right.is_constant()) {
      jlong c = right.get_jlong_constant();
      // no need to do div-by-zero check if the divisor is a non-zero constant
      if (c != 0) { need_zero_check = false; }
      // do not load right if the divisor is a power-of-2 constant
      if (c > 0 && is_power_of_2(c)) {
        right.dont_load_item();
      } else {
        right.load_item();
      }
    } else {
      right.load_item();
    }
    if (need_zero_check) {
      CodeEmitInfo* info = state_for(x);
      __ cmp(lir_cond_equal, right.result(), LIR_OprFact::longConst(0));
      __ branch(lir_cond_equal, new DivByZeroStub(info));
    }

    rlock_result(x);
    switch (x->op()) {
      case Bytecodes::_lrem:
        __ rem(left.result(), right.result(), x->operand());
        break;
      case Bytecodes::_ldiv:
        __ div(left.result(), right.result(), x->operand());
        break;
      default:
        ShouldNotReachHere();
    }
  } else {
    assert(x->op() == Bytecodes::_lmul || x->op() == Bytecodes::_ladd || x->op() == Bytecodes::_lsub,
           "expect lmul, ladd or lsub");
    // add, sub, mul
    left.load_item();
    if (!right.is_register()) {
      if (x->op() == Bytecodes::_lmul ||
          !right.is_constant() ||
          (x->op() == Bytecodes::_ladd &&
          !Assembler::is_simm12(right.get_jlong_constant())) ||
          (x->op() == Bytecodes::_lsub &&
          !Assembler::is_simm12(-right.get_jlong_constant()))) {
            right.load_item();
      } else { // add, sub
        assert(x->op() == Bytecodes::_ladd || x->op() == Bytecodes::_lsub, "expected ladd or lsub");
        // don't load constants to save register
        right.load_nonconstant();
      }
    }
    rlock_result(x);
    arithmetic_op_long(x->op(), x->operand(), left.result(), right.result(), nullptr);
  }
}

// for: _iadd, _imul, _isub, _idiv, _irem
void LIRGenerator::do_ArithmeticOp_Int(ArithmeticOp* x) {

  // Test if instr is commutative and if we should swap
  LIRItem left(x->x(),  this);
  LIRItem right(x->y(), this);
  LIRItem* left_arg = &left;
  LIRItem* right_arg = &right;
  if (x->is_commutative() && left.is_stack() && right.is_register()) {
    // swap them if left is real stack (or cached) and right is real register(not cached)
    left_arg = &right;
    right_arg = &left;
  }
  left_arg->load_item();
  // do not need to load right, as we can handle stack and constants
  if (x->op() == Bytecodes::_idiv || x->op() == Bytecodes::_irem) {

    rlock_result(x);

    bool need_zero_check = true;
    if (right.is_constant()) {
      jint c = right.get_jint_constant();
      // no need to do div-by-zero check if the divisor is a non-zero constant
      if (c != 0) { need_zero_check = false; }
      // do not load right if the divisor is a power-of-2 constant
      if (c > 0 && is_power_of_2(c)) {
        right_arg->dont_load_item();
      } else {
        right_arg->load_item();
      }
    } else {
      right_arg->load_item();
    }
    if (need_zero_check) {
      CodeEmitInfo* info = state_for(x);
      __ cmp(lir_cond_equal, right_arg->result(), LIR_OprFact::longConst(0));
      __ branch(lir_cond_equal, new DivByZeroStub(info));
    }

    LIR_Opr ill = LIR_OprFact::illegalOpr;
    if (x->op() == Bytecodes::_irem) {
      __ irem(left_arg->result(), right_arg->result(), x->operand(), ill, nullptr);
    } else if (x->op() == Bytecodes::_idiv) {
      __ idiv(left_arg->result(), right_arg->result(), x->operand(), ill, nullptr);
    }

  } else if (x->op() == Bytecodes::_iadd || x->op() == Bytecodes::_isub) {
    if (right.is_constant() &&
        ((x->op() == Bytecodes::_iadd && !Assembler::is_simm12(right.get_jint_constant())) ||
         (x->op() == Bytecodes::_isub && !Assembler::is_simm12(-right.get_jint_constant())))) {
      right.load_nonconstant();
    } else {
      right.load_item();
    }
    rlock_result(x);
    arithmetic_op_int(x->op(), x->operand(), left_arg->result(), right_arg->result(), LIR_OprFact::illegalOpr);
  } else {
    assert (x->op() == Bytecodes::_imul, "expect imul");
    if (right.is_constant()) {
      jint c = right.get_jint_constant();
      if (c > 0 && c < max_jint && (is_power_of_2(c) || is_power_of_2(c - 1) || is_power_of_2(c + 1))) {
        right_arg->dont_load_item();
      } else {
        // Cannot use constant op.
        right_arg->load_item();
      }
    } else {
      right.load_item();
    }
    rlock_result(x);
    arithmetic_op_int(x->op(), x->operand(), left_arg->result(), right_arg->result(), new_register(T_INT));
  }
}

void LIRGenerator::do_ArithmeticOp(ArithmeticOp* x) {
  // when an operand with use count 1 is the left operand, then it is
  // likely that no move for 2-operand-LIR-form is necessary
  if (x->is_commutative() && x->y()->as_Constant() == nullptr && x->x()->use_count() > x->y()->use_count()) {
    x->swap_operands();
  }

  ValueTag tag = x->type()->tag();
  assert(x->x()->type()->tag() == tag && x->y()->type()->tag() == tag, "wrong parameters");
  switch (tag) {
    case floatTag:
    case doubleTag:  do_ArithmeticOp_FPU(x);  return;
    case longTag:    do_ArithmeticOp_Long(x); return;
    case intTag:     do_ArithmeticOp_Int(x);  return;
    default:         ShouldNotReachHere();    return;
  }
}

// _ishl, _lshl, _ishr, _lshr, _iushr, _lushr
void LIRGenerator::do_ShiftOp(ShiftOp* x) {
  LIRItem value(x->x(), this);
  LIRItem count(x->y(), this);

  value.load_item();
  if (count.is_constant()) {
    assert(count.type()->as_IntConstant() != nullptr || count.type()->as_LongConstant() != nullptr , "should be");
    count.dont_load_item();
  } else {
    count.load_item();
  }

  LIR_Opr res = rlock_result(x);
  shift_op(x->op(), res, value.result(), count.result(), LIR_OprFact::illegalOpr);
}


// _iand, _land, _ior, _lor, _ixor, _lxor
void LIRGenerator::do_LogicOp(LogicOp* x) {

  LIRItem left(x->x(),  this);
  LIRItem right(x->y(), this);

  left.load_item();
  rlock_result(x);
  ValueTag tag = right.type()->tag();
  if (right.is_constant() &&
     ((tag == longTag && Assembler::is_simm12(right.get_jlong_constant())) ||
      (tag == intTag && Assembler::is_simm12(right.get_jint_constant()))))  {
    right.dont_load_item();
  } else {
    right.load_item();
  }

  switch (x->op()) {
    case Bytecodes::_iand:  // fall through
    case Bytecodes::_land:
      __ logical_and(left.result(), right.result(), x->operand()); break;
    case Bytecodes::_ior:   // fall through
    case Bytecodes::_lor:
      __ logical_or(left.result(), right.result(), x->operand()); break;
    case Bytecodes::_ixor:  // fall through
    case Bytecodes::_lxor:
      __ logical_xor(left.result(), right.result(), x->operand()); break;
    default: Unimplemented();
  }
}

// _lcmp, _fcmpl, _fcmpg, _dcmpl, _dcmpg
void LIRGenerator::do_CompareOp(CompareOp* x) {
  LIRItem left(x->x(), this);
  LIRItem right(x->y(), this);
  ValueTag tag = x->x()->type()->tag();
  if (tag == longTag) {
    left.set_destroys_register();
  }
  left.load_item();
  right.load_item();
  LIR_Opr reg = rlock_result(x);

  if (x->x()->type()->is_float_kind()) {
    Bytecodes::Code code = x->op();
    __ fcmp2int(left.result(), right.result(), reg, (code == Bytecodes::_fcmpl || code == Bytecodes::_dcmpl));
  } else if (x->x()->type()->tag() == longTag) {
    __ lcmp2int(left.result(), right.result(), reg);
  } else {
    Unimplemented();
  }
}

LIR_Opr LIRGenerator::atomic_cmpxchg(BasicType type, LIR_Opr addr, LIRItem& cmp_value, LIRItem& new_value) {
  LIR_Opr ill = LIR_OprFact::illegalOpr;  // for convenience
  new_value.load_item();
  cmp_value.load_item();
  LIR_Opr result = new_register(T_INT);
  if (is_reference_type(type)) {
    __ cas_obj(addr, cmp_value.result(), new_value.result(), new_register(T_INT), new_register(T_INT), result);
  } else if (type == T_INT) {
    __ cas_int(addr->as_address_ptr()->base(), cmp_value.result(), new_value.result(), ill, ill);
  } else if (type == T_LONG) {
    __ cas_long(addr->as_address_ptr()->base(), cmp_value.result(), new_value.result(), ill, ill);
  } else {
    ShouldNotReachHere();
  }
  __ logical_xor(FrameMap::r5_opr, LIR_OprFact::intConst(1), result);
  return result;
}

LIR_Opr LIRGenerator::atomic_xchg(BasicType type, LIR_Opr addr, LIRItem& value) {
  bool is_oop = is_reference_type(type);
  LIR_Opr result = new_register(type);
  value.load_item();
  assert(type == T_INT || is_oop LP64_ONLY( || type == T_LONG ), "unexpected type");
  LIR_Opr tmp = new_register(T_INT);
  __ xchg(addr, value.result(), result, tmp);
  return result;
}

LIR_Opr LIRGenerator::atomic_add(BasicType type, LIR_Opr addr, LIRItem& value) {
  LIR_Opr result = new_register(type);
  value.load_item();
  assert(type == T_INT LP64_ONLY( || type == T_LONG ), "unexpected type");
  LIR_Opr tmp = new_register(T_INT);
  __ xadd(addr, value.result(), result, tmp);
  return result;
}

void LIRGenerator::do_MathIntrinsic(Intrinsic* x) {
  assert(x->number_of_arguments() == 1 || (x->number_of_arguments() == 2 && x->id() == vmIntrinsics::_dpow),
         "wrong type");

  switch (x->id()) {
    case vmIntrinsics::_dexp: // fall through
    case vmIntrinsics::_dlog: // fall through
    case vmIntrinsics::_dpow: // fall through
    case vmIntrinsics::_dcos: // fall through
    case vmIntrinsics::_dsin: // fall through
    case vmIntrinsics::_dtan: // fall through
    case vmIntrinsics::_dlog10:
      do_LibmIntrinsic(x);
      break;
    case vmIntrinsics::_dabs: // fall through
    case vmIntrinsics::_dsqrt: // fall through
    case vmIntrinsics::_dsqrt_strict: {
      assert(x->number_of_arguments() == 1, "wrong type");
      LIRItem value(x->argument_at(0), this);
      value.load_item();
      LIR_Opr dst = rlock_result(x);

      switch (x->id()) {
        case vmIntrinsics::_dsqrt: // fall through
        case vmIntrinsics::_dsqrt_strict: {
          __ sqrt(value.result(), dst, LIR_OprFact::illegalOpr);
          break;
        }
        case vmIntrinsics::_dabs: {
          __ abs(value.result(), dst, LIR_OprFact::illegalOpr);
          break;
        }
        default:
          ShouldNotReachHere();
      }
      break;
    }
    default:
      ShouldNotReachHere();
  }
}

void LIRGenerator::do_LibmIntrinsic(Intrinsic* x) {
  LIRItem value(x->argument_at(0), this);
  value.set_destroys_register();

  LIR_Opr calc_result = rlock_result(x);
  LIR_Opr result_reg = result_register_for(x->type());

  CallingConvention* cc = nullptr;

  if (x->id() == vmIntrinsics::_dpow) {
    LIRItem value1(x->argument_at(1), this);

    value1.set_destroys_register();

    BasicTypeList signature(2);
    signature.append(T_DOUBLE);
    signature.append(T_DOUBLE);
    cc = frame_map()->c_calling_convention(&signature);
    value.load_item_force(cc->at(0));
    value1.load_item_force(cc->at(1));
  } else {
    BasicTypeList signature(1);
    signature.append(T_DOUBLE);
    cc = frame_map()->c_calling_convention(&signature);
    value.load_item_force(cc->at(0));
  }

  switch (x->id()) {
    case vmIntrinsics::_dexp:
      if (StubRoutines::dexp() != nullptr) { __ call_runtime_leaf(StubRoutines::dexp(), getThreadTemp(), result_reg, cc->args()); }
      else { __ call_runtime_leaf(CAST_FROM_FN_PTR(address, SharedRuntime::dexp), getThreadTemp(), result_reg, cc->args()); }
      break;
    case vmIntrinsics::_dlog:
      if (StubRoutines::dlog() != nullptr) {  __ call_runtime_leaf(StubRoutines::dlog(), getThreadTemp(), result_reg, cc->args()); }
      else { __ call_runtime_leaf(CAST_FROM_FN_PTR(address, SharedRuntime::dlog), getThreadTemp(), result_reg, cc->args()); }
      break;
    case vmIntrinsics::_dlog10:
      if (StubRoutines::dlog10() != nullptr) { __ call_runtime_leaf(StubRoutines::dlog10(), getThreadTemp(), result_reg, cc->args()); }
      else { __ call_runtime_leaf(CAST_FROM_FN_PTR(address, SharedRuntime::dlog10), getThreadTemp(), result_reg, cc->args()); }
      break;
    case vmIntrinsics::_dsin:
      if (StubRoutines::dsin() != nullptr) { __ call_runtime_leaf(StubRoutines::dsin(), getThreadTemp(), result_reg, cc->args()); }
      else { __ call_runtime_leaf(CAST_FROM_FN_PTR(address, SharedRuntime::dsin), getThreadTemp(), result_reg, cc->args()); }
      break;
    case vmIntrinsics::_dcos:
      if (StubRoutines::dcos() != nullptr) {  __ call_runtime_leaf(StubRoutines::dcos(), getThreadTemp(), result_reg, cc->args()); }
      else { __ call_runtime_leaf(CAST_FROM_FN_PTR(address, SharedRuntime::dcos), getThreadTemp(), result_reg, cc->args()); }
      break;
    case vmIntrinsics::_dtan:
      if (StubRoutines::dtan() != nullptr) { __ call_runtime_leaf(StubRoutines::dtan(), getThreadTemp(), result_reg, cc->args()); }
      else { __ call_runtime_leaf(CAST_FROM_FN_PTR(address, SharedRuntime::dtan), getThreadTemp(), result_reg, cc->args()); }
      break;
    case vmIntrinsics::_dpow:
      if (StubRoutines::dpow() != nullptr) { __ call_runtime_leaf(StubRoutines::dpow(), getThreadTemp(), result_reg, cc->args()); }
      else { __ call_runtime_leaf(CAST_FROM_FN_PTR(address, SharedRuntime::dpow), getThreadTemp(), result_reg, cc->args()); }
      break;
    default:  ShouldNotReachHere();
  }
  __ move(result_reg, calc_result);
}


void LIRGenerator::do_ArrayCopy(Intrinsic* x) {
  assert(x->number_of_arguments() == 5, "wrong type");

  // Make all state_for calls early since they can emit code
  CodeEmitInfo* info = state_for(x, x->state());

  LIRItem src(x->argument_at(0), this);
  LIRItem src_pos(x->argument_at(1), this);
  LIRItem dst(x->argument_at(2), this);
  LIRItem dst_pos(x->argument_at(3), this);
  LIRItem length(x->argument_at(4), this);

  // operands for arraycopy must use fixed registers, otherwise
  // LinearScan will fail allocation (because arraycopy always needs a
  // call)

  // The java calling convention will give us enough registers
  // so that on the stub side the args will be perfect already.
  // On the other slow/special case side we call C and the arg
  // positions are not similar enough to pick one as the best.
  // Also because the java calling convention is a "shifted" version
  // of the C convention we can process the java args trivially into C
  // args without worry of overwriting during the xfer

  src.load_item_force     (FrameMap::as_oop_opr(j_rarg0));
  src_pos.load_item_force (FrameMap::as_opr(j_rarg1));
  dst.load_item_force     (FrameMap::as_oop_opr(j_rarg2));
  dst_pos.load_item_force (FrameMap::as_opr(j_rarg3));
  length.load_item_force  (FrameMap::as_opr(j_rarg4));

  LIR_Opr tmp = FrameMap::as_opr(j_rarg5);

  set_no_result(x);

  int flags;
  ciArrayKlass* expected_type = nullptr;
  arraycopy_helper(x, &flags, &expected_type);

  __ arraycopy(src.result(), src_pos.result(), dst.result(), dst_pos.result(), length.result(), tmp,
               expected_type, flags, info); // does add_safepoint
}

void LIRGenerator::do_update_CRC32(Intrinsic* x) {
  ShouldNotReachHere();
}

void LIRGenerator::do_update_CRC32C(Intrinsic* x) {
  ShouldNotReachHere();
}

void LIRGenerator::do_FmaIntrinsic(Intrinsic* x) {
  assert(x->number_of_arguments() == 3, "wrong type");
  assert(UseFMA, "Needs FMA instructions support.");
  LIRItem value(x->argument_at(0), this);
  LIRItem value1(x->argument_at(1), this);
  LIRItem value2(x->argument_at(2), this);

  value.load_item();
  value1.load_item();
  value2.load_item();

  LIR_Opr calc_input = value.result();
  LIR_Opr calc_input1 = value1.result();
  LIR_Opr calc_input2 = value2.result();
  LIR_Opr calc_result = rlock_result(x);

  switch (x->id()) {
    case vmIntrinsics::_fmaD:   __ fmad(calc_input, calc_input1, calc_input2, calc_result); break;
    case vmIntrinsics::_fmaF:   __ fmaf(calc_input, calc_input1, calc_input2, calc_result); break;
    default:                    ShouldNotReachHere();
  }
}

void LIRGenerator::do_vectorizedMismatch(Intrinsic* x) {
  fatal("vectorizedMismatch intrinsic is not implemented on this platform");
}

// _i2l, _i2f, _i2d, _l2i, _l2f, _l2d, _f2i, _f2l, _f2d, _d2i, _d2l, _d2f
// _i2b, _i2c, _i2s
void LIRGenerator::do_Convert(Convert* x) {
  LIRItem value(x->value(), this);
  value.load_item();
  LIR_Opr input = value.result();
  LIR_Opr result = rlock(x);

  // arguments of lir_convert
  LIR_Opr conv_input = input;
  LIR_Opr conv_result = result;

  __ convert(x->op(), conv_input, conv_result);

  assert(result->is_virtual(), "result must be virtual register");
  set_result(x, result);
}

void LIRGenerator::do_NewInstance(NewInstance* x) {
#ifndef PRODUCT
  if (PrintNotLoaded && !x->klass()->is_loaded()) {
    tty->print_cr("   ###class not loaded at new bci %d", x->printable_bci());
  }
#endif
  CodeEmitInfo* info = state_for(x, x->state());
  LIR_Opr reg = result_register_for(x->type());
  new_instance(reg, x->klass(), x->is_unresolved(),
               FrameMap::r12_oop_opr,
               FrameMap::r15_oop_opr,
               FrameMap::r14_oop_opr,
               LIR_OprFact::illegalOpr,
               FrameMap::r13_metadata_opr,
               info);
  LIR_Opr result = rlock_result(x);
  __ move(reg, result);
}

void LIRGenerator::do_NewTypeArray(NewTypeArray* x) {
  CodeEmitInfo* info = state_for(x, x->state());

  LIRItem length(x->length(), this);
  length.load_item_force(FrameMap::r9_opr);

  LIR_Opr reg = result_register_for(x->type());
  LIR_Opr tmp1 = FrameMap::r12_oop_opr;
  LIR_Opr tmp2 = FrameMap::r14_oop_opr;
  LIR_Opr tmp3 = FrameMap::r15_oop_opr;
  LIR_Opr tmp4 = reg;
  LIR_Opr klass_reg = FrameMap::r13_metadata_opr;
  LIR_Opr len = length.result();
  BasicType elem_type = x->elt_type();

  __ metadata2reg(ciTypeArrayKlass::make(elem_type)->constant_encoding(), klass_reg);

  CodeStub* slow_path = new NewTypeArrayStub(klass_reg, len, reg, info);
  __ allocate_array(reg, len, tmp1, tmp2, tmp3, tmp4, elem_type, klass_reg, slow_path);

  LIR_Opr result = rlock_result(x);
  __ move(reg, result);
}

void LIRGenerator::do_NewObjectArray(NewObjectArray* x) {
  LIRItem length(x->length(), this);
  // in case of patching (i.e., object class is not yet loaded), we need to reexecute the instruction
  // and therefore provide the state before the parameters have been consumed
  CodeEmitInfo* patching_info = nullptr;
  if (!x->klass()->is_loaded() || PatchALot) {
    patching_info =  state_for(x, x->state_before());
  }

  CodeEmitInfo* info = state_for(x, x->state());

  LIR_Opr reg = result_register_for(x->type());
  LIR_Opr tmp1 = FrameMap::r12_oop_opr;
  LIR_Opr tmp2 = FrameMap::r14_oop_opr;
  LIR_Opr tmp3 = FrameMap::r15_oop_opr;
  LIR_Opr tmp4 = reg;
  LIR_Opr klass_reg = FrameMap::r13_metadata_opr;

  length.load_item_force(FrameMap::r9_opr);
  LIR_Opr len = length.result();

  CodeStub* slow_path = new NewObjectArrayStub(klass_reg, len, reg, info);
  ciKlass* obj = (ciKlass*) ciObjArrayKlass::make(x->klass());
  if (obj == ciEnv::unloaded_ciobjarrayklass()) {
    BAILOUT("encountered unloaded_ciobjarrayklass due to out of memory error");
  }
  klass2reg_with_patching(klass_reg, obj, patching_info);
  __ allocate_array(reg, len, tmp1, tmp2, tmp3, tmp4, T_OBJECT, klass_reg, slow_path);

  LIR_Opr result = rlock_result(x);
  __ move(reg, result);
}


void LIRGenerator::do_NewMultiArray(NewMultiArray* x) {
  Values* dims = x->dims();
  int i = dims->length();
  LIRItemList* items = new LIRItemList(i, i, nullptr);
  while (i-- > 0) {
    LIRItem* size = new LIRItem(dims->at(i), this);
    items->at_put(i, size);
  }

  // Evaluate state_for early since it may emit code.
  CodeEmitInfo* patching_info = nullptr;
  if (!x->klass()->is_loaded() || PatchALot) {
    patching_info = state_for(x, x->state_before());

    // Cannot re-use same xhandlers for multiple CodeEmitInfos, so
    // clone all handlers (NOTE: Usually this is handled transparently
    // by the CodeEmitInfo cloning logic in CodeStub constructors but
    // is done explicitly here because a stub isn't being used).
    x->set_exception_handlers(new XHandlers(x->exception_handlers()));
  }
  CodeEmitInfo* info = state_for(x, x->state());

  i = dims->length();
  while (i-- > 0) {
    LIRItem* size = items->at(i);
    size->load_item();

    store_stack_parameter(size->result(), in_ByteSize(i * BytesPerInt));
  }

  LIR_Opr klass_reg = FrameMap::r10_metadata_opr;
  klass2reg_with_patching(klass_reg, x->klass(), patching_info);

  LIR_Opr rank = FrameMap::r9_opr;
  __ move(LIR_OprFact::intConst(x->rank()), rank);
  LIR_Opr varargs = FrameMap::r12_opr;
  __ move(FrameMap::sp_opr, varargs);
  LIR_OprList* args = new LIR_OprList(3);
  args->append(klass_reg);
  args->append(rank);
  args->append(varargs);
  LIR_Opr reg = result_register_for(x->type());
  __ call_runtime(Runtime1::entry_for(Runtime1::new_multi_array_id),
                  LIR_OprFact::illegalOpr,
                  reg, args, info);

  LIR_Opr result = rlock_result(x);
  __ move(reg, result);
}

void LIRGenerator::do_BlockBegin(BlockBegin* x) {
  // nothing to do for now
}

void LIRGenerator::do_CheckCast(CheckCast* x) {
  LIRItem obj(x->obj(), this);

  CodeEmitInfo* patching_info = nullptr;
  if (!x->klass()->is_loaded() ||
      (PatchALot && !x->is_incompatible_class_change_check() && !x->is_invokespecial_receiver_check())) {
    // must do this before locking the destination register as an oop register,
    // and before the obj is loaded (the latter is for deoptimization)
    patching_info = state_for(x, x->state_before());
  }
  obj.load_item();

  // info for exceptions
  CodeEmitInfo* info_for_exception =
      (x->needs_exception_state() ? state_for(x) :
                                    state_for(x, x->state_before(), true /*ignore_xhandler*/ ));

  CodeStub* stub = nullptr;
  if (x->is_incompatible_class_change_check()) {
    assert(patching_info == nullptr, "can't patch this");
    stub = new SimpleExceptionStub(Runtime1::throw_incompatible_class_change_error_id, LIR_OprFact::illegalOpr,
                                   info_for_exception);
  } else if (x->is_invokespecial_receiver_check()) {
    assert(patching_info == nullptr, "can't patch this");
    stub = new DeoptimizeStub(info_for_exception,
                              Deoptimization::Reason_class_check,
                              Deoptimization::Action_none);
  } else {
    stub = new SimpleExceptionStub(Runtime1::throw_class_cast_exception_id, obj.result(), info_for_exception);
  }
  LIR_Opr reg = rlock_result(x);
  LIR_Opr tmp3 = LIR_OprFact::illegalOpr;
  if (!x->klass()->is_loaded() || UseCompressedClassPointers) {
    tmp3 = new_register(objectType);
  }
  __ checkcast(reg, obj.result(), x->klass(),
               new_register(objectType), new_register(objectType), tmp3,
               x->direct_compare(), info_for_exception, patching_info, stub,
               x->profiled_method(), x->profiled_bci());
}

void LIRGenerator::do_InstanceOf(InstanceOf* x) {
  LIRItem obj(x->obj(), this);

  // result and test object may not be in same register
  LIR_Opr reg = rlock_result(x);
  CodeEmitInfo* patching_info = nullptr;
  if ((!x->klass()->is_loaded() || PatchALot)) {
    // must do this before locking the destination register as an oop register
    patching_info = state_for(x, x->state_before());
  }
  obj.load_item();
  LIR_Opr tmp3 = LIR_OprFact::illegalOpr;
  if (!x->klass()->is_loaded() || UseCompressedClassPointers) {
    tmp3 = new_register(objectType);
  }
  __ instanceof(reg, obj.result(), x->klass(),
                new_register(objectType), new_register(objectType), tmp3,
                x->direct_compare(), patching_info, x->profiled_method(), x->profiled_bci());
}

void LIRGenerator::do_If(If* x) {
  // If should have two successors
  assert(x->number_of_sux() == 2, "inconsistency");
  ValueTag tag = x->x()->type()->tag();
  bool is_safepoint = x->is_safepoint();

  If::Condition cond = x->cond();

  LIRItem xitem(x->x(), this);
  LIRItem yitem(x->y(), this);
  LIRItem* xin = &xitem;
  LIRItem* yin = &yitem;

  if (tag == longTag) {
    // for longs, only conditions "eql", "neq", "lss", "geq" are valid;
    // mirror for other conditions
    if (cond == If::gtr || cond == If::leq) {
      cond = Instruction::mirror(cond);
      xin = &yitem;
      yin = &xitem;
    }
    xin->set_destroys_register();
  }
  xin->load_item();
  yin->load_item();

  set_no_result(x);

  LIR_Opr left = xin->result();
  LIR_Opr right = yin->result();

  // add safepoint before generating condition code so it can be recomputed
  if (x->is_safepoint()) {
    // increment backedge counter if needed
    increment_backedge_counter_conditionally(lir_cond(cond), left, right, state_for(x, x->state_before()),
                                             x->tsux()->bci(), x->fsux()->bci(), x->profiled_bci());
    __ safepoint(LIR_OprFact::illegalOpr, state_for(x, x->state_before()));
  }

  // Generate branch profiling. Profiling code doesn't kill flags.
  __ cmp(lir_cond(cond), left, right);
  profile_branch(x, cond);
  move_to_phi(x->state());
  if (x->x()->type()->is_float_kind()) {
    __ branch(lir_cond(cond), x->tsux(), x->usux());
  } else {
    __ branch(lir_cond(cond), x->tsux());
  }
  assert(x->default_sux() == x->fsux(), "wrong destination above");
  __ jump(x->default_sux());
}

LIR_Opr LIRGenerator::getThreadPointer() {
   return FrameMap::as_pointer_opr(xthread);
}

void LIRGenerator::trace_block_entry(BlockBegin* block) { Unimplemented(); }

void LIRGenerator::volatile_field_store(LIR_Opr value, LIR_Address* address,
                                        CodeEmitInfo* info) {
  __ volatile_store_mem_reg(value, address, info);
}

void LIRGenerator::volatile_field_load(LIR_Address* address, LIR_Opr result,
                                       CodeEmitInfo* info) {
  __ volatile_load_mem_reg(address, result, info);
}<|MERGE_RESOLUTION|>--- conflicted
+++ resolved
@@ -126,26 +126,14 @@
   if (v->type()->as_IntConstant() != nullptr) {
     int value = v->type()->as_IntConstant()->value();
     // "-value" must be defined for value may be used for sub
-<<<<<<< HEAD
-    return Assembler::operand_valid_for_add_immediate(value) &&
-           Assembler::operand_valid_for_add_immediate(- value);
+    return Assembler::is_simm12(value) && Assembler::is_simm12(- value);
   } else if (v->type()->as_ObjectConstant() != nullptr) {
-=======
-    return Assembler::is_simm12(value) && Assembler::is_simm12(- value);
-  } else if (v->type()->as_ObjectConstant() != NULL) {
->>>>>>> cd7d53c8
     return v->type()->as_ObjectConstant()->value()->is_null_object();
   } else if (v->type()->as_LongConstant() != nullptr) {
     long value = v->type()->as_LongConstant()->value();
     // "-value" must be defined for value may be used for sub
-<<<<<<< HEAD
-    return Assembler::operand_valid_for_add_immediate(value) &&
-           Assembler::operand_valid_for_add_immediate(- value);
+    return Assembler::is_simm12(value) && Assembler::is_simm12(- value);
   } else if (v->type()->as_FloatConstant() != nullptr) {
-=======
-    return Assembler::is_simm12(value) && Assembler::is_simm12(- value);
-  } else if (v->type()->as_FloatConstant() != NULL) {
->>>>>>> cd7d53c8
     return v->type()->as_FloatConstant()->value() == 0.0f;
   } else if (v->type()->as_DoubleConstant() != nullptr) {
     return v->type()->as_DoubleConstant()->value() == 0.0;
