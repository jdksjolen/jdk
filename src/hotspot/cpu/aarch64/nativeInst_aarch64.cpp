--- conflicted
+++ resolved
@@ -531,23 +531,9 @@
 // trampoline, simply patch the call directly to dest.
 void NativeCall::trampoline_jump(CodeBuffer &cbuf, address dest, JVMCI_TRAPS) {
   MacroAssembler a(&cbuf);
-<<<<<<< HEAD
-  address stub = nullptr;
-
-  if (a.far_branches()
-      && ! is_NativeCallTrampolineStub_at(instruction_address() + displacement())) {
-    stub = a.emit_trampoline_stub(instruction_address() - cbuf.insts()->start(), dest);
-  }
-
-  if (stub == nullptr) {
-    // If we generated no stub, patch this call directly to dest.
-    // This will happen if we don't need far branches or if there
-    // already was a trampoline.
-=======
 
   if (!a.far_branches()) {
     // If not using far branches, patch this call directly to dest.
->>>>>>> cd7d53c8
     set_destination(dest);
   } else if (!is_NativeCallTrampolineStub_at(instruction_address() + displacement())) {
     // If we want far branches and there isn't a trampoline stub, emit one.
