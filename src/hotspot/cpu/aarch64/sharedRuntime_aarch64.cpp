--- conflicted
+++ resolved
@@ -570,11 +570,7 @@
   // caller, but with an uncorrected stack, causing delayed havoc.
 
   if (VerifyAdapterCalls &&
-<<<<<<< HEAD
-      (Interpreter::code() != nullptr || StubRoutines::code1() != nullptr)) {
-=======
-      (Interpreter::code() != NULL || StubRoutines::final_stubs_code() != NULL)) {
->>>>>>> cd7d53c8
+      (Interpreter::code() != nullptr || StubRoutines::final_stubs_code() != nullptr)) {
 #if 0
     // So, let's test for cascading c2i/i2c adapters right now.
     //  assert(Interpreter::contains($return_addr) ||
@@ -582,30 +578,18 @@
     //         "i2c adapter must return to an interpreter frame");
     __ block_comment("verify_i2c { ");
     Label L_ok;
-<<<<<<< HEAD
-    if (Interpreter::code() != nullptr)
+    if (Interpreter::code() != nullptr) {
       range_check(masm, rax, r11,
                   Interpreter::code()->code_start(), Interpreter::code()->code_end(),
                   L_ok);
-    if (StubRoutines::code1() != nullptr)
-=======
-    if (Interpreter::code() != NULL) {
-      range_check(masm, rax, r11,
-                  Interpreter::code()->code_start(), Interpreter::code()->code_end(),
-                  L_ok);
-    }
-    if (StubRoutines::initial_stubs_code() != NULL) {
->>>>>>> cd7d53c8
+    }
+    if (StubRoutines::initial_stubs_code() != nullptr) {
       range_check(masm, rax, r11,
                   StubRoutines::initial_stubs_code()->code_begin(),
                   StubRoutines::initial_stubs_code()->code_end(),
                   L_ok);
-<<<<<<< HEAD
-    if (StubRoutines::code2() != nullptr)
-=======
-    }
-    if (StubRoutines::final_stubs_code() != NULL) {
->>>>>>> cd7d53c8
+    }
+    if (StubRoutines::final_stubs_code() != nullptr) {
       range_check(masm, rax, r11,
                   StubRoutines::final_stubs_code()->code_begin(),
                   StubRoutines::final_stubs_code()->code_end(),
