--- conflicted
+++ resolved
@@ -44,10 +44,7 @@
 #include "runtime/stubRoutines.hpp"
 #include "utilities/macros.hpp"
 #if INCLUDE_ALL_GCS
-<<<<<<< HEAD
-=======
 #include "gc/g1/g1BarrierSet.hpp"
->>>>>>> f48c3398
 #include "gc/g1/g1CardTable.hpp"
 #include "gc/g1/g1CollectedHeap.inline.hpp"
 #include "gc/g1/heapRegion.hpp"
@@ -3174,13 +3171,8 @@
   Label& filtered = (filtered_ext != NULL) ? *filtered_ext : filtered_int;
   assert_different_registers(Rstore_addr, Rnew_val, Rtmp1, Rtmp2);
 
-<<<<<<< HEAD
-  G1SATBCardTableLoggingModRefBS* bs =
-    barrier_set_cast<G1SATBCardTableLoggingModRefBS>(Universe::heap()->barrier_set());
-=======
   G1BarrierSet* bs =
     barrier_set_cast<G1BarrierSet>(Universe::heap()->barrier_set());
->>>>>>> f48c3398
   CardTable* ct = bs->card_table();
 
   // Does store cross heap regions?
