/*
 * Copyright (c) 2001, 2022, Oracle and/or its affiliates. All rights reserved.
 * DO NOT ALTER OR REMOVE COPYRIGHT NOTICES OR THIS FILE HEADER.
 *
 * This code is free software; you can redistribute it and/or modify it
 * under the terms of the GNU General Public License version 2 only, as
 * published by the Free Software Foundation.
 *
 * This code is distributed in the hope that it will be useful, but WITHOUT
 * ANY WARRANTY; without even the implied warranty of MERCHANTABILITY or
 * FITNESS FOR A PARTICULAR PURPOSE.  See the GNU General Public License
 * version 2 for more details (a copy is included in the LICENSE file that
 * accompanied this code).
 *
 * You should have received a copy of the GNU General Public License version
 * 2 along with this work; if not, write to the Free Software Foundation,
 * Inc., 51 Franklin St, Fifth Floor, Boston, MA 02110-1301 USA.
 *
 * Please contact Oracle, 500 Oracle Parkway, Redwood Shores, CA 94065 USA
 * or visit www.oracle.com if you need additional information or have any
 * questions.
 */

/**
 * @test
 * @bug 4432213
 * @modules java.base/sun.net.www
<<<<<<< HEAD
 * @library /test/lib
 * @run main/othervm -Dhttp.auth.digest.validateServer=true DigestTest
 * @run main/othervm -Djava.net.preferIPv6Addresses=true
=======
 * @run main/othervm -Dhttp.auth.digest.reEnabledAlgorithms=MD5
>>>>>>> 1012d59e
 *                   -Dhttp.auth.digest.validateServer=true DigestTest
 * @run main/othervm -Dhttp.auth.digest.reEnabledAlgorithms=MD5
 *                   -Djava.net.preferIPv6Addresses=true
 *                   -Dhttp.auth.digest.validateServer=true DigestTest
 * @run main/othervm -Dhttp.auth.digest.reEnabledAlgorithms=MD5
 *                   -Dhttp.auth.digest.validateServer=true
 *                   -Dtest.succeed=true DigestTest
 * @run main/othervm -Dhttp.auth.digest.reEnabledAlgorithms=MD5
 *                   -Djava.net.preferIPv6Addresses=true
 *                   -Dhttp.auth.digest.validateServer=true
 *                   -Dtest.succeed=true DigestTest
 * @summary  Need to support Digest Authentication for Proxies
 */

import java.io.*;
import java.util.*;
import java.net.*;
import java.security.*;
import sun.net.www.HeaderParser;

import jdk.test.lib.net.HttpHeaderParser;

/* This is one simple test of the RFC2617 digest authentication behavior
 * It specifically tests that the client correctly checks the returned
 * Authentication-Info header field from the server and throws an exception
 * if the password is wrong
 */

class DigestServer extends Thread {

    ServerSocket s;
    Socket   s1;
    InputStream  is;
    OutputStream os;
    int port;

    String reply1 = "HTTP/1.1 401 Unauthorized\r\n"+
        "WWW-Authenticate: Digest realm=\""+realm+"\" domain=/ "+
        "nonce=\""+nonce+"\" qop=\"auth\"\r\n\r\n";

    String reply2 = "HTTP/1.1 200 OK\r\n" +
        "Date: Mon, 15 Jan 2001 12:18:21 GMT\r\n" +
        "Server: Apache/1.3.14 (Unix)\r\n" +
        "Content-Type: text/html; charset=iso-8859-1\r\n" +
        "Transfer-encoding: chunked\r\n";
    String body =
        "B\r\nHelloWorld1\r\n"+
        "B\r\nHelloWorld2\r\n"+
        "B\r\nHelloWorld3\r\n"+
        "B\r\nHelloWorld4\r\n"+
        "B\r\nHelloWorld5\r\n"+
        "0\r\n\r\n";
    String authInfo =
        "Authentication-Info: ";

    DigestServer (ServerSocket y) {
        s = y;
        port = s.getLocalPort();
    }

    public void run () {
        try {
                s1 = s.accept ();
                is = s1.getInputStream ();
                os = s1.getOutputStream ();
                is.read ();
                os.write (reply1.getBytes());
                Thread.sleep (2000);
                s1.close ();

                s1 = s.accept ();
                is = s1.getInputStream ();
                os = s1.getOutputStream ();
                //is.read ();
                // need to get the cnonce out of the response
                HttpHeaderParser header = new HttpHeaderParser (is);
//                String raw = header.findValue ("Authorization");
                String raw = header.getHeaderValue("Authorization") != null ?
                        header.getHeaderValue("Authorization").get(0) : null;
                HeaderParser parser = new HeaderParser (raw);
                String cnonce = parser.findValue ("cnonce");
                String cnstring = parser.findValue ("nc");

                String reply = reply2 + authInfo + getAuthorization (uri, "GET", cnonce, cnstring) +"\r\n" + body;
                os.write (reply.getBytes());
                Thread.sleep (2000);
                s1.close ();
        } catch (Exception e) {
            System.out.println (e);
            e.printStackTrace();
        } finally {
            try { s.close(); } catch (IOException unused) {}
        }
    }

    static char[] passwd = "password".toCharArray();
    static String username = "user";
    static String nonce = "abcdefghijklmnopqrstuvwxyz";
    static String realm = "wallyworld";
    static String uri = "/foo.html";

    private String getAuthorization (String uri, String method, String cnonce, String cnstring) {
        String response;

        try {
            response = computeDigest(false, username,passwd,realm,
                                        method, uri, nonce, cnonce, cnstring);
        } catch (NoSuchAlgorithmException ex) {
            return null;
        }

        String value = "Digest"
                        + " qop=auth\""
                        + "\", cnonce=\"" + cnonce
                        + "\", rspauth=\"" + response
                        + "\", nc=\"" + cnstring + "\"";
        return (value+ "\r\n");
    }

    private String computeDigest(
                        boolean isRequest, String userName, char[] password,
                        String realm, String connMethod,
                        String requestURI, String nonceString,
                        String cnonce, String ncValue
                    ) throws NoSuchAlgorithmException
    {

        String A1, HashA1;

        MessageDigest md = MessageDigest.getInstance("MD5");

        {
            A1 = userName + ":" + realm + ":";
            HashA1 = encode(A1, password, md);
        }

        String A2;
        if (isRequest) {
            A2 = connMethod + ":" + requestURI;
        } else {
            A2 = ":" + requestURI;
        }
        String HashA2 = encode(A2, null, md);
        String combo, finalHash;

        { /* RRC2617 when qop=auth */
            combo = HashA1+ ":" + nonceString + ":" + ncValue + ":" +
                        cnonce + ":auth:" +HashA2;

        }
        finalHash = encode(combo, null, md);
        return finalHash;
    }

    private String encode(String src, char[] passwd, MessageDigest md) {
        md.update(src.getBytes());
        if (passwd != null) {
            byte[] passwdBytes = new byte[passwd.length];
            for (int i=0; i<passwd.length; i++)
                passwdBytes[i] = (byte)passwd[i];
            md.update(passwdBytes);
            Arrays.fill(passwdBytes, (byte)0x00);
        }
        byte[] digest = md.digest();
        return HexFormat.of().formatHex(digest);
    }

}

public class DigestTest {

    static final boolean SUCCEED =
        Boolean.parseBoolean(System.getProperty("test.succeed", "false"));

    static class MyAuthenticator extends Authenticator {
        public MyAuthenticator () {
            super ();
        }

        public PasswordAuthentication getPasswordAuthentication ()
        {
            char[] passwd = SUCCEED ? DigestServer.passwd.clone()
                                      : "Wrongpassword".toCharArray();
            return new PasswordAuthentication("user", passwd);
        }
    }


    public static void main(String[] args) throws Exception {
        int port;
        DigestServer server;
        ServerSocket sock;

        InetAddress loopback = InetAddress.getLoopbackAddress();
        try {
            sock = new ServerSocket();
            sock.bind(new InetSocketAddress(loopback, 0));
            port = sock.getLocalPort();
        }
        catch (Exception e) {
            System.out.println ("Exception: " + e);
            throw e;
        }

        server = new DigestServer(sock);
        server.start ();
        boolean passed = false;
        ProtocolException exception = null;

        try  {
            Authenticator.setDefault (new MyAuthenticator ());
            String address = loopback.getHostAddress();
            if (address.indexOf(':') > -1)  address = "[" + address + "]";
            String s = "http://" + address + ":" + port + DigestServer.uri;
            URL url = new URL(s);
            java.net.URLConnection conURL =  url.openConnection(Proxy.NO_PROXY);

            InputStream in = conURL.getInputStream();
            while (in.read () != -1) {}
            in.close ();
            if (SUCCEED) passed = true;
        } catch(ProtocolException e) {
            exception = e;
            if (!SUCCEED) passed = true;
        }

        if (!passed) {
            if (!SUCCEED) {
                throw new RuntimeException("Expected a ProtocolException from wrong password");
            } else {
                assert exception != null;
                throw new RuntimeException("Unexpected ProtocolException from correct password: "
                                            + exception, exception);
            }
        }
    }
}<|MERGE_RESOLUTION|>--- conflicted
+++ resolved
@@ -25,13 +25,8 @@
  * @test
  * @bug 4432213
  * @modules java.base/sun.net.www
-<<<<<<< HEAD
  * @library /test/lib
- * @run main/othervm -Dhttp.auth.digest.validateServer=true DigestTest
- * @run main/othervm -Djava.net.preferIPv6Addresses=true
-=======
- * @run main/othervm -Dhttp.auth.digest.reEnabledAlgorithms=MD5
->>>>>>> 1012d59e
+ * @run main/othervm -Dhttp.auth.digest.reEnabledAlgorithms=MD5
  *                   -Dhttp.auth.digest.validateServer=true DigestTest
  * @run main/othervm -Dhttp.auth.digest.reEnabledAlgorithms=MD5
  *                   -Djava.net.preferIPv6Addresses=true
